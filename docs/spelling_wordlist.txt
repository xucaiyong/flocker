--- conflicted
+++ resolved
@@ -119,11 +119,8 @@
 VMware
 vPool
 vSphere
-<<<<<<< HEAD
 vStorage
-=======
 Weaveworks
->>>>>>> b98e6480
 webhook
 workflow
 yml
