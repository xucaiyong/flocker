--- conflicted
+++ resolved
@@ -7,11 +7,8 @@
 import os
 import yaml
 import json
-<<<<<<< HEAD
 from itertools import repeat
-=======
 from base64 import b32encode
->>>>>>> c0534656
 from pipes import quote as shell_quote
 from tempfile import mkdtemp
 
@@ -37,14 +34,11 @@
 from uuid import UUID
 
 from flocker.common import (
-<<<<<<< HEAD
     RACKSPACE_MINIMUM_VOLUME_SIZE,
+    InvalidSignature,
     gather_deferreds,
     loop_until,
-=======
-    RACKSPACE_MINIMUM_VOLUME_SIZE, gather_deferreds,
-    validate_signature_against_kwargs, InvalidSignature
->>>>>>> c0534656
+    validate_signature_against_kwargs,
 )
 from flocker.provision import PackageSource, Variants, CLOUD_PROVIDERS
 from flocker.provision._ssh import (
@@ -586,12 +580,7 @@
         # place, the node creation code, to perform cleanup when the create
         # operation fails in a way such that it isn't clear if the instance has
         # been created or not.
-<<<<<<< HEAD
-        self.random_tag = os.urandom(8).encode("base64").strip("\n=")
-=======
-        random_tag = b32encode(os.urandom(8)).lower().strip("\n=")
-        print "Assigning random tag:", random_tag
->>>>>>> c0534656
+        self.random_tag = b32encode(os.urandom(8)).lower().strip("\n=")
 
     def _create_node(self, name):
         """
