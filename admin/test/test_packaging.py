# Copyright Hybrid Logic Ltd.  See LICENSE file for details.

"""
Tests for ``admin.packaging``.
"""

from glob import glob
from subprocess import check_output
from textwrap import dedent
from unittest import skipIf
from StringIO import StringIO

from twisted.python.filepath import FilePath
from twisted.python.procutils import which
from twisted.python.usage import UsageError
from twisted.trial.unittest import TestCase

from virtualenv import REQUIRED_MODULES as VIRTUALENV_REQUIRED_MODULES

from flocker.testtools import FakeSysModule

from .. import packaging
from ..packaging import (
    omnibus_package_builder, InstallVirtualEnv, InstallApplication,
    BuildPackage, BuildSequence, BuildOptions, BuildScript, DockerBuildOptions,
    DockerBuildScript, GetPackageVersion, DelayedRpmVersion, CreateLinks,
    PythonPackage, create_virtualenv, VirtualEnv, PackageTypes, Distribution,
    Dependency, build_in_docker, DockerBuild, DockerRun,
    PACKAGE, PACKAGE_PYTHON, PACKAGE_CLI, PACKAGE_NODE,
    make_dependencies, available_distributions,
    LintPackage,
)
from flocker.common.version import RPMVersion

FLOCKER_PATH = FilePath(__file__).parent().parent().parent()

require_fpm = skipIf(not which('fpm'), "Tests require the ``fpm`` command.")
require_rpm = skipIf(not which('rpm'), "Tests require the ``rpm`` command.")
require_rpmlint = skipIf(not which('rpmlint'),
                         "Tests require the ``rpmlint`` command.")
require_dpkg = skipIf(not which('dpkg'), "Tests require the ``dpkg`` command.")
require_lintian = skipIf(not which('lintian'),
                         "Tests require the ``lintian`` command.")

DOCKER_SOCK = '/var/run/docker.sock'


def assert_equal_steps(test_case, expected, actual):
    """
    Assert that the list of provided steps are the same.
    If they are not, display the differences intelligently.

    :param test_case: The ``TestCase`` whose assert methods will be called.
    :param expected: The expected build step instance.
    :param actual: The actual build step instance.
    :raises: ``TestFailure`` if the build steps are not equal, showing the
        unequal or missing steps.
    """
    expected_steps = getattr(expected, 'steps')
    actual_steps = getattr(actual, 'steps')
    if None in (expected_steps, actual_steps):
        test_case.assertEqual(expected, actual)
    else:
        mismatch_steps = []
        missing_steps = []
        index = 0
        for index, expected_step in enumerate(expected_steps):
            try:
                actual_step = actual_steps[index]
            except IndexError:
                missing_steps = expected_steps[index:]
                break
            if expected_step != actual_step:
                mismatch_steps.append(
                    '* expected: {} !=\n'
                    '  actual:   {}'.format(
                        expected_step, actual_step))
        extra_steps = actual_steps[index+1:]
        if mismatch_steps or missing_steps or extra_steps:
            test_case.fail(
                'Step Mismatch\n'
                'Mismatch:\n{}\n'
                'Missing:\n{}\n'
                'Extra:\n{}'.format(
                    '\n'.join(mismatch_steps), missing_steps, extra_steps)
            )


def assert_dict_contains(test_case, expected, actual, message=''):
    """
    Fail unless the supplied ``actual`` ``dict`` contains all the items in
    ``expected``.

    :param test_case: The ``TestCase`` whose assert methods will be called.
    :param expected: The expected build step instance.
    :param actual: The actual build step instance.
    """
    missing_items = []
    mismatch_items = []
    no_value = object()
    for key, expected_value in expected.items():
        actual_value = actual.get(key, no_value)
        if actual_value is no_value:
            missing_items.append(key)
        elif actual_value != expected_value:
            mismatch_items.append(
                '{}: {} != {}'.format(key, expected_value, actual_value)
            )
    if missing_items or mismatch_items:
        test_case.fail(
            '{}\n'
            'Missing items: {}\n'
            'Mismatch items:  {}\n'
            'Actual items: {}'.format(
                message, missing_items, mismatch_items, actual)
        )


def parse_colon_dict(data):
    """
    Parse colon seperated values into a dictionary, treating lines
    lacking a colon as continutation lines.

    Any leading lines without a colon will be associated with the key
    ``None``.

    This is the format output by ``rpm --query`` and ``dpkg --info``.

    :param bytes data: Data to parse
    :return: A ``dict`` containing the parsed data.
    """
    result = {}
    key = None
    for line in data.splitlines():
        parts = [value.strip() for value in line.split(':', 1)]
        if len(parts) == 2:
            key, val = parts
            result[key] = val
        else:
            result.setdefault(key, '')
            result[key] += parts[0]
    return result


def assert_rpm_headers(test_case, expected_headers, rpm_path):
    """
    Fail unless the ``RPM`` file at ``rpm_path`` contains all the
    ``expected_headers``.

    :param test_case: The ``TestCase`` whose assert methods will be called.
    :param dict expected_headers: A dictionary of header key / value pairs.
    :param FilePath rpm_path: The path to the RPM file under test.
    """
    output = check_output(
        ['rpm', '--query', '--info', '--package', rpm_path.path]
    )
    actual_headers = parse_colon_dict(output)

    assert_dict_contains(
        test_case, expected_headers, actual_headers, 'Missing RPM Headers: '
    )


def assert_rpm_content(test_case, expected_paths, package_path):
    """
    Fail unless the ``RPM`` file at ``rpm_path`` contains all the
    ``expected_paths``.

    :param test_case: The ``TestCase`` whose assert methods will be called.
    :param set expected_paths: A set of ``FilePath`` s
    :param FilePath package_path: The path to the package under test.
    """
    output = check_output(
        ['rpm', '--query', '--list', '--package', package_path.path]
    )
    actual_paths = set(map(FilePath, output.splitlines()))
    test_case.assertEqual(expected_paths, actual_paths)


def assert_deb_content(test_case, expected_paths, package_path):
    """
    Fail unless the ``deb`` file at ``package_path`` contains all the
    ``expected_paths``.

    :param test_case: The ``TestCase`` whose assert methods will be called.
    :param set expected_paths: A set of ``FilePath`` s
    :param FilePath package_path: The path to the package under test.
    """
    output_dir = FilePath(test_case.mktemp())
    output_dir.makedirs()
    check_output(['dpkg', '--extract', package_path.path, output_dir.path])

    actual_paths = set()
    for f in output_dir.walk():
        if f.isdir():
            continue
        actual_paths.add(FilePath('/').descendant(f.segmentsFrom(output_dir)))

    test_case.assertEqual(expected_paths, actual_paths)


def assert_deb_headers(test_case, expected_headers, package_path):
    """
    Fail unless the ``deb`` file at ``package_path`` contains all the
    ``expected_headers``.

    :param test_case: The ``TestCase`` whose assert methods will be called.
    :param dict expected_headers: A dictionary of header key / value pairs.
    :param FilePath package_path: The path to the deb file under test.
    """
    output = check_output(
        ['dpkg', '--info', package_path.path]
    )
    actual_headers = parse_colon_dict(output)

    assert_dict_contains(
        test_case, expected_headers, actual_headers, 'Missing dpkg Headers: '
    )


def assert_rpm_requires(test_case, expected_requirements, rpm_path):
    """
    Fail unless the ``RPM`` file at ``rpm_path`` has all the
    ``expected_requirements``.

    :param test_case: The ``TestCase`` whose assert methods will be called.
    :param list expected_requirements: A list of requirement strings.
    :param FilePath rpm_path: The path to the RPM file under test.
    """
    output = check_output(
        ['rpm', '--query', '--requires', '--package', rpm_path.path]
    )
    actual_requirements = set(line.strip() for line in output.splitlines())
    expected_requirements = set(expected_requirements)
    missing_requirements = expected_requirements - actual_requirements
    if missing_requirements:
        test_case.fail('Missing requirements: {} in {}'.format(
            missing_requirements, rpm_path.path))


class SpyVirtualEnv(object):
    """
    A ``VirtualEnv`` like class which records the ``package_uri``s which are
    supplied to its ``install`` method.
    """
    def __init__(self):
        self._installed_packages = []

    def install(self, package_uri):
        self._installed_packages.append(package_uri)


class SpyStep(object):
    """
    A build step which records the fact that it has been run.

    :ivar bool ran: ``False`` by default.
    """
    ran = False

    def run(self):
        self.ran = True


class BuildSequenceTests(TestCase):
    """
    Tests for ``BuildSequence``.
    """
    def test_run(self):
        """
        ``BuildSequence`` calls the ``run`` method of each of its ``steps``.
        """
        step1 = SpyStep()
        step2 = SpyStep()

        BuildSequence(steps=(step1, step2)).run()

        self.assertEqual((True, True), (step1.ran, step2.ran))


def assert_has_paths(test_case, expected_paths, parent_path):
    """
    Fail if any of the ``expected_paths`` are not existing relative paths of
    ``parent_path``.

    :param TestCase test_case: The ``TestCase`` with which to make assertions.
    :param list expected_paths: A ``list`` of ``bytes`` relative path names
        which are expected to exist beneath ``parent_path``.
    :param FilePath parent_path: The root ``FilePath`` in which to search for
        ``expected_paths``.
    """
    missing_paths = []
    for path in expected_paths:
        if not parent_path.preauthChild(path).exists():
            missing_paths.append(path)
        if missing_paths:
            test_case.fail('Missing paths: {}'.format(missing_paths))


class InstallVirtualEnvTests(TestCase):
    """
    Tests for ``InstallVirtualEnv``.
    """
    def test_run(self):
        """
        ``InstallVirtualEnv.run`` installs a virtual python environment using
        create_virtualenv passing ``target_path`` as ``root``.
        """
        virtualenv = VirtualEnv(root=FilePath(self.mktemp()))
        step = InstallVirtualEnv(virtualenv=virtualenv)
        calls = []
        self.patch(
            step, '_create_virtualenv', lambda **kwargs: calls.append(kwargs))
        step.run()
        self.assertEqual([dict(root=virtualenv.root)], calls)


class CreateVirtualenvTests(TestCase):
    """
    """
    def test_bin(self):
        """
        ``create_virtualenv`` installs a virtual python environment in its
        ``target_path``.
        """
        virtualenv = VirtualEnv(root=FilePath(self.mktemp()))
        InstallVirtualEnv(virtualenv=virtualenv).run()
        expected_paths = ['bin/pip', 'bin/python']
        assert_has_paths(self, expected_paths, virtualenv.root)

    def test_pythonpath(self):
        """
        ``create_virtualenv`` installs a virtual python whose path does not
        include the system python libraries.
        """
        target_path = FilePath(self.mktemp())
        create_virtualenv(root=target_path)
        output = check_output([
            target_path.descendant(['bin', 'python']).path,
            '-c', r'import sys; sys.stdout.write("\n".join(sys.path))'
        ])
        # We should probably check for lib64 as well here.
        self.assertNotIn(
            '/usr/lib/python2.7/site-packages', output.splitlines())

    def test_bootstrap_pyc(self):
        """
        ``create_virtualenv`` creates links to the pyc files for all the
        modules required for the virtualenv bootstrap process.
        """
        target_path = FilePath(self.mktemp())
        create_virtualenv(root=target_path)

        py_files = []
        for module_name in VIRTUALENV_REQUIRED_MODULES:
            py_base = target_path.descendant(['lib', 'python2.7', module_name])
            py = py_base.siblingExtension('.py')
            pyc = py_base.siblingExtension('.pyc')
            if py.exists() and False in (py.islink(), pyc.islink()):
                py_files.append('PY: {} > {}\nPYC: {} > {}\n'.format(
                    '/'.join(py.segmentsFrom(target_path)),
                    py.realpath().path,
                    '/'.join(pyc.segmentsFrom(target_path)),
                    pyc.islink() and pyc.realpath().path or 'NOT A SYMLINK'
                ))

        if py_files:
            self.fail(
                'Non-linked bootstrap pyc files in {}: \n{}'.format(
                    target_path, '\n'.join(py_files)
                )
            )

    def test_internal_symlinks_only(self):
        """
        The resulting ``virtualenv`` only contains symlinks to files inside the
        virtualenv and to /usr on the host OS.
        """
        target_path = FilePath(self.mktemp())
        create_virtualenv(root=target_path)
        allowed_targets = (target_path, FilePath('/usr'),)
        bad_links = []
        for path in target_path.walk():
            if path.islink():
                realpath = path.realpath()
                for allowed_target in allowed_targets:
                    try:
                        realpath.segmentsFrom(allowed_target)
                    except ValueError:
                        pass
                    else:
                        # The target is a descendent of an allowed_target.
                        break
                else:
                    bad_links.append(path)
        if bad_links:
            self.fail(
                "Symlinks outside of virtualenv detected:" +
                '\n'.join(
                    '/'.join(
                        path.segmentsFrom(target_path)
                    ) + ' -> ' + path.realpath().path
                    for path in bad_links
                )
            )


class VirtualEnvTests(TestCase):
    """
    Tests for ``VirtualEnv``.
    """
    def test_install(self):
        """
        ``VirtualEnv.install`` accepts a ``PythonPackage`` instance and
        installs it.
        """
        virtualenv_dir = FilePath(self.mktemp())
        virtualenv = create_virtualenv(root=virtualenv_dir)
        package_dir = FilePath(self.mktemp())
        package = canned_package(package_dir)
        virtualenv.install(package_dir.path)
        self.assertIn(
            '{}-{}-py2.7.egg-info'.format(package.name, package.version),
            [f.basename() for f in virtualenv_dir.descendant(
                ['lib', 'python2.7', 'site-packages']).children()]
        )


class InstallApplicationTests(TestCase):
    """
    Tests for ``InstallApplication``.
    """
    def test_run(self):
        """
        ``InstallApplication.run`` installs the supplied application in the
        ``target_path``.
        """
        package_uri = 'http://www.example.com/Bar-1.2.3.whl'
        fake_env = SpyVirtualEnv()
        InstallApplication(
            virtualenv=fake_env,
            package_uri=package_uri
        ).run()

        self.assertEqual(
            [package_uri], fake_env._installed_packages)


class CreateLinksTests(TestCase):
    """
    Tests for ``CreateLinks``.
    """
    def test_run(self):
        """
        ``CreateLinks.run`` generates symlinks in ``destination_path`` for all
        the supplied ``links``.
        """
        root = FilePath(self.mktemp())
        bin_dir = root.descendant(['usr', 'bin'])
        bin_dir.makedirs()

        CreateLinks(
            links=frozenset([
                (FilePath('/opt/flocker/bin/flocker-foo'), bin_dir),
                (FilePath('/opt/flocker/bin/flocker-bar'), bin_dir),
            ])
        ).run()

        self.assertEqual(
            set(FilePath('/opt/flocker/bin').child(script)
                for script in ('flocker-foo', 'flocker-bar')),
            set(child.realpath() for child in bin_dir.children())
        )


def canned_package(root, version=b'0.3.2'):
    """
    Create a directory containing an empty Python package which can be
    installed and with a name and version which can later be tested.

    :param FilePath root: The top-level directory of the canned package.
    :param test_case: The ``TestCase`` whose mktemp method will be called.
    :param version: The version of the created package.
    :return: A ``PythonPackage`` instance.
    """
    name = 'FooBar'
    root.makedirs()
    setup_py = root.child('setup.py')
    setup_py.setContent(
        dedent("""
        from setuptools import setup

        setup(
            name="{package_name}",
            version="{package_version}",
            py_modules=["{package_name}"],
        )
        """).format(package_name=name, package_version=version)
    )
    package_module = root.child(name + ".py")
    package_module.setContent(
        dedent("""
        __version__ = "{package_version}"
        """).format(package_version=version)
    )

    return PythonPackage(name=name, version=version)


class GetPackageVersionTests(TestCase):
    """
    Tests for ``GetPackageVersion``.
    """
    def test_version_default(self):
        """
        ``GetPackageVersion.version`` is ``None`` by default.
        """
        step = GetPackageVersion(virtualenv=None, package_name=None)
        self.assertIs(None, step.version)

    def assert_version_found(self, version):
        """
        ``GetPackageVersion`` assigns the exact version of a found package to
        its ``version`` attribute.

        :param version: The version of the package to test package.
        """
        test_env = FilePath(self.mktemp())
        virtualenv = VirtualEnv(root=test_env)
        InstallVirtualEnv(virtualenv=virtualenv).run()
        package_root = FilePath(self.mktemp())
        test_package = canned_package(root=package_root, version=version)
        InstallApplication(
            virtualenv=virtualenv, package_uri=package_root.path).run()

        step = GetPackageVersion(
            virtualenv=virtualenv, package_name=test_package.name)
        step.run()
        self.assertEqual(test_package.version, step.version)

    def test_version_found(self):
        """
        ``GetPackageVersion`` assigns the exact version of a found package to
        its ``version`` attribute.

        In particular, newer versions of pip/setuptools normalize the version
        accoding to PEP440. We aren't prepared to handle that yet.
        """
        versions = [
            '0.3.2',
            '0.3.3dev5',
            '0.3.2+doc1',
            '0.3.2-1-gf661a6a',
            '0.3.2+doc1-1-gf661a6a',
            '0.3.2pre1',
            '0.3.2-1-gf661a6a-dirty'
            '0.3.2+doc1-dirty'
        ]
        for version in versions:
            self.assert_version_found(version=version)

    def test_version_not_found(self):
        """
        ``GetPackageVersion.run`` raises an exception if the supplied
        ``package_name`` is not installed in the supplied ``virtual_env``.
        """
        test_env = FilePath(self.mktemp())
        virtualenv = VirtualEnv(root=test_env)
        InstallVirtualEnv(virtualenv=virtualenv).run()

        step = GetPackageVersion(
            virtualenv=virtualenv,
            package_name='PackageWhichIsNotInstalled'
        )
        self.assertRaises(Exception, step.run)


class BuildPackageTests(TestCase):
    """
    Tests for `BuildPackage`.
    """
    @require_fpm
    def setUp(self):
        pass

    @require_rpm
    def test_rpm(self):
        """
        ``BuildPackage.run`` creates an RPM from the supplied ``source_path``.
        """
        destination_path = FilePath(self.mktemp())
        destination_path.makedirs()
        source_path = FilePath(self.mktemp())
        source_path.makedirs()
        source_path.child('Foo').touch()
        source_path.child('Bar').touch()
        expected_prefix = FilePath('/foo/bar')
        expected_paths = set([
            expected_prefix.child('Foo'),
            expected_prefix.child('Bar'),
            FilePath('/other/file'),
        ])
        expected_name = 'FooBar'
        expected_epoch = b'3'
        expected_rpm_version = RPMVersion(version='0.3', release='0.dev.1')
        expected_license = 'My Test License'
        expected_url = 'https://www.example.com/foo/bar'
        expected_vendor = 'Acme Corporation'
        expected_maintainer = 'noreply@example.com'
        expected_architecture = 'i386'
        expected_description = 'Explosive Tennis Balls'
        expected_dependencies = ['test-dep', 'version-dep >= 42']
        BuildPackage(
            package_type=PackageTypes.RPM,
            destination_path=destination_path,
            source_paths={
                source_path: FilePath('/foo/bar'),
                source_path.child('Foo'): FilePath('/other/file'),
            },
            name=expected_name,
            prefix=FilePath('/'),
            epoch=expected_epoch,
            rpm_version=expected_rpm_version,
            license=expected_license,
            url=expected_url,
            vendor=expected_vendor,
            maintainer=expected_maintainer,
            architecture=expected_architecture,
            description=expected_description,
            category="Applications/System",
            dependencies=[
                Dependency(package='test-dep'),
                Dependency(package='version-dep', compare='>=', version='42')],
        ).run()
        rpms = glob('{}*.rpm'.format(
            destination_path.child(expected_name).path))
        self.assertEqual(1, len(rpms))

        expected_headers = dict(
            Name=expected_name,
            Epoch=expected_epoch,
            Version=expected_rpm_version.version,
            Release=expected_rpm_version.release,
            License=expected_license,
            URL=expected_url,
            Vendor=expected_vendor,
            Packager=expected_maintainer,
            Architecture=expected_architecture,
            Group="Applications/System",
        )
        rpm_path = FilePath(rpms[0])
        assert_rpm_requires(self, expected_dependencies, rpm_path)
        assert_rpm_headers(self, expected_headers, rpm_path)
        assert_rpm_content(self, expected_paths, rpm_path)

    @require_dpkg
    def test_deb(self):
        """
        ``BuildPackage.run`` creates a .deb package from the supplied
        ``source_path``.
        """
        destination_path = FilePath(self.mktemp())
        destination_path.makedirs()
        source_path = FilePath(self.mktemp())
        source_path.makedirs()
        source_path.child('Foo').touch()
        source_path.child('Bar').touch()
        expected_prefix = FilePath('/foo/bar')
        expected_paths = set([
            expected_prefix.child('Foo'),
            expected_prefix.child('Bar'),
            FilePath('/other/file'),
            # This is added automatically by fpm despite not supplying the
            # --deb-changelog option
            FilePath('/usr/share/doc/foobar/changelog.Debian.gz'),
        ])
        expected_name = 'FooBar'.lower()
        expected_epoch = b'3'
        expected_rpm_version = RPMVersion(version='0.3', release='0.dev.1')
        expected_license = 'My Test License'
        expected_url = 'https://www.example.com/foo/bar'
        expected_vendor = 'Acme Corporation'
        expected_maintainer = 'noreply@example.com'
        expected_architecture = 'i386'
        expected_description = 'Explosive Tennis Balls'
        BuildPackage(
            package_type=PackageTypes.DEB,
            destination_path=destination_path,
            source_paths={
                source_path: FilePath('/foo/bar'),
                source_path.child('Foo'): FilePath('/other/file'),
            },
            name=expected_name,
            prefix=FilePath("/"),
            epoch=expected_epoch,
            rpm_version=expected_rpm_version,
            license=expected_license,
            url=expected_url,
            vendor=expected_vendor,
            maintainer=expected_maintainer,
            architecture=expected_architecture,
            description=expected_description,
            category="admin",
            dependencies=[
                Dependency(package='test-dep'),
                Dependency(package='version-dep', compare='>=', version='42')],
        ).run()
        packages = glob('{}*.deb'.format(
            destination_path.child(expected_name.lower()).path))
        self.assertEqual(1, len(packages))

        expected_headers = dict(
            Package=expected_name,
            Version=(
                expected_epoch
                + b':'
                + expected_rpm_version.version
                + '-'
                + expected_rpm_version.release
            ),
            License=expected_license,
            Vendor=expected_vendor,
            Architecture=expected_architecture,
            Maintainer=expected_maintainer,
            Homepage=expected_url,
            Depends=', '.join(['test-dep', 'version-dep (>= 42)']),
            Section="admin",
        )
        assert_deb_headers(self, expected_headers, FilePath(packages[0]))
        assert_deb_content(self, expected_paths, FilePath(packages[0]))


class LintPackageTests(TestCase):
    """
    Tests for ``LintPackage``.
    """

    @require_fpm
    def setUp(self):
        pass

    def assert_lint(self, package_type, expected_output):
        """
        ``LintPackage.run`` reports only unfiltered errors and raises
        ``SystemExit``.

        :param PackageTypes package_type: The type of package to test.
        :param bytes expected_output: The expected output of the linting.
        """
        destination_path = FilePath(self.mktemp())
        destination_path.makedirs()
        source_path = FilePath(self.mktemp())
        source_path.makedirs()
        source_path.child('Foo').touch()
        source_path.child('Bar').touch()
        BuildPackage(
            package_type=package_type,
            destination_path=destination_path,
            source_paths={
                source_path: FilePath('/foo/bar'),
                source_path.child('Foo'): FilePath('/opt/file'),
            },
            name="package-name",
            prefix=FilePath('/'),
            epoch=b'3',
            rpm_version=RPMVersion(version='0.3', release='0.dev.1'),
            license="Example",
            url="https://package.example/",
            vendor="Acme Corporation",
            maintainer='Someone <noreply@example.com>',
            architecture="all",
            description="Description\n\nExtended",
            category="none",
            dependencies=[]
        ).run()

        step = LintPackage(
            package_type=package_type,
            destination_path=destination_path,
            epoch=b'3',
            rpm_version=RPMVersion(version='0.3', release='0.dev.1'),
            package='package-name',
            architecture='all'
        )
        step.output = StringIO()
        self.assertRaises(SystemExit, step.run)
        self.assertEqual(step.output.getvalue(), expected_output)

    @require_rpmlint
    def test_rpm(self):
        """
        rpmlint doesn't report filtered errors.
        """
        # The following warnings and errors are filtered.
        # - E: no-changelogname-tag
        # - W: no-documentation
        # - E: zero-length
        self.assert_lint(PackageTypes.RPM, b"""\
Package errors (package-name):
package-name.noarch: W: non-standard-group default
package-name.noarch: W: invalid-license Example
package-name.noarch: W: invalid-url URL: https://package.example/ \
<urlopen error [Errno -2] Name or service not known>
package-name.noarch: W: cross-directory-hard-link /foo/bar/Foo /opt/file
""")

    @require_lintian
    def test_deb(self):
        """
        lintian doesn't report filtered errors.
        """
        # The following warnings and errors are filtered.
        # - E: package-name: no-copyright-file
        # - E: package-name: dir-or-file-in-opt
        # - W: package-name: file-missing-in-md5sums .../changelog.Debian.gz
        self.assert_lint(PackageTypes.DEB, b"""\
Package errors (package-name):
W: package-name: unknown-section default
E: package-name: non-standard-toplevel-dir foo/
W: package-name: file-in-unusual-dir foo/bar/Bar
W: package-name: file-in-unusual-dir foo/bar/Foo
W: package-name: package-contains-hardlink foo/bar/Foo -> opt/file
""")


class OmnibusPackageBuilderTests(TestCase):
    """
    Tests for ``omnibus_package_builder``.
    """
    def _make_deb_omnibus_test(distribution):
        """
        Generate a test function for a deb-package based distribution.

        :param Distribution distribution: The distribution for which to
            generate the test.

        :return: A function suitable for use as a test method.
        """
        def test(self):
            self.assert_omnibus_steps(
                distribution=distribution,
                expected_category='admin',
                expected_package_type=PackageTypes.DEB,
            )
        return test

    test_ubuntu_14_04 = _make_deb_omnibus_test(
        Distribution(name='ubuntu', version='14.04')
    )

    test_ubuntu_15_04 = _make_deb_omnibus_test(
        Distribution(name='ubuntu', version='15.04')
    )

    def test_centos_7(self):
        self.assert_omnibus_steps(
            distribution=Distribution(name='centos', version='7'),
            expected_category='Applications/System',
            expected_package_type=PackageTypes.RPM,
        )

    def test_fedora_20(self):
        self.assert_omnibus_steps(
            distribution=Distribution(name='fedora', version='20'),
            expected_category='Applications/System',
            expected_package_type=PackageTypes.RPM,
        )

    def assert_omnibus_steps(
            self,
            distribution=Distribution(name='fedora', version='20'),
            expected_category='Applications/System',
            expected_package_type=PackageTypes.RPM,
            ):
        """
        A sequence of build steps is returned.
        """
        self.patch(packaging, 'CURRENT_DISTRIBUTION', distribution)

        fake_dependencies = {
            'python': [Dependency(package='python-dep')],
            'node': [Dependency(package='node-dep')],
            'cli': [Dependency(package='cli-dep')],
        }

        def fake_make_dependencies(
                package_name, package_version, distribution):
            return fake_dependencies[package_name]

        self.patch(packaging, 'make_dependencies', fake_make_dependencies)

        expected_destination_path = FilePath(self.mktemp())

        target_path = FilePath(self.mktemp())
        flocker_cli_path = target_path.child('flocker-cli')
        flocker_node_path = target_path.child('flocker-node')
        empty_path = target_path.child('empty')

        expected_virtualenv_path = FilePath('/opt/flocker')
        expected_prefix = FilePath('/')
        expected_epoch = PACKAGE.EPOCH.value
        expected_package_uri = b'https://www.example.com/foo/Bar-1.2.3.whl'
        expected_package_version_step = GetPackageVersion(
            virtualenv=VirtualEnv(root=expected_virtualenv_path),
            package_name='flocker'
        )
        expected_version = DelayedRpmVersion(
            package_version_step=expected_package_version_step
        )
        expected_license = PACKAGE.LICENSE.value
        expected_url = PACKAGE.URL.value
        expected_vendor = PACKAGE.VENDOR.value
        expected_maintainer = PACKAGE.MAINTAINER.value

        package_files = FilePath('/package-files')

        expected = BuildSequence(
            steps=(
                # clusterhq-python-flocker steps
                InstallVirtualEnv(
                    virtualenv=VirtualEnv(root=expected_virtualenv_path)),
                InstallApplication(
                    virtualenv=VirtualEnv(root=expected_virtualenv_path),
                    package_uri=b'https://www.example.com/foo/Bar-1.2.3.whl',
                ),
                expected_package_version_step,
                BuildPackage(
                    package_type=expected_package_type,
                    destination_path=expected_destination_path,
                    source_paths={
                        expected_virtualenv_path: expected_virtualenv_path
                    },
                    name='clusterhq-python-flocker',
                    prefix=expected_prefix,
                    epoch=expected_epoch,
                    rpm_version=expected_version,
                    license=expected_license,
                    url=expected_url,
                    vendor=expected_vendor,
                    maintainer=expected_maintainer,
                    architecture='native',
                    description=PACKAGE_PYTHON.DESCRIPTION.value,
                    category=expected_category,
                    directories=[expected_virtualenv_path],
                    dependencies=[Dependency(package='python-dep')],
                ),
                LintPackage(
                    package_type=expected_package_type,
                    destination_path=expected_destination_path,
                    epoch=expected_epoch,
                    rpm_version=expected_version,
                    package='clusterhq-python-flocker',
                    architecture="native",
                ),

                # clusterhq-flocker-cli steps
                CreateLinks(
                    links=[
                        (FilePath('/opt/flocker/bin/flocker-deploy'),
                         flocker_cli_path),
                        (FilePath('/opt/flocker/bin/flocker'),
                         flocker_cli_path),
                        (FilePath('/opt/flocker/bin/flocker-ca'),
                         flocker_cli_path),
                    ]
                ),
                BuildPackage(
                    package_type=expected_package_type,
                    destination_path=expected_destination_path,
                    source_paths={flocker_cli_path: FilePath("/usr/bin")},
                    name='clusterhq-flocker-cli',
                    prefix=expected_prefix,
                    epoch=expected_epoch,
                    rpm_version=expected_version,
                    license=expected_license,
                    url=expected_url,
                    vendor=expected_vendor,
                    maintainer=expected_maintainer,
                    architecture='all',
                    description=PACKAGE_CLI.DESCRIPTION.value,
                    category=expected_category,
                    dependencies=[Dependency(package='cli-dep')],
                ),
                LintPackage(
                    package_type=expected_package_type,
                    destination_path=expected_destination_path,
                    epoch=expected_epoch,
                    rpm_version=expected_version,
                    package='clusterhq-flocker-cli',
                    architecture="all",
                ),

                # clusterhq-flocker-node steps
                CreateLinks(
                    links=[
                        (FilePath('/opt/flocker/bin/flocker-volume'),
                         flocker_node_path),
                        (FilePath('/opt/flocker/bin/flocker-control'),
                         flocker_node_path),
                        (FilePath('/opt/flocker/bin/flocker-container-agent'),
                         flocker_node_path),
                        (FilePath('/opt/flocker/bin/flocker-dataset-agent'),
                         flocker_node_path),
                    ]
                ),
                BuildPackage(
                    package_type=expected_package_type,
                    destination_path=expected_destination_path,
                    source_paths={
                        flocker_node_path: FilePath("/usr/sbin"),
                        package_files.child('firewalld-services'):
                            FilePath("/usr/lib/firewalld/services/"),
                        # Ubuntu firewall configuration
                        package_files.child('ufw-applications.d'):
                            FilePath("/etc/ufw/applications.d/"),
                        # Systemd configuration
                        package_files.child('systemd'):
                            FilePath("/usr/lib/systemd/system/"),
                        # Upstart configuration
                        package_files.child('upstart'):
                            FilePath('/etc/init'),
                        # Flocker Control State dir
                        empty_path: FilePath('/var/lib/flocker/'),
                    },
                    name='clusterhq-flocker-node',
                    prefix=expected_prefix,
                    epoch=expected_epoch,
                    rpm_version=expected_version,
                    license=expected_license,
                    url=expected_url,
                    vendor=expected_vendor,
                    maintainer=expected_maintainer,
                    architecture='all',
                    description=PACKAGE_NODE.DESCRIPTION.value,
                    category=expected_category,
                    dependencies=[Dependency(package='node-dep')],
                    after_install=package_files.child('after-install.sh'),
                    directories=[FilePath('/var/lib/flocker/')],
                ),
                LintPackage(
                    package_type=expected_package_type,
                    destination_path=expected_destination_path,
                    epoch=expected_epoch,
                    rpm_version=expected_version,
                    package='clusterhq-flocker-node',
                    architecture="all",
                ),
            )
        )
        assert_equal_steps(
            self,
            expected,
            omnibus_package_builder(distribution=distribution,
                                    destination_path=expected_destination_path,
                                    package_uri=expected_package_uri,
                                    target_dir=target_path,
                                    package_files=FilePath('/package-files'),
                                    ))


class DockerBuildOptionsTests(TestCase):
    """
    Tests for ``DockerBuildOptions``.
    """

    native_package_type = object()

    def setUp(self):
        """
        Patch ``admin.packaging._native_package_type`` to return a fixed value.
        """
        self.patch(
            packaging, '_native_package_type',
            lambda: self.native_package_type)

    def test_defaults(self):
        """
        ``DockerBuildOptions`` destination path defaults to the current working
        directory.
        """
        expected_defaults = {
            'destination-path': '.',
        }
        self.assertEqual(expected_defaults, DockerBuildOptions())

    def test_package_uri_missing(self):
        """
        ``DockerBuildOptions`` requires a single positional argument containing
        the URI of the Python package which is being packaged.
        """
        exception = self.assertRaises(
            UsageError, DockerBuildOptions().parseOptions, [])
        self.assertEqual('Wrong number of arguments.', str(exception))

    def test_package_uri_supplied(self):
        """
        ``DockerBuildOptions`` saves the supplied ``package-uri``.
        """
        expected_uri = 'http://www.example.com/foo-bar.whl'

        options = DockerBuildOptions()
        options.parseOptions([expected_uri])

        self.assertEqual(expected_uri, options['package-uri'])


class DockerBuildScriptTests(TestCase):
    """
    Tests for ``DockerBuildScript``.
    """
    def test_usage_error_status(self):
        """
        ``DockerBuildScript.main`` raises ``SystemExit`` if there are missing
        command line options.
        """
        fake_sys_module = FakeSysModule(argv=[])
        script = DockerBuildScript(sys_module=fake_sys_module)
        exception = self.assertRaises(SystemExit, script.main)
        self.assertEqual(1, exception.code)

    def test_usage_error_message(self):
        """
        ``DockerBuildScript.main`` prints a usage error to ``stderr`` if there
        are missing command line options.
        """
        fake_sys_module = FakeSysModule(argv=[])
        script = DockerBuildScript(sys_module=fake_sys_module)
        try:
            script.main()
        except SystemExit:
            pass
        self.assertEqual(
            'Wrong number of arguments.',
            fake_sys_module.stderr.getvalue().splitlines()[-1]
        )

    def test_build_command(self):
        """
        ``DockerBuildScript.build_command`` is ``omnibus_package_builder`` by
        default.
        """
        self.assertIs(omnibus_package_builder, DockerBuildScript.build_command)

    def test_run(self):
        """
        ``DockerBuildScript.main`` calls ``run`` on the instance returned by
        ``build_command``.
        """
        expected_destination_path = FilePath(self.mktemp())
        expected_package_uri = 'http://www.example.com/foo/bar.whl'
        fake_sys_module = FakeSysModule(
            argv=[
                'build-command-name',
                '--destination-path=%s' % (expected_destination_path.path,),
                expected_package_uri]
        )
        distribution = Distribution(name='test-distro', version='30')
        self.patch(packaging, 'CURRENT_DISTRIBUTION', distribution)
        script = DockerBuildScript(sys_module=fake_sys_module)
        build_step = SpyStep()
        arguments = []

        def record_arguments(*args, **kwargs):
            arguments.append((args, kwargs))
            return build_step
        script.build_command = record_arguments
        script.main(top_level=FilePath('/top-level'))
        expected_build_arguments = [(
            (),
            dict(destination_path=expected_destination_path,
                 package_uri=expected_package_uri,
                 distribution=distribution,
                 package_files=FilePath('/top-level/admin/package-files'))
        )]
        self.assertEqual(expected_build_arguments, arguments)
        self.assertTrue(build_step.ran)


class BuildOptionsTests(TestCase):
    """
    Tests for ``BuildOptions``.
    """
    DISTROS = [u"greatos"]

    DISTROS = [u"greatos"]

    def test_defaults(self):
        """
        ``BuildOptions`` destination path defaults to the current working
        directory.
        """
        expected_defaults = {
            'destination-path': '.',
            'distribution': None,
        }
        self.assertEqual(expected_defaults, BuildOptions([]))

    def test_possible_distributions(self):
        """
        ``BuildOptions`` offers as possible distributions all of the names
        passed to its initializer.
        """
        options = BuildOptions([b"greatos", b"betteros"])
        description = options.docs["distribution"]
        self.assertNotIn(
            -1,
            (description.find(b"greatos"), description.find(b"betteros")),
            "Supplied distribution names, greatos and betteros, not found in "
            "--distribution parameter definition: {}".format(description)
        )

    def test_distribution_missing(self):
        """
        ``BuildOptions.parseOptions`` raises ``UsageError`` if
        ``--distribution`` is not supplied.
        """
        options = BuildOptions(self.DISTROS)
        self.assertRaises(
            UsageError,
            options.parseOptions,
            ['http://example.com/fake/uri'])

    def test_package_uri_missing(self):
        """
        ``DockerBuildOptions`` requires a single positional argument containing
        the URI of the Python package which is being packaged.
        """
        exception = self.assertRaises(
            UsageError, BuildOptions(self.DISTROS).parseOptions, [])
        self.assertEqual('Wrong number of arguments.', str(exception))

    def test_package_options_supplied(self):
        """
        ``BuildOptions`` saves the supplied options.
        """
        expected_uri = 'http://www.example.com/foo-bar.whl'
        expected_distribution = 'ubuntu1404'
        options = BuildOptions(self.DISTROS + [expected_distribution])
        options.parseOptions(
            ['--distribution', expected_distribution, expected_uri])

        self.assertEqual(
            (expected_distribution, expected_uri),
            (options['distribution'], options['package-uri'])
        )


class AvailableDistributionTests(TestCase):
    """
    Tests for ``available_distributions``.
    """
    def test_dockerfiles(self):
        """
        Directories in the ``admin/build_targets/`` sub-directory of the path
<<<<<<< HEAD
        passed to ``available_distributions`` which themselves container a
=======
        passed to ``available_distributions`` which themselves contain a
>>>>>>> aa335086
        ``Dockerfile`` are considered distributions and included in the result.
        """
        root = FilePath(self.mktemp())
        build_targets = root.descendant([b"admin", b"build_targets"])
        build_targets.makedirs()
        build_targets.child(b"foo").setContent(b"bar")
        greatos = build_targets.child(b"greatos")
        greatos.makedirs()
        greatos.child(b"Dockerfile").setContent(
            b"MAINTAINER example@example.invalid\n"
        )
        nothing = build_targets.child(b"nothing")
        nothing.makedirs()

        self.assertEqual(
            {b"greatos"},
            available_distributions(root),
        )


class BuildScriptTests(TestCase):
    """
    Tests for ``BuildScript``.
    """
    def test_usage_error_status(self):
        """
        ``BuildScript.main`` raises ``SystemExit`` if there are missing command
        line options.
        """
        fake_sys_module = FakeSysModule(argv=[])
        script = BuildScript(sys_module=fake_sys_module)
        exception = self.assertRaises(
            SystemExit,
            script.main, top_level=FLOCKER_PATH)
        self.assertEqual(1, exception.code)

    def test_usage_error_message(self):
        """
        ``BuildScript.main`` prints a usage error to ``stderr`` if there are
        missing command line options.
        """
        fake_sys_module = FakeSysModule(argv=[])
        script = BuildScript(sys_module=fake_sys_module)

        try:
            script.main(top_level=FLOCKER_PATH)
        except SystemExit:
            pass
        self.assertEqual(
            'Wrong number of arguments.',
            fake_sys_module.stderr.getvalue().splitlines()[-1]
        )

    def test_build_command(self):
        """
        ``BuildScript.build_command`` is ``build_in_docker`` by default.
        """
        self.assertIs(build_in_docker, BuildScript.build_command)

    def test_default_distributions(self):
        """
        ``BuildScript.main`` uses the ``admin/build_targets/`` directory next
        to the ``admin.packaging`` module it comes from to determine supported
        distributions if no ``top_level`` path is passed to it.
        """
        supported_distribution = FLOCKER_PATH.descendant([
            b"admin", b"build_targets"
        ]).children()[0].basename()

        fake_sys_module = FakeSysModule(argv=[
            b"build-command-name",
            b"--distribution", supported_distribution,
            b"http://www.example.com/foo/bar.whl",
        ])

        def record_arguments(distribution, *args, **kwargs):
            self.distribution = distribution
            return SpyStep()

        script = BuildScript(sys_module=fake_sys_module)
        script.build_command = record_arguments
        script.main()

        self.assertEqual(self.distribution, supported_distribution)

    def test_run(self):
        """
        ``BuildScript.main`` calls ``run`` on the instance returned by
        ``build_command``.
        """
        expected_destination_path = FilePath(self.mktemp())
        expected_distribution = 'centos7'
        expected_package_uri = 'http://www.example.com/foo/bar.whl'
        fake_sys_module = FakeSysModule(
            argv=[
                'build-command-name',
                '--destination-path', expected_destination_path.path,
                '--distribution=%s' % (expected_distribution,),
                expected_package_uri]
        )
        script = BuildScript(sys_module=fake_sys_module)
        build_step = SpyStep()
        arguments = []

        def record_arguments(*args, **kwargs):
            arguments.append((args, kwargs))
            return build_step
        script.build_command = record_arguments
        script.main(top_level=FLOCKER_PATH)
        expected_build_arguments = [(
            (),
            dict(destination_path=expected_destination_path,
                 distribution=expected_distribution,
                 package_uri=expected_package_uri,
                 top_level=FLOCKER_PATH)
        )]
        self.assertEqual(expected_build_arguments, arguments)
        self.assertTrue(build_step.ran)


class BuildInDockerFunctionTests(TestCase):
    """
    Tests for ``build_in_docker``.
    """
    def test_steps(self):
        """
        ``build_in_docker`` returns a ``BuildSequence`` comprising
        ``DockerBuild`` and ``DockerRun`` instances.
        """
        supplied_distribution = 'Foo'
        expected_tag = 'clusterhq/build-%s' % (supplied_distribution,)
        supplied_top_level = FilePath(self.mktemp())
        expected_build_directory = supplied_top_level.descendant(
            ['admin', 'build_targets', supplied_distribution])
        expected_build_directory.makedirs()
        expected_build_directory.sibling('requirements.txt').setContent('')
        supplied_destination_path = FilePath('/baz/qux')
        expected_volumes = {
            FilePath('/output'): supplied_destination_path,
            FilePath('/flocker'): supplied_top_level,
        }
        expected_package_uri = 'http://www.example.com/foo/bar/whl'

        assert_equal_steps(
            test_case=self,
            expected=BuildSequence(
                steps=[
                    DockerBuild(
                        tag=expected_tag,
                        build_directory=expected_build_directory
                    ),
                    DockerRun(
                        tag=expected_tag,
                        volumes=expected_volumes,
                        command=[expected_package_uri]
                    ),
                ]
            ),
            actual=build_in_docker(
                destination_path=supplied_destination_path,
                distribution=supplied_distribution,
                top_level=supplied_top_level,
                package_uri=expected_package_uri,
            )
        )

    def test_copies_requirements(self):
        """
        A requirements file is copied into the build directory.
        """
        supplied_distribution = 'Foo'
        supplied_top_level = FilePath(self.mktemp())
        expected_build_directory = supplied_top_level.descendant(
            ['admin', 'build_targets', supplied_distribution])
        expected_build_directory.makedirs()
        requirements = 'some_requirement'
        expected_build_directory.sibling('requirements.txt').setContent(
            requirements)
        supplied_destination_path = FilePath('/baz/qux')
        expected_package_uri = 'http://www.example.com/foo/bar/whl'
        build_in_docker(
            destination_path=supplied_destination_path,
            distribution=supplied_distribution,
            top_level=supplied_top_level,
            package_uri=expected_package_uri
        )

        self.assertEqual(
            requirements,
            expected_build_directory.child('requirements.txt').getContent()
        )


class MakeDependenciesTests(TestCase):
    """
    Tests for ``make_dependencies``.
    """
    def test_node(self):
        """
        ``make_dependencies`` includes the supplied ``version`` of
        ``clusterhq-python-flocker`` for ``clusterhq-flocker-node``.
        """
        expected_version = '1.2.3'
        self.assertIn(
            Dependency(
                package='clusterhq-python-flocker',
                compare='=',
                version=expected_version
            ),
            make_dependencies('node', expected_version,
                              Distribution(name='fedora', version='20'))
        )

    def test_cli(self):
        """
        ``make_dependencies`` includes the supplied ``version`` of
        ``clusterhq-python-flocker`` for ``clusterhq-flocker-cli``.
        """
        expected_version = '1.2.3'
        self.assertIn(
            Dependency(
                package='clusterhq-python-flocker',
                compare='=',
                version=expected_version
            ),
            make_dependencies('cli', expected_version,
                              Distribution(name='fedora', version='20'))
        )<|MERGE_RESOLUTION|>--- conflicted
+++ resolved
@@ -1182,8 +1182,6 @@
     """
     DISTROS = [u"greatos"]
 
-    DISTROS = [u"greatos"]
-
     def test_defaults(self):
         """
         ``BuildOptions`` destination path defaults to the current working
@@ -1252,11 +1250,7 @@
     def test_dockerfiles(self):
         """
         Directories in the ``admin/build_targets/`` sub-directory of the path
-<<<<<<< HEAD
-        passed to ``available_distributions`` which themselves container a
-=======
         passed to ``available_distributions`` which themselves contain a
->>>>>>> aa335086
         ``Dockerfile`` are considered distributions and included in the result.
         """
         root = FilePath(self.mktemp())
