--- conflicted
+++ resolved
@@ -146,7 +146,7 @@
 
 # The minimum required versions of Docker and ZFS. The package names vary
 # between operating systems and are supplied later.
-DockerDependency = partial(Dependency, compare='>=', version='1.2')
+DockerDependency = partial(Dependency, compare='>=', version='1.3.1')
 ZFSDependency = partial(Dependency, compare='>=', version='0.6.3')
 
 # We generate three packages.  ``python-flocker`` contains the entire code
@@ -166,12 +166,7 @@
     },
     'node': {
         'fedora': (
-<<<<<<< HEAD
-            # Require v1.3.0 for its 1.15 API
-            Dependency(package='docker-io', compare='>=', version='1.3.0'),
-=======
             DockerDependency(package='docker-io'),
->>>>>>> ff5da84d
             Dependency(package='/usr/sbin/iptables'),
             ZFSDependency(package='zfs'),
             Dependency(package='openssh-clients'),
