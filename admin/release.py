--- conflicted
+++ resolved
@@ -541,27 +541,7 @@
         files=downloaded_packages | new_metadata,
         ))
 
-<<<<<<< HEAD
-
-@do
-def copy_tutorial_vagrant_box(target_bucket, dev_bucket, version):
-    """
-    Copy the tutorial box from a ``dev_bucket`` to a ``target_bucket``.
-
-    :param bytes target_bucket: S3 bucket to copy tutorial box to.
-    :param bytes dev_bucket: S3 bucket to copy tutorial box from.
-    :param bytes version: Version of Flocker to copy the tutorial box for.
-    """
-    yield Effect(
-        CopyS3Keys(source_bucket=dev_bucket,
-                   source_prefix='vagrant/tutorial/',
-                   destination_bucket=target_bucket,
-                   destination_prefix='vagrant/tutorial/',
-                   keys=['flocker-tutorial-{}.box'.format(version)]))
-
-
-=======
->>>>>>> e8e45905
+
 @do
 def upload_packages(scratch_directory, target_bucket, version, build_server):
     """
