--- conflicted
+++ resolved
@@ -272,13 +272,9 @@
          "The version to publish the documentation as.\n"
          "This will differ from \"flocker-version\" for staging uploads.\n"
          "Attempting to publish documentation as a documentation version "
-<<<<<<< HEAD
-         "publishes it as the version being updated.\n"],
-=======
          "publishes it as the version being updated. That is, if "
          "``doc-version`` is set to 0.3.0+doc1 the documentation will be "
          "published as 0.3.0.\n"],
->>>>>>> 70aa9a42
     ]
 
     optFlags = [
