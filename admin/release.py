--- conflicted
+++ resolved
@@ -12,13 +12,9 @@
 import sys
 import tempfile
 
-<<<<<<< HEAD
 from setuptools import __version__ as setuptools_version
 from subprocess import check_call
 
-from collections import namedtuple
-=======
->>>>>>> b7f8f910
 from effect import (
     Effect, sync_perform, ComposedDispatcher, base_dispatcher)
 from effect.do import do
@@ -544,7 +540,6 @@
     finally:
         scratch_directory.remove()
 
-<<<<<<< HEAD
     try:
         scratch_directory = FilePath(tempfile.mkdtemp(
             prefix=b'flocker-upload-python-'))
@@ -563,7 +558,7 @@
         raise SystemExit(1)
     finally:
         scratch_directory.remove()
-=======
+
 
 def calculate_base_branch(version, path):
     """
@@ -705,5 +700,4 @@
     except BranchExists:
         sys.stderr.write("%s: The release branch already exists.\n"
                          % (base_path.basename(),))
-        raise SystemExit(1)
->>>>>>> b7f8f910
+        raise SystemExit(1)