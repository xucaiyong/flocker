--- conflicted
+++ resolved
@@ -168,13 +168,11 @@
             # The acceptance tests interact with MongoDB
             "pymongo>=2.7.2",
 
-<<<<<<< HEAD
+            # The acceptance tests interact with PostgreSQL
+            "pg8000==1.10.1",
+
             # The acceptance tests interact with MySQL
             "PyMySQL==0.6.2",
-=======
-            # The acceptance tests interact with PostgreSQL
-            "pg8000==1.10.1",
->>>>>>> 1be56d72
             ],
 
         # This extra is for Flocker release engineers to set up their release
