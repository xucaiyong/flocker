--- conflicted
+++ resolved
@@ -397,14 +397,10 @@
 
         :return: Container name as ``bytes``.
         """
-<<<<<<< HEAD
-        return b"%s-data" % (self.name.to_bytes(),)
-=======
         # This duplicates logic in DockerClient; we can remove this when
         # this logic is refactored to be based on DockerClient.
         # https://github.com/ClusterHQ/flocker/issues/234
-        return b"flocker--%s-data" % (self.name.encode("ascii"),)
->>>>>>> dd98f088
+        return b"flocker--%s-data" % (self.name.to_bytes(),)
 
     def expose_to_docker(self, mount_path):
         """
