# Copyright Hybrid Logic Ltd.  See LICENSE file for details.

"""Tests for :module:`flocker.volume.service`."""

from __future__ import absolute_import

from io import BytesIO
import sys
import json
from contextlib import contextmanager

from uuid import uuid4
from StringIO import StringIO

from zope.interface import implementer
from zope.interface.verify import verifyObject

from twisted.application.service import IService, Service
from twisted.internet.task import Clock
from twisted.python.filepath import FilePath, Permissions
from twisted.trial.unittest import SynchronousTestCase, TestCase

from ..service import (
    VolumeService, CreateConfigurationError, Volume, VolumeName,
    WAIT_FOR_VOLUME_INTERVAL, VolumeScript, ICommandLineVolumeScript,
    )
from ..script import VolumeOptions

from ..filesystems.memory import FilesystemStoragePool
from ..filesystems.zfs import StoragePool
from .._ipc import RemoteVolumeManager, LocalVolumeManager
from ..testtools import create_volume_service
from ...common import FakeNode
from ...testtools import (
    skip_on_broken_permissions, attempt_effective_uid, make_with_init_tests,
    )


class VolumeNameInitializationTests(make_with_init_tests(
        VolumeName, {"namespace": u"x", "id": u"y"})):
    """
    Tests for :class:`VolumeName` initialization.
    """


class VolumeNameTests(TestCase):
    """
    Tests for :class:`VolumeName`.
    """
    def test_equality(self):
        """
        ``VolumeName`` with same arguments are equal.
        """
        name1 = VolumeName(namespace=u"blah", id="bloo")
        name2 = VolumeName(namespace=u"blah", id="bloo")
        self.assertEqual([name1 == name2, name1 != name2],
                         [True, False])

    def test_inequality(self):
        """
<<<<<<< HEAD
        ``VolumeName`` with differnt arguments are unequal.
=======
        ``VolumeName`` with different arguments are unequal.
>>>>>>> c2e2cf67
        """
        name1 = VolumeName(namespace=u"blah", id="bloo")
        name2 = VolumeName(namespace=u"blah", id="bloo2")
        name3 = VolumeName(namespace=u"blah2", id="bloo")
        self.assertEqual([name1 == name2, name1 == name3, name1 != name2,
                          name1 != name3], [False, False, True, True])

    def test_to_bytes(self):
        """
        ``VolumeName.to_bytes`` converts the volume name to bytes.
        """
        name = VolumeName(namespace=u"blah", id="bloo")
        self.assertEqual(name.to_bytes(), b"blah.bloo")

    def test_from_bytes(self):
        """
        ``VolumeName.from_bytes`` converts bytes back into a ``VolumeName``.
        """
        self.assertEqual(VolumeName.from_bytes(b"lah.loo"),
                         VolumeName(namespace=u"lah", id="loo"))

    def test_no_period_in_namespace(self):
        """
        ``VolumeName`` namespaces can't have a period.
        """
        self.assertRaises(ValueError, VolumeName, namespace=u".x", id=u"y")


class VolumeServiceStartupTests(TestCase):
    """
    Tests for :class:`VolumeService` startup.
    """
    def test_interface(self):
        """:class:`VolumeService` implements :class:`IService`."""
        self.assertTrue(verifyObject(IService,
                                     VolumeService(FilePath(""), None,
                                                   reactor=Clock())))

    def test_no_config_UUID(self):
        """If no config file exists in the given path, a new UUID is chosen."""
        service = create_volume_service(self)
        service2 = create_volume_service(self)
        self.assertNotEqual(service.uuid, service2.uuid)

    def test_no_config_written(self):
        """If no config file exists, a new one is written with the UUID."""
        path = FilePath(self.mktemp())
        service = VolumeService(path,
                                FilesystemStoragePool(FilePath(self.mktemp())),
                                reactor=Clock())
        service.startService()
        config = json.loads(path.getContent())
        self.assertEqual({u"uuid": service.uuid, u"version": 1}, config)

    def test_no_config_directory(self):
        """The config file's parent directory is created if it
        doesn't exist."""
        path = FilePath(self.mktemp()).child(b"config.json")
        service = VolumeService(path,
                                FilesystemStoragePool(FilePath(self.mktemp())),
                                reactor=Clock())
        service.startService()
        self.assertTrue(path.exists())

    @skip_on_broken_permissions
    def test_config_makedirs_failed(self):
        """If creating the config directory fails then CreateConfigurationError
        is raised."""
        path = FilePath(self.mktemp())
        path.makedirs()
        path.chmod(0)
        self.addCleanup(path.chmod, 0o777)
        path = path.child(b"dir").child(b"config.json")
        service = VolumeService(path,
                                FilesystemStoragePool(FilePath(self.mktemp())),
                                reactor=Clock())
        with attempt_effective_uid('nobody', suppress_errors=True):
            self.assertRaises(CreateConfigurationError, service.startService)

    @skip_on_broken_permissions
    def test_config_write_failed(self):
        """If writing the config fails then CreateConfigurationError
        is raised."""
        path = FilePath(self.mktemp())
        path.makedirs()
        path.chmod(0)
        self.addCleanup(path.chmod, 0o777)
        path = path.child(b"config.json")
        service = VolumeService(path,
                                FilesystemStoragePool(FilePath(self.mktemp())),
                                reactor=Clock())
        with attempt_effective_uid('nobody', suppress_errors=True):
            self.assertRaises(CreateConfigurationError, service.startService)

    def test_config(self):
        """If a config file exists, the UUID is loaded from it."""
        path = self.mktemp()
        service = VolumeService(FilePath(path),
                                FilesystemStoragePool(FilePath(self.mktemp())),
                                reactor=Clock())
        service.startService()
        service2 = VolumeService(
            FilePath(path),
            FilesystemStoragePool(FilePath(self.mktemp())),
            reactor=Clock())
        service2.startService()
        self.assertEqual(service.uuid, service2.uuid)

    def test_start_pool(self):
        """
        The storage pool service is started by ``VolumeService.startService``.
        """
        pool = FilesystemStoragePool(FilePath(self.mktemp()))
        service = VolumeService(FilePath(self.mktemp()), pool, Clock())
        running_before_start = pool.running
        service.startService()
        self.assertEqual((running_before_start, pool.running), (False, True))


# VolumeName for tests:
MY_VOLUME = VolumeName(namespace=u"myns", id=u"myvolume")
MY_VOLUME2 = VolumeName(namespace=u"myns", id=u"myvolume2")


class VolumeServiceAPITests(TestCase):
    """Tests for the ``VolumeService`` API."""

    def test_create_result(self):
        """``create()`` returns a ``Deferred`` that fires with a ``Volume``."""
        pool = FilesystemStoragePool(FilePath(self.mktemp()))
        service = VolumeService(FilePath(self.mktemp()), pool, reactor=Clock())
        service.startService()
        d = service.create(MY_VOLUME)
        self.assertEqual(
            self.successResultOf(d),
            Volume(uuid=service.uuid, name=MY_VOLUME, service=service))

    def test_create_filesystem(self):
        """``create()`` creates the volume's filesystem."""
        pool = FilesystemStoragePool(FilePath(self.mktemp()))
        service = VolumeService(FilePath(self.mktemp()), pool, reactor=Clock())
        service.startService()
        volume = self.successResultOf(service.create(MY_VOLUME))
        self.assertTrue(pool.get(volume).get_path().isdir())

    @skip_on_broken_permissions
    def test_create_mode(self):
        """The created filesystem is readable/writable/executable by anyone.

        A better alternative will be implemented in
        https://github.com/ClusterHQ/flocker/issues/34
        """
        pool = FilesystemStoragePool(FilePath(self.mktemp()))
        service = VolumeService(FilePath(self.mktemp()), pool, reactor=Clock())
        service.startService()
        volume = self.successResultOf(service.create(MY_VOLUME))
        self.assertEqual(pool.get(volume).get_path().getPermissions(),
                         Permissions(0777))

    def test_get(self):
        """
        ``VolumeService.get`` creates a ``Volume`` instance owned by that
        service and with given name.
        """
        service = create_volume_service(self)
        self.assertEqual(service.get(MY_VOLUME),
                         Volume(uuid=service.uuid, name=MY_VOLUME,
                                service=service))

    def test_push_different_uuid(self):
        """Pushing a remotely-owned volume results in a ``ValueError``."""
        pool = FilesystemStoragePool(FilePath(self.mktemp()))
        service = VolumeService(FilePath(self.mktemp()), pool, reactor=Clock())
        service.startService()

        volume = Volume(uuid=u"wronguuid", name=MY_VOLUME, service=service)
        self.assertRaises(ValueError, service.push, volume,
                          RemoteVolumeManager(FakeNode()))

    def test_push_writes_filesystem(self):
        """
        Pushing a locally-owned volume writes its filesystem to the remote
        process.
        """
        pool = FilesystemStoragePool(FilePath(self.mktemp()))
        service = VolumeService(FilePath(self.mktemp()), pool, reactor=Clock())
        service.startService()
        volume = self.successResultOf(service.create(MY_VOLUME))
        filesystem = volume.get_filesystem()
        filesystem.get_path().child(b"foo").setContent(b"blah")
        with filesystem.reader() as reader:
            data = reader.read()
        node = FakeNode([
            # Hard-code the knowledge that first `flocker-volume snapshots` is
            # run.  It doesn't need to produce any particular output for this
            # test, it just needs to not fail.
            b"",
        ])

        self.successResultOf(service.push(volume, RemoteVolumeManager(node)))

        self.assertEqual(node.stdin.read(), data)

    def test_push_with_snapshots(self):
        """
        Pushing a locally-owned volume to a remote volume manager which has a
        snapshot in common with the local volume manager results in an
        incremental data stream.
        """

        class FakeVolumeManager(object):
            def __init__(self):
                self.written = []

            def snapshots(self, volume):
                return volume.get_filesystem().snapshots()

            @contextmanager
            def receive(self, volume):
                writer = BytesIO()
                yield writer
                self.written.append(writer)

        pool = FilesystemStoragePool(FilePath(self.mktemp()))
        service = VolumeService(FilePath(self.mktemp()), pool, reactor=Clock())
        service.startService()
        volume = self.successResultOf(service.create(MY_VOLUME))
        filesystem = volume.get_filesystem()
        filesystem.snapshot(b"stuff")

        remote_manager = FakeVolumeManager()

        self.successResultOf(service.push(volume, remote_manager))

        writer = remote_manager.written.pop()
        self.assertEqual(
            [b"incremental stream based on", b"stuff"],
            writer.getvalue().splitlines()[-2:])

    def test_receive_local_uuid(self):
        """
        If a volume with same uuid as service is received, ``ValueError`` is
        raised.
        """
        pool = FilesystemStoragePool(FilePath(self.mktemp()))
        service = VolumeService(FilePath(self.mktemp()), pool, reactor=Clock())
        service.startService()

        self.assertRaises(ValueError, service.receive,
                          service.uuid.encode("ascii"), b"lalala", None)

    def test_receive_creates_volume(self):
        """Receiving creates a volume with the given uuid and name."""
        pool = FilesystemStoragePool(FilePath(self.mktemp()))
        service = VolumeService(FilePath(self.mktemp()), pool, reactor=Clock())
        service.startService()
        volume = self.successResultOf(service.create(MY_VOLUME))
        filesystem = volume.get_filesystem()

        manager_uuid = unicode(uuid4())
        new_name = VolumeName(namespace=u"myns", id=u"newvolume")

        with filesystem.reader() as reader:
            service.receive(manager_uuid, new_name, reader)
        new_volume = Volume(uuid=manager_uuid, name=new_name,
                            service=service)
        d = service.enumerate()

        def got_volumes(volumes):
            # Consume the generator into a list.  Using `assertIn` on a
            # generator produces bad failure messages.
            volumes = list(volumes)
            self.assertIn(new_volume, volumes)
        d.addCallback(got_volumes)
        return d

    def test_receive_creates_files(self):
        """Receiving creates filesystem with the given push data."""
        pool = FilesystemStoragePool(FilePath(self.mktemp()))
        service = VolumeService(FilePath(self.mktemp()), pool, reactor=Clock())
        service.startService()
        volume = self.successResultOf(service.create(MY_VOLUME))
        filesystem = volume.get_filesystem()
        filesystem.get_path().child(b"afile").setContent(b"lalala")

        manager_uuid = unicode(uuid4())
        new_name = VolumeName(namespace=u"myns", id=u"newvolume")

        with filesystem.reader() as reader:
            service.receive(manager_uuid, new_name, reader)

        new_volume = Volume(uuid=manager_uuid, name=new_name,
                            service=service)
        root = new_volume.get_filesystem().get_path()
        self.assertTrue(root.child(b"afile").getContent(), b"lalala")

    def test_enumerate_no_volumes(self):
        """``enumerate()`` returns no volumes when there are no volumes."""
        pool = FilesystemStoragePool(FilePath(self.mktemp()))
        service = VolumeService(FilePath(self.mktemp()), pool, reactor=Clock())
        service.startService()
        volumes = self.successResultOf(service.enumerate())
        self.assertEqual([], list(volumes))

    def test_enumerate_some_volumes(self):
        """``enumerate()`` returns all volumes previously ``create()``ed."""
        pool = FilesystemStoragePool(FilePath(self.mktemp()))
        service = VolumeService(FilePath(self.mktemp()), pool, reactor=Clock())
        service.startService()
        names = set(VolumeName(namespace=u"ns", id=i)
                    for i in (u"somevolume", u"anotherone", u"lastone"))
        expected = {
            self.successResultOf(service.create(name))
            for name in names}
        service2 = VolumeService(FilePath(self.mktemp()), pool,
                                 reactor=Clock())
        service2.startService()
        actual = self.successResultOf(service2.enumerate())
        self.assertEqual(
            set((volume.uuid, volume.name) for volume in expected),
            set((volume.uuid, volume.name) for volume in actual))

    def test_enumerate_a_volume_with_period(self):
        """``enumerate()`` returns a volume previously ``create()``ed when its
        name includes a period."""
        pool = FilesystemStoragePool(FilePath(self.mktemp()))
        service = VolumeService(FilePath(self.mktemp()), pool, reactor=Clock())
        service.startService()
        expected = self.successResultOf(service.create(
            VolumeName(namespace=u"ns", id=u"some.volume")))
        actual = self.successResultOf(service.enumerate())
        self.assertEqual([expected], list(actual))

    def test_enumerate_skips_other_filesystems(self):
        """
        The result of ``enumerate()`` does not include any volumes representing
        filesystems named outside of the Flocker naming convention (which may
        have been created directly by the user).
        """
        path = FilePath(self.mktemp())
        path.child(b"arbitrary stuff").makedirs()
        path.child(b"stuff\tarbitrary").makedirs()
        path.child(b"non-uuid.stuff").makedirs()

        pool = FilesystemStoragePool(path)
        service = VolumeService(FilePath(self.mktemp()), pool, reactor=Clock())
        service.startService()

        name = VolumeName(namespace=u"mynspaces", id=u"good volume name")
        self.successResultOf(service.create(name))

        volumes = list(self.successResultOf(service.enumerate()))
        self.assertEqual(
            [Volume(uuid=service.uuid, name=name, service=service)],
            volumes)

    def test_acquire_rejects_local_volume(self):
        """
        ``VolumeService.acquire()`` errbacks with a ``ValueError`` if given a
        locally-owned volume.
        """
        service = VolumeService(FilePath(self.mktemp()),
                                FilesystemStoragePool(FilePath(self.mktemp())),
                                reactor=Clock())
        service.startService()
        self.addCleanup(service.stopService)

        self.failureResultOf(service.acquire(service.uuid, u"blah"),
                             ValueError)

    # Further tests for acquire() are done in
    # test_ipc.make_iremote_volume_manager.

    def test_handoff_rejects_remote_volume(self):
        """
        ``VolumeService.handoff()`` errbacks with a ``ValueError`` if given a
        remotely-owned volume.
        """
        service = create_volume_service(self)
        remote_volume = Volume(uuid=u"remote", name=MY_VOLUME,
                               service=service)

        self.failureResultOf(service.handoff(remote_volume, None),
                             ValueError)

    def test_handoff_destination_acquires(self):
        """
        ``VolumeService.handoff()`` makes the remote node owner of the volume
        previously owned by the original owner.
        """
        origin_service = create_volume_service(self)
        destination_service = create_volume_service(self)

        created = origin_service.create(MY_VOLUME)

        def got_volume(volume):
            volume.get_filesystem().get_path().child(b"afile").setContent(
                b"exists")
            return origin_service.handoff(
                volume, LocalVolumeManager(destination_service))
        created.addCallback(got_volume)

        def handed_off(_):
            expected_volume = Volume(uuid=destination_service.uuid,
                                     name=MY_VOLUME,
                                     service=destination_service)
            root = expected_volume.get_filesystem().get_path()
            self.assertEqual(root.child(b"afile").getContent(), b"exists")
        created.addCallback(handed_off)
        return created

    def test_handoff_changes_uuid(self):
        """
        ```VolumeService.handoff()`` changes the owner UUID of the local
        volume to the new owner's UUID.
        """
        origin_service = create_volume_service(self)
        destination_service = create_volume_service(self)

        created = origin_service.create(MY_VOLUME)

        def got_volume(volume):
            return origin_service.handoff(
                volume, LocalVolumeManager(destination_service))
        created.addCallback(got_volume)
        created.addCallback(lambda _: origin_service.enumerate())

        def got_origin_volumes(volumes):
            expected_volume = Volume(uuid=destination_service.uuid,
                                     name=MY_VOLUME,
                                     service=origin_service)
            self.assertEqual(list(volumes), [expected_volume])
        created.addCallback(got_origin_volumes)
        return created

    def test_handoff_preserves_data(self):
        """
        ``VolumeService.handoff()`` preserves the data from the relinquished
        volume in the newly owned resulting volume in the local volume manager.
        """
        origin_service = create_volume_service(self)
        destination_service = create_volume_service(self)

        created = origin_service.create(MY_VOLUME)

        def got_volume(volume):
            volume.get_filesystem().get_path().child(b"afile").setContent(
                b"exists")
            return origin_service.handoff(
                volume, LocalVolumeManager(destination_service))
        created.addCallback(got_volume)

        def handed_off(volumes):
            expected_volume = Volume(uuid=destination_service.uuid,
                                     name=MY_VOLUME,
                                     service=origin_service)
            root = expected_volume.get_filesystem().get_path()
            self.assertEqual(root.child(b"afile").getContent(), b"exists")
        created.addCallback(handed_off)
        return created


class VolumeTests(TestCase):
    """Tests for ``Volume``."""

    def test_equality(self):
        """Volumes are equal if they have the same name, uuid and pool."""
        service = object()
        v1 = Volume(uuid=u"123", name=MY_VOLUME, service=service)
        v2 = Volume(uuid=u"123", name=MY_VOLUME, service=service)
        self.assertTrue(v1 == v2)
        self.assertFalse(v1 != v2)

    def test_inequality_uuid(self):
        """Volumes are unequal if they have different uuids."""
        service = object()
        v1 = Volume(uuid=u"123", name=MY_VOLUME, service=service)
        v2 = Volume(uuid=u"123zz", name=MY_VOLUME, service=service)
        self.assertTrue(v1 != v2)
        self.assertFalse(v1 == v2)

    def test_inequality_name(self):
        """Volumes are unequal if they have different names."""
        service = object()
        v1 = Volume(uuid=u"123", name=MY_VOLUME, service=service)
        v2 = Volume(uuid=u"123",
                    name=VolumeName(namespace=u"mys", id=u"456zz"),
                    service=service)
        self.assertTrue(v1 != v2)
        self.assertFalse(v1 == v2)

    def test_inequality_pool(self):
        """Volumes are unequal if they have different pools."""
        v1 = Volume(uuid=u"123", name=MY_VOLUME, service=object())
        v2 = Volume(uuid=u"123", name=MY_VOLUME, service=object())
        self.assertTrue(v1 != v2)
        self.assertFalse(v1 == v2)

    def test_get_filesystem(self):
        """``Volume.get_filesystem`` returns the filesystem for the volume."""
        pool = FilesystemStoragePool(FilePath(self.mktemp()))
        service = VolumeService(FilePath(self.mktemp()), pool, None)
        volume = Volume(uuid=u"123", name=MY_VOLUME, service=service)
        self.assertEqual(volume.get_filesystem(), pool.get(volume))

    def test_container_name(self):
        """
        The volume's container name adds ``"-data"`` suffix to the volume
        name, and ``"flocker--"`` prefix for namespacing.

        This ensures that our geard-emulation will automatically mount it
        into a container whose name matches that of the volume.
        See https://github.com/ClusterHQ/flocker/issues/234
        """
        volume = Volume(uuid=u"123", name=MY_VOLUME, service=object())
        self.assertEqual(volume._container_name,
                         b"flocker--myns.myvolume-data")

    def test_is_locally_owned(self):
        """
        ``Volume.locally_owned()`` indicates whether the volume's owner UUID
        matches that of the local volume manager.
        """
        service = create_volume_service(self)
        local = service.get(MY_VOLUME)
        remote = Volume(uuid=service.uuid + u"extra", name=MY_VOLUME2,
                        service=service)
        self.assertEqual((local.locally_owned(), remote.locally_owned()),
                         (True, False))


class VolumeOwnerChangeTests(TestCase):
    """
    Tests for ``Volume.change_owner``.
    """
    def setUp(self):
        """
        Create a ``VolumeService`` pointing at a new pool.
        """
        pool = FilesystemStoragePool(FilePath(self.mktemp()))
        self.service = VolumeService(FilePath(self.mktemp()), pool,
                                     reactor=Clock())
        self.service.startService()
        self.other_uuid = unicode(uuid4())

    def test_return(self):
        """
        ``Volume.change_owner`` returns a ``Deferred`` that fires with a new
        ``Volume`` with the new owner UUID and the same name.
        """
        volume = self.successResultOf(self.service.create(MY_VOLUME))
        new_volume = self.successResultOf(volume.change_owner(self.other_uuid))
        self.assertEqual({'uuid': new_volume.uuid, 'name': new_volume.name},
                         {'uuid': self.other_uuid, 'name': MY_VOLUME})

    def test_filesystem(self):
        """
        The filesystem for the new ``Volume`` preserves data from the old one.
        """
        volume = self.successResultOf(self.service.create(MY_VOLUME))
        mount = volume.get_filesystem().get_path()
        mount.child(b'file').setContent(b'content')
        new_volume = self.successResultOf(volume.change_owner(self.other_uuid))
        new_mount = new_volume.get_filesystem().get_path()
        self.assertEqual(new_mount.child(b'file').getContent(), b'content')

    def test_enumerate(self):
        """
        The volumes returned from ``VolumeService.enumerate`` replace the old
        volume with the one returned by ``Volume.change_owner``.
        """
        volume = self.successResultOf(self.service.create(MY_VOLUME))
        new_volume = self.successResultOf(volume.change_owner(self.other_uuid))
        volumes = set(self.successResultOf(self.service.enumerate()))
        self.assertEqual({new_volume}, volumes)


class WaitForVolumeTests(TestCase):
    """"
    Tests for ``VolumeService.wait_for_volume``.
    """

    def setUp(self):
        """
        Create a ``VolumeService`` pointing at a new pool.
        """
        self.clock = Clock()
        self.pool = FilesystemStoragePool(FilePath(self.mktemp()))
        self.service = VolumeService(FilePath(self.mktemp()), self.pool,
                                     reactor=self.clock)
        self.service.startService()

    def test_existing_volume(self):
        """
        If the volume already exists, the ``Deferred`` returned by
        ``VolumeService.wait_for_volume`` has already fired with the
        corresponding ``Volume``.
        """
        volume = self.successResultOf(self.service.create(MY_VOLUME))
        wait = self.service.wait_for_volume(MY_VOLUME)
        self.assertEqual(self.successResultOf(wait), volume)

    def test_created_volume(self):
        """
        The ``Deferred`` returned by ``VolumeService.wait_for_volume`` fires
        with the corresponding ``Volume`` after the volume has been created.
        """
        wait = self.service.wait_for_volume(MY_VOLUME)
        volume = self.successResultOf(self.service.create(MY_VOLUME))
        self.clock.advance(WAIT_FOR_VOLUME_INTERVAL)
        self.assertEqual(self.successResultOf(wait), volume)

    def test_late_created_volume(self):
        """
        The ``Deferred`` returned by ``VolumeService.wait_for_volume`` fires
        with the corresponding ``Volume`` after the volume has been created,
        even if the volume is unavailable after the first iteration.
        """
        wait = self.service.wait_for_volume(MY_VOLUME)
        self.clock.advance(WAIT_FOR_VOLUME_INTERVAL)
        volume = self.successResultOf(self.service.create(MY_VOLUME))
        self.clock.advance(WAIT_FOR_VOLUME_INTERVAL)
        self.assertEqual(self.successResultOf(wait), volume)

    def test_no_volume(self):
        """
        If the volume doesn't exist, the ``Deferred`` returned by
        ``VolumeService.wait_for_volume`` has not fired.
        """
        self.assertNoResult(self.service.wait_for_volume(MY_VOLUME))

    def test_remote_volume(self):
        """
        The ``Deferred`` returned by ``VolumeService.wait_for_volume`` does not
        fire when a remote volume with the same name is received.
        """
        other_uuid = unicode(uuid4())
        remote_volume = Volume(uuid=other_uuid, name=MY_VOLUME,
                               service=self.service)
        self.successResultOf(self.pool.create(remote_volume))

        self.assertNoResult(self.service.wait_for_volume(MY_VOLUME))


class VolumeScriptCreateVolumeServiceTests(SynchronousTestCase):
    """
    Tests for ``VolumeScript._create_volume_service``.
    """
    @skip_on_broken_permissions
    def test_exit(self):
        """
        ``VolumeScript._create_volume_service`` raises ``SystemExit`` with a
        non-zero code if ``VolumeService.startService`` raises
        ``CreateConfigurationError``.
        """
        directory = FilePath(self.mktemp())
        directory.makedirs()
        directory.chmod(0o000)
        self.addCleanup(directory.chmod, 0o777)
        config = directory.child("config.yml")

        stderr = StringIO()
        reactor = object()
        options = VolumeOptions()
        options.parseOptions([b"--config", config.path])
        with attempt_effective_uid('nobody', suppress_errors=True):
            exc = self.assertRaises(
                SystemExit, VolumeScript._create_volume_service,
                stderr, reactor, options)
        self.assertEqual(1, exc.code)

    @skip_on_broken_permissions
    def test_details_written(self):
        """
        ``VolumeScript._create_volume_service`` writes details of the error to
        the given ``stderr`` if ``VolumeService.startService`` raises
        ``CreateConfigurationError``.
        """
        directory = FilePath(self.mktemp())
        directory.makedirs()
        directory.chmod(0o000)
        self.addCleanup(directory.chmod, 0o777)
        config = directory.child("config.yml")

        stderr = StringIO()
        reactor = object()
        options = VolumeOptions()
        options.parseOptions([b"--config", config.path])
        with attempt_effective_uid('nobody', suppress_errors=True):
            self.assertRaises(
                SystemExit, VolumeScript._create_volume_service,
                stderr, reactor, options)
        self.assertEqual(
            "Writing config file {} failed: Permission denied\n".format(
                config.path).encode("ascii"),
            stderr.getvalue())

    def test_options(self):
        """
        When successful, ``VolumeScript._create_volume_service`` returns a
        running ``VolumeService`` initialized with the pool, mountpoint, and
        configuration path given by the ``options`` argument.
        """
        pool = b"some-pool"
        mountpoint = FilePath(self.mktemp())
        config = FilePath(self.mktemp())

        options = VolumeOptions()
        options.parseOptions([
            b"--config", config.path,
            b"--pool", pool,
            b"--mountpoint", mountpoint.path,
        ])

        stderr = StringIO()
        reactor = object()

        service = VolumeScript._create_volume_service(stderr, reactor, options)
        self.assertEqual(
            (True, config, StoragePool(reactor, pool, mountpoint)),
            (service.running, service._config_path, service.pool)
        )

    def test_service_factory(self):
        """
        ``VolumeScript._create_volume_service`` uses
        ``VolumeScript._service_factory`` to create a ``VolumeService`` (or
        whatever else that hook decides to create).
        """
        expected = Service()
        script = VolumeScript(object())
        self.patch(
            VolumeScript, "_service_factory",
            staticmethod(lambda config_path, pool, reactor: expected))

        options = VolumeOptions()
        options.parseOptions([])
        service = script._create_volume_service(
            object(), object(), options)
        self.assertIs(expected, service)


class VolumeScriptMainTests(SynchronousTestCase):
    """
    Tests for ``VolumeScript.main``.
    """
    def test_arguments(self):
        """
        ``VolumeScript.main`` calls the ``main`` method of the script object
        the ``VolumeScript`` was initialized with, passing the same reactor and
        options and also the running ``VolumeService``.
        """
        @implementer(ICommandLineVolumeScript)
        class VolumeServiceScript(object):
            def __init__(self):
                self.calls = []

            def main(self, reactor, options, volume_service):
                self.calls.append((reactor, options, volume_service))

        script = VolumeServiceScript()
        helper = VolumeScript(script)

        reactor = object()
        options = VolumeOptions()
        options.parseOptions([])

        service = Service()
        self.patch(
            VolumeScript, "_service_factory",
            staticmethod(lambda *args, **kwargs: service))

        helper.main(reactor, options)

        self.assertEqual(
            [(reactor, options, service)],
            script.calls
        )

    def test_default_stderr(self):
        """
        ``VolumeScript`` defaults to using the ``sys`` module.
        """
        self.assertIs(sys, VolumeScript(object())._sys_module)<|MERGE_RESOLUTION|>--- conflicted
+++ resolved
@@ -58,11 +58,7 @@
 
     def test_inequality(self):
         """
-<<<<<<< HEAD
-        ``VolumeName`` with differnt arguments are unequal.
-=======
         ``VolumeName`` with different arguments are unequal.
->>>>>>> c2e2cf67
         """
         name1 = VolumeName(namespace=u"blah", id="bloo")
         name2 = VolumeName(namespace=u"blah", id="bloo2")
