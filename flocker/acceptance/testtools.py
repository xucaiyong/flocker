# Copyright Hybrid Logic Ltd.  See LICENSE file for details.

"""
Testing utilities for ``flocker.acceptance``.
"""
from functools import wraps
from json import dumps
from os import environ
from subprocess import check_call
from unittest import SkipTest, skipUnless
from uuid import uuid4

from yaml import safe_dump
import json
from copy import deepcopy

from twisted.web.http import OK, CREATED
from twisted.python.filepath import FilePath
from twisted.python.constants import Names, NamedConstant
from twisted.python.procutils import which
from twisted.internet import reactor

from eliot import Logger, start_action, Message, write_failure
from eliot.twisted import DeferredContext

from treq import json_content, content

from pyrsistent import PRecord, field, CheckedPVector, pmap

from ..control import (
    Application, AttachedVolume, DockerImage, Manifestation, Dataset,
)

from ..common import gather_deferreds

from ..control.httpapi import container_configuration_response, REST_API_PORT
from ..control._config import FlockerConfiguration
from ..ca import treq_with_authentication
<<<<<<< HEAD
from ..testtools import loop_until, random_name
=======
from ..testtools import loop_until, REALISTIC_BLOCKDEVICE_SIZE
>>>>>>> 5e4cdf7d

try:
    from pymongo import MongoClient
    from pymongo.errors import PyMongoError
    PYMONGO_INSTALLED = True
except ImportError:
    PYMONGO_INSTALLED = False

__all__ = [
    'require_cluster',
    'MONGO_APPLICATION', 'MONGO_IMAGE', 'get_mongo_application',
    'require_flocker_cli', 'create_application',
    'create_attached_volume'
    ]

# XXX This assumes that the desired version of flocker-cli has been installed.
# Instead, the testing environment should do this automatically.
# See https://clusterhq.atlassian.net/browse/FLOC-901.
require_flocker_cli = skipUnless(which("flocker-deploy"),
                                 "flocker-deploy not installed")

require_mongo = skipUnless(
    PYMONGO_INSTALLED, "PyMongo not installed")


# XXX The MONGO_APPLICATION will have to be removed because it does not match
# the tutorial yml files, and the yml should be testably the same:
# https://clusterhq.atlassian.net/browse/FLOC-947
MONGO_APPLICATION = u"mongodb-example-application"
MONGO_IMAGE = u"clusterhq/mongodb"


def get_mongo_application():
    """
    Return a new ``Application`` with a name and image corresponding to
    the MongoDB tutorial example:

    http://doc-dev.clusterhq.com/gettingstarted/tutorial/index.html
    """
    return Application(
        name=MONGO_APPLICATION,
        image=DockerImage.from_string(MONGO_IMAGE + u':latest'),
    )


def create_application(name, image, ports=frozenset(), volume=None,
                       links=frozenset(), environment=None, memory_limit=None,
                       cpu_shares=None):
    """
    Instantiate an ``Application`` with the supplied parameters and return it.
    """
    return Application(
        name=name, image=DockerImage.from_string(image + u':latest'),
        ports=ports, volume=volume, links=links, environment=environment,
        memory_limit=memory_limit, cpu_shares=cpu_shares
    )


def create_attached_volume(dataset_id, mountpoint, maximum_size=None,
                           metadata=pmap()):
    """
    Create an ``AttachedVolume`` instance with the supplied parameters and
    return it.

    :param unicode dataset_id: The unique identifier of the dataset of the
        attached volume.
    :param bytes mountpoint: The path at which the volume is attached.
    :param int maximum_size: An optional maximum size for the volume.

    :return: A new ``AttachedVolume`` instance referencing a primary
        manifestation of a dataset with the given unique identifier.
    """
    return AttachedVolume(
        manifestation=Manifestation(
            dataset=Dataset(
                dataset_id=dataset_id,
                maximum_size=maximum_size,
                metadata=metadata,
            ),
            primary=True,
        ),
        mountpoint=FilePath(mountpoint),
    )


# Highly duplicative of other constants.  FLOC-2584.
class DatasetBackend(Names):
    loopback = NamedConstant()
    zfs = NamedConstant()
    aws = NamedConstant()
    openstack = NamedConstant()


def get_dataset_backend(test_case):
    """
    Get the volume backend the acceptance tests are running as.

    :param test_case: The ``TestCase`` running this unit test.

    :return DatasetBackend: The configured backend.
    :raise SkipTest: if the backend is specified.
    """
    backend = environ.get("FLOCKER_ACCEPTANCE_VOLUME_BACKEND")
    if backend is None:
        raise SkipTest(
            "Set acceptance testing volume backend using the " +
            "FLOCKER_ACCEPTANCE_VOLUME_BACKEND environment variable.")
    return DatasetBackend.lookupByName(backend)


def skip_backend(unsupported, reason):
    """
    Create decorator that skips a test if the volume backend doesn't support
    the operations required by the test.

    :param supported: List of supported volume backends for this test.
    :param reason: The reason the backend isn't supported.
    """
    def decorator(test_method):
        """
        :param test_method: The test method that should be skipped.
        """
        @wraps(test_method)
        def wrapper(test_case, *args, **kwargs):
            backend = get_dataset_backend(test_case)

            if backend in unsupported:
                raise SkipTest(
                    "Backend not supported: {backend} ({reason}).".format(
                        backend=backend,
                        reason=reason,
                    )
                )
            return test_method(test_case, *args, **kwargs)
        return wrapper
    return decorator

require_moving_backend = skip_backend(
    unsupported={DatasetBackend.loopback},
    reason="doesn't support moving")


def get_mongo_client(host, port=27017):
    """
    Returns a ``Deferred`` which fires with a ``MongoClient`` when one has been
    created.

    See http://api.mongodb.org/python/current/api/pymongo/mongo_client.html#
        pymongo.mongo_client.MongoClient
    for more parameter information.

    :param bytes host: Hostname or IP address of the instance to connect to.
    :param int port: Port number on which to connect.

    The tutorial says "If you get a connection refused error try again after a
    few seconds; the application might take some time to fully start up."
    and so here we wait until the client can be created.
    """
    def create_mongo_client():
        try:
            client = MongoClient(host=host, port=port)
            client.areyoualive.posts.insert({"ping": 1})
            return client
        except PyMongoError:
            return False

    d = loop_until(create_mongo_client)
    return d


class ControlService(PRecord):
    """
    A record of the cluster's control service.

    :ivar bytes public_address: The public address of the control service.
    """
    public_address = field(type=bytes)


class Node(PRecord):
    """
    A record of a cluster node.

    :ivar bytes public_address: The public address of the node.
    :ivar bytes reported_hostname: The address of the node, as reported by the
        API.
    :ivar unicode uuid: The UUID of the node.
    """
    public_address = field(type=bytes)
    reported_hostname = field(type=bytes)
    uuid = field(type=unicode)


class _NodeList(CheckedPVector):
    """
    A list of nodes.

    See https://github.com/tobgu/pyrsistent/issues/26 for more succinct
    idiom combining this with ``field()``.
    """
    __type__ = Node


class ResponseError(ValueError):
    """
    An unexpected response from the REST API.
    """
    def __init__(self, code, body):
        ValueError.__init__(self, "Unexpected response code {}:\n{}\n".format(
            code, body))
        self.code = code


def check_and_decode_json(result, response_code):
    """
    Given ``treq`` response object, extract JSON and ensure response code
    is the expected one.

    :param result: ``treq`` response.
    :param int response_code: Expected response code.

    :return: ``Deferred`` firing with decoded JSON.
    """
    def error(body):
        raise ResponseError(result.code, body)

    if result.code != response_code:
        d = content(result)
        d.addCallback(error)
        return d

    return json_content(result)


def log_method(function):
    """
    Decorator that log calls to the given function.
    """
    label = "acceptance:" + function.__name__

    def log_result(result):
        Message.new(
            message_type=label + ":result",
            value=result,
        ).write()
        return result

    @wraps(function)
    def wrapper(self, *args, **kwargs):
        context = start_action(
            Logger(),
            action_type=label,
            args=args, kwargs=kwargs,
        )
        with context.context():
            d = DeferredContext(function(self, *args, **kwargs))
            d.addCallback(log_result)
            d.addActionFinish()
            return d.result
    return wrapper


class Cluster(PRecord):
    """
    A record of the control service and the nodes in a cluster for acceptance
    testing.

    :ivar Node control_node: The node running the ``flocker-control``
        service.
    :ivar list nodes: The ``Node`` s in this cluster.
    :ivar treq: A ``treq`` client.
    """
    control_node = field(mandatory=True, type=ControlService)
    nodes = field(mandatory=True, type=_NodeList)
    treq = field(mandatory=True)
    certificates_path = field(FilePath, mandatory=True)

    @property
    def base_url(self):
        """
        :returns: The base url for API requests to this cluster's control
            service.
        """
        return b"https://{}:{}/v1".format(
            self.control_node.public_address, REST_API_PORT
        )

    @log_method
    def configured_datasets(self):
        """
        Return the configured dataset state of the cluster.

        :return: ``Deferred`` firing with a list of dataset dictionaries,
            the configuration of the cluster.
        """
        request = self.treq.get(
            self.base_url + b"/configuration/datasets", persistent=False)
        request.addCallback(check_and_decode_json, OK)
        return request

    @log_method
    def datasets_state(self):
        """
        Return the actual dataset state of the cluster.

        :return: ``Deferred`` firing with a list of dataset dictionaries,
            the state of the cluster.
        """
        request = self.treq.get(
            self.base_url + b"/state/datasets", persistent=False)
        request.addCallback(check_and_decode_json, OK)
        return request

    @log_method
    def wait_for_dataset(self, dataset_properties):
        """
        Poll the dataset state API until the supplied dataset exists.

        :param dict dataset_properties: The attributes of the dataset that
            we're waiting for.
        :returns: A ``Deferred`` which fires with an API response when a
            dataset with the supplied properties appears in the cluster.
        """
        def created():
            """
            Check the dataset state list for the expected dataset.
            """
            request = self.datasets_state()

            def got_body(body):
                # State listing doesn't have metadata or deleted, but does
                # have unpredictable path.
                expected_dataset = dataset_properties.copy()
                del expected_dataset[u"metadata"]
                del expected_dataset[u"deleted"]
                for dataset in body:
                    try:
                        dataset.pop("path")
                    except KeyError:
                        # Non-manifest datasets don't have a path
                        pass
                return expected_dataset in body
            request.addCallback(got_body)
            return request

        waiting = loop_until(created)
        waiting.addCallback(lambda ignored: dataset_properties)
        return waiting

    @log_method
    def create_dataset(self, dataset_properties):
        """
        Create a dataset with the supplied ``dataset_properties``.

        :param dict dataset_properties: The properties of the dataset to
            create.
        :returns: A ``Deferred`` which fires with an API response when a
            dataset with the supplied properties has been persisted to the
            cluster configuration.
        """
        request = self.treq.post(
            self.base_url + b"/configuration/datasets",
            data=dumps(dataset_properties),
            headers={b"content-type": b"application/json"},
            persistent=False
        )

        request.addCallback(check_and_decode_json, CREATED)
        return request

    @log_method
    def update_dataset(self, dataset_id, dataset_properties):
        """
        Update a dataset with the supplied ``dataset_properties``.

        :param unicode dataset_id: The uuid of the dataset to be modified.
        :param dict dataset_properties: The properties of the dataset to
            create.
        :returns: A ``Deferred`` which fires with an API response when the
            dataset update has been persisted to the cluster configuration.
        """
        request = self.treq.post(
            self.base_url + b"/configuration/datasets/%s" % (
                dataset_id.encode('ascii'),
            ),
            data=dumps(dataset_properties),
            headers={b"content-type": b"application/json"},
            persistent=False
        )

        request.addCallback(check_and_decode_json, OK)
        return request

    @log_method
    def delete_dataset(self, dataset_id):
        """
        Delete a dataset.

        :param unicode dataset_id: The uuid of the dataset to be modified.

        :returns: A ``Deferred`` which fires with an API response when the
            dataset deletion has been persisted to the cluster configuration.
        """
        request = self.treq.delete(
            self.base_url + b"/configuration/datasets/%s" % (
                dataset_id.encode('ascii'),
            ),
            headers={b"content-type": b"application/json"},
            persistent=False
        )

        request.addCallback(check_and_decode_json, OK)
        return request

    @log_method
    def create_container(self, properties):
        """
        Create a container with the specified properties.

        :param dict properties: A ``dict`` mapping to the API request fields
            to create a container.

        :returns: A ``Deferred`` which fires with an API response when the
            container with the supplied properties has been persisted to the
            cluster configuration.
        """
        request = self.treq.post(
            self.base_url + b"/configuration/containers",
            data=dumps(properties),
            headers={b"content-type": b"application/json"},
            persistent=False
        )

        request.addCallback(check_and_decode_json, CREATED)
        return request

    @log_method
    def move_container(self, name, node_uuid):
        """
        Move a container.

        :param unicode name: The name of the container to move.
        :param unicode node_uuid: The UUID to which the container should
            be moved.
        :returns: A ``Deferred`` which fires with an API response when the
            container move has been persisted to the cluster configuration.
        """
        request = self.treq.post(
            self.base_url + b"/configuration/containers/" +
            name.encode("ascii"),
            data=dumps({u"node_uuid": node_uuid}),
            headers={b"content-type": b"application/json"},
            persistent=False
        )

        request.addCallback(check_and_decode_json, OK)
        return request

    @log_method
    def remove_container(self, name):
        """
        Remove a container.

        :param unicode name: The name of the container to remove.

        :returns: A ``Deferred`` which fires with an API response when the
            container removal has been persisted to the cluster configuration.
        """
        request = self.treq.delete(
            self.base_url + b"/configuration/containers/" +
            name.encode("ascii"),
            persistent=False
        )

        request.addCallback(check_and_decode_json, OK)
        return request

    @log_method
    def configured_containers(self):
        """
        Get current containers from configuration.

        :return: A ``Deferred`` firing with a tuple (cluster instance, API
            response).
        """
        request = self.treq.get(
            self.base_url + b"/configuration/containers",
            persistent=False
        )

        request.addCallback(check_and_decode_json, OK)
        return request

    @log_method
    def current_containers(self):
        """
        Get current containers.

        :return: A ``Deferred`` firing with a tuple (cluster instance, API
            response).
        """
        request = self.treq.get(
            self.base_url + b"/state/containers",
            persistent=False
        )

        request.addCallback(check_and_decode_json, OK)
        return request

    @log_method
    def wait_for_container(self, container_properties):
        """
        Poll the container state API until a container exists with all the
        supplied ``container_properties``.

        :param dict container_properties: The attributes of the container that
            we're waiting for. All the keys, values and those of nested
            dictionaries must match.
        :returns: A ``Deferred`` which fires with an API response when a
            container with the supplied properties appears in the cluster.
        """
        def created():
            """
            Check the container state list for the expected container
            properties.
            """
            request = self.current_containers()

            def got_response(containers):
                expected_container = container_properties.copy()
                for container in containers:
                    container_items = container.items()
                    if all([
                        item in container_items
                        for item in expected_container.items()
                    ]):
                        # Return cluster and container state
                        return container
                return False
            request.addCallback(got_response)
            return request

        return loop_until(created)

    @log_method
    def current_nodes(self):
        """
        Get current nodes.

        :return: A ``Deferred`` firing with a tuple (cluster instance, API
            response).
        """
        request = self.treq.get(
            self.base_url + b"/state/nodes",
            persistent=False
        )

        request.addCallback(check_and_decode_json, OK)
        return request

    def flocker_deploy(self, test_case, deployment_config, application_config):
        """
        Run ``flocker-deploy`` with given configuration files.

        :param test_case: The ``TestCase`` running this unit test.
        :param dict deployment_config: The desired deployment configuration.
        :param dict application_config: The desired application configuration.
        """
        # Construct an expected deployment mapping of IP addresses
        # to a set of ``Application`` instances.
        applications_to_parse = deepcopy(application_config)
        expected_deployment = dict()
        applications_map = FlockerConfiguration(
            applications_to_parse).applications()
        for node in deployment_config['nodes']:
            node_applications = []
            for node_app in deployment_config['nodes'][node]:
                if node_app in applications_map:
                    node_applications.append(applications_map[node_app])
            expected_deployment[node] = set(node_applications)
        temp = FilePath(test_case.mktemp())
        temp.makedirs()

        deployment = temp.child(b"deployment.yml")
        deployment.setContent(safe_dump(deployment_config))

        application = temp.child(b"application.yml")
        application.setContent(safe_dump(application_config))
        check_call([b"flocker-deploy",
                    b"--certificates-directory", self.certificates_path.path,
                    self.control_node.public_address,
                    deployment.path, application.path])
        # Wait for the cluster state to match the new deployment.
        da = self.assert_expected_deployment(
            test_case, expected_deployment
        )
        return da

    def clean_nodes(self):
        """
        Clean containers and datasets via the API.

        :return: A `Deferred` that fires when the cluster is clean.
        """
        def api_clean_state(configuration_method, state_method, delete_method):
            """
            Clean entities from the cluster.

            :param configuration_method: The function to obtain the configured
                entities.
            :param state_method: The function to get the current entities.
            :param delete_method: The method to delete an entity.

            :return: A `Deferred` that fires when the entities have been
                deleted.
            """
            get_items = configuration_method()

            def delete_items(items):
                return gather_deferreds(list(
                    delete_method(item)
                    for item in items
                ))
            get_items.addCallback(delete_items)
            get_items.addCallback(
                lambda ignored: loop_until(
                    lambda: state_method().addCallback(
                        lambda result: [] == result
                    )
                )
            )
            return get_items

        def cleanup_containers():
            return api_clean_state(
                self.configured_containers,
                self.current_containers,
                lambda item: self.remove_container(item[u"name"]),
            )

        def cleanup_datasets():
            return api_clean_state(
                lambda: self.configured_datasets().addCallback(
                    lambda datasets: list(
                        dataset
                        for dataset
                        in datasets
                        if not dataset.get(u"deleted", False)
                    )
                ),
                self.datasets_state,
                lambda item: self.delete_dataset(item[u"dataset_id"]),
            )

        return cleanup_containers().addCallback(lambda _: cleanup_datasets())

    def assert_expected_deployment(self, test_case, expected_deployment):
        """
        Assert that the expected set of ``Application`` instances on a set of
        nodes is the same as the actual set of ``Application`` instance on
        those nodes.

        The tutorial looks at Docker output, but the acceptance tests are
        intended to test high-level external behaviors. Since this is looking
        at the output of the control service API it merely verifies what
        Flocker believes the system state is, not the actual state.
        The latter should be verified separately with additional tests
        for external side-effects (applications being available on ports,
        say).

        :param test_case: The ``TestCase`` running this unit test.
        :param dict expected_deployment: A mapping of IP addresses to set of
            ``Application`` instances expected on the nodes with those IP
            addresses.

        :return Deferred: Fires on end of assertion.
        """
        ip_to_uuid = {node.reported_hostname: node.uuid for node in self.nodes}

        def got_results(existing_containers):
            expected = []
            for reported_hostname, apps in expected_deployment.items():
                node_uuid = ip_to_uuid[reported_hostname]
                expected += [container_configuration_response(app, node_uuid)
                             for app in apps]
            for app in expected:
                app[u"running"] = True
            return sorted(existing_containers) == sorted(expected)

        def configuration_matches_state():
            d = self.current_containers()
            d.addCallback(got_results)
            return d

        return loop_until(configuration_matches_state)


def _get_test_cluster(reactor, node_count):
    """
    Build a ``Cluster`` instance with at least ``node_count`` nodes.

    :param int node_count: The number of nodes to ensure in the cluster.

    :returns: A ``Deferred`` which fires with a ``Cluster`` instance.
    """
    control_node = environ.get('FLOCKER_ACCEPTANCE_CONTROL_NODE')

    if control_node is None:
        raise SkipTest(
            "Set acceptance testing control node IP address using the " +
            "FLOCKER_ACCEPTANCE_CONTROL_NODE environment variable.")

    agent_nodes_env_var = environ.get('FLOCKER_ACCEPTANCE_NUM_AGENT_NODES')

    if agent_nodes_env_var is None:
        raise SkipTest(
            "Set the number of configured acceptance testing nodes using the "
            "FLOCKER_ACCEPTANCE_NUM_AGENT_NODES environment variable.")

    num_agent_nodes = int(agent_nodes_env_var)

    if num_agent_nodes < node_count:
        raise SkipTest("This test requires a minimum of {necessary} nodes, "
                       "{existing} node(s) are set.".format(
                           necessary=node_count, existing=num_agent_nodes))

    certificates_path = FilePath(
        environ["FLOCKER_ACCEPTANCE_API_CERTIFICATES_PATH"])
    cluster_cert = certificates_path.child(b"cluster.crt")
    user_cert = certificates_path.child(b"user.crt")
    user_key = certificates_path.child(b"user.key")
    cluster = Cluster(
        control_node=ControlService(public_address=control_node),
        nodes=[],
        treq=treq_with_authentication(
            reactor, cluster_cert, user_cert, user_key),
        certificates_path=certificates_path,
    )

    hostname_to_public_address_env_var = environ.get(
        "FLOCKER_ACCEPTANCE_HOSTNAME_TO_PUBLIC_ADDRESS", "{}")
    hostname_to_public_address = json.loads(hostname_to_public_address_env_var)

    # Wait until nodes are up and running:
    def nodes_available():
        Message.new(
            message_type="acceptance:get_test_cluster:polling",
        ).write()

        def failed_query(failure):
            reasons = getattr(failure.value, 'reasons', None)
            if reasons is None:
                # Guess it was something else.  Do some simpler logging.
                write_failure(failure, logger=None)
            else:
                # It is one of those.  Log all of the stuff from inside it.
                for reason in reasons:
                    write_failure(reason, logger=None)
            return False
        d = cluster.current_nodes()
        d.addCallbacks(lambda nodes: len(nodes) >= node_count,
                       # Control service may not be up yet, keep trying:
                       failed_query)
        return d
    agents_connected = loop_until(nodes_available)

    # Extract node hostnames from API that lists nodes. Currently we
    # happen know these in advance, but in FLOC-1631 node identification
    # will switch to UUIDs instead.
    agents_connected.addCallback(lambda _: cluster.current_nodes())

    def node_from_dict(node):
        reported_hostname = node["host"]
        public_address = hostname_to_public_address.get(
            reported_hostname, reported_hostname)
        return Node(
            uuid=node[u"uuid"],
            public_address=public_address.encode("ascii"),
            reported_hostname=reported_hostname.encode("ascii"),
        )
    agents_connected.addCallback(lambda nodes: cluster.set(
        "nodes", map(node_from_dict, nodes[:node_count])))
    return agents_connected


def require_cluster(num_nodes):
    """
    A decorator which will call the supplied test_method when a cluster with
    the required number of nodes is available.

    :param int num_nodes: The number of nodes that are required in the cluster.
    """
    def decorator(test_method):
        """
        :param test_method: The test method that will be called when the
            cluster is available and which will be supplied with the
            ``cluster``keyword argument.
        """
        def call_test_method_with_cluster(cluster, test_case, args, kwargs):
            kwargs['cluster'] = cluster
            return test_method(test_case, *args, **kwargs)

        @wraps(test_method)
        def wrapper(test_case, *args, **kwargs):
            # get_clean_nodes will check that the required number of nodes are
            # reachable and clean them up prior to the test.
            # The nodes must already have been started and their flocker
            # services started.
            waiting_for_cluster = _get_test_cluster(
                reactor, node_count=num_nodes)

            def clean(cluster):
                return cluster.clean_nodes().addCallback(lambda _: cluster)

            waiting_for_cluster.addCallback(clean)
            calling_test_method = waiting_for_cluster.addCallback(
                call_test_method_with_cluster,
                test_case, args, kwargs
            )
            return calling_test_method
        return wrapper
    return decorator


<<<<<<< HEAD
def create_python_container(test_case, cluster, parameters, script,
                            cleanup=True):
    """
    Create a Python container that runs a given script.

    :param TestCase test_case: The current test.
    :param Cluster cluster: The cluster to run on.
    :param dict parameters: Parameters for the ``create_container`` JSON
        query, beyond those provided by this function.
    :param FilePath script: Python code to run.
    :param bool cleanup: If true, remove container when test is over.

    :return: ``Deferred`` that fires when the configuration has been updated.
    """
    parameters = parameters.copy()
    parameters[u"image"] = u"python:2.7-slim"
    parameters[u"command_line"] = [u"python", u"-c",
                                   script.getContent().decode("ascii")]
    if u"restart_policy" not in parameters:
        parameters[u"restart_policy"] = {u"name": u"never"}
    if u"name" not in parameters:
        parameters[u"name"] = random_name(test_case)
    creating = cluster.create_container(parameters)

    def created(response):
        if cleanup:
            test_case.addCleanup(cluster.remove_container, parameters[u"name"])
        test_case.assertEqual(response, parameters)
        return response
    creating.addCallback(created)
    return creating
=======
def create_dataset(test_case, cluster,
                   maximum_size=REALISTIC_BLOCKDEVICE_SIZE):
    """
    Create a dataset on a cluster (on its first node, specifically).

    :param TestCase test_case: The test the API is running on.
    :param Cluster cluster: The test ``Cluster``.
    :param int maximum_size: The size of the dataset to create on the test
        cluster.
    :return: ``Deferred`` firing with a tuple of (``Cluster``
        instance, dataset dictionary) once the dataset is present in
        actual cluster state.
    """
    # Configure a dataset on node1
    requested_dataset = {
        u"primary": cluster.nodes[0].uuid,
        u"dataset_id": unicode(uuid4()),
        u"maximum_size": maximum_size,
        u"metadata": {u"name": u"my_volume"},
    }

    configuring_dataset = cluster.create_dataset(requested_dataset)

    # Wait for the dataset to be created
    waiting_for_create = configuring_dataset.addCallback(
        lambda dataset: cluster.wait_for_dataset(dataset)
    )

    return waiting_for_create
>>>>>>> 5e4cdf7d
<|MERGE_RESOLUTION|>--- conflicted
+++ resolved
@@ -36,11 +36,8 @@
 from ..control.httpapi import container_configuration_response, REST_API_PORT
 from ..control._config import FlockerConfiguration
 from ..ca import treq_with_authentication
-<<<<<<< HEAD
-from ..testtools import loop_until, random_name
-=======
-from ..testtools import loop_until, REALISTIC_BLOCKDEVICE_SIZE
->>>>>>> 5e4cdf7d
+from ..testtools import loop_until, random_name, REALISTIC_BLOCKDEVICE_SIZE
+
 
 try:
     from pymongo import MongoClient
@@ -865,7 +862,6 @@
     return decorator
 
 
-<<<<<<< HEAD
 def create_python_container(test_case, cluster, parameters, script,
                             cleanup=True):
     """
@@ -897,7 +893,8 @@
         return response
     creating.addCallback(created)
     return creating
-=======
+
+
 def create_dataset(test_case, cluster,
                    maximum_size=REALISTIC_BLOCKDEVICE_SIZE):
     """
@@ -926,5 +923,4 @@
         lambda dataset: cluster.wait_for_dataset(dataset)
     )
 
-    return waiting_for_create
->>>>>>> 5e4cdf7d
+    return waiting_for_create