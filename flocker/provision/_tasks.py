--- conflicted
+++ resolved
@@ -15,11 +15,6 @@
     task_install_ssh_key,
     task_test_homebrew,
     task_upgrade_kernel,
-<<<<<<< HEAD
-    task_upgrade_selinux,
-=======
-    task_upgrade_kernel_centos,
->>>>>>> c10c09cf
     task_enable_flocker_control,
     task_enable_flocker_agent,
     task_open_control_firewall,
@@ -36,11 +31,6 @@
     'task_install_ssh_key',
     'task_test_homebrew',
     'task_upgrade_kernel',
-<<<<<<< HEAD
-    'task_upgrade_selinux',
-=======
-    'task_upgrade_kernel_centos',
->>>>>>> c10c09cf
     'task_enable_flocker_control',
     'task_enable_flocker_agent',
     'task_open_control_firewall',
