--- conflicted
+++ resolved
@@ -17,7 +17,7 @@
 from ._ssh import (
     run, run_from_args,
     sudo_from_args,
-    put, comment,
+    put,
     run_remotely
 )
 from ._effect import sequence
@@ -45,7 +45,6 @@
 }
 
 
-<<<<<<< HEAD
 @attributes(['distribution'])
 class DistributionNotSupported(NotImplementedError):
     """
@@ -56,7 +55,8 @@
     """
     def __str__(self):
         return "Distribution not supported: %s" % (self.distribution,)
-=======
+
+
 def task_configure_brew_path():
     """
     Configure non-interactive shell to use all paths.
@@ -72,7 +72,6 @@
                 eval `/usr/libexec/path_helper -s`
             fi
             """))
->>>>>>> 5bfa9b84
 
 
 def task_test_homebrew(recipe):
