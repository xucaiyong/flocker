--- conflicted
+++ resolved
@@ -32,12 +32,9 @@
 """
 
 from datetime import timedelta
-<<<<<<< HEAD
 from io import BytesIO
 from itertools import count
-=======
 from contextlib import contextmanager
->>>>>>> ad20a738
 
 from eliot import Logger, ActionType, Action, Field
 from eliot.twisted import DeferredContext
@@ -65,7 +62,6 @@
 PING_INTERVAL = timedelta(seconds=30)
 
 
-<<<<<<< HEAD
 class Big(Argument):
     """
     An ``Argument`` type which can handle objects which are larger than AMP's
@@ -120,7 +116,8 @@
             value.write(chunk)
             strings[name] = value.getvalue()
         self.another_argument.fromBox(name, strings, objects, proto)
-=======
+
+
 class CachingEncoder(object):
     """
     Cache results of ``wire_encode`` and re-use them, relying on the fact
@@ -161,7 +158,6 @@
         self._cache = None
 
 _caching_encoder = CachingEncoder()
->>>>>>> ad20a738
 
 
 class SerializableArgument(Argument):
