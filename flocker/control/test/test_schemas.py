--- conflicted
+++ resolved
@@ -115,26 +115,7 @@
                 'POSTGRES_VERSION': 9.4
             }
         },
-<<<<<<< HEAD
-        # Environment given but a key is too long (>4096 characters)
-        {
-            'host': '192.168.0.3',
-            'image': 'postgres',
-            'name': 'postgres',
-            'environment': {
-                'MY_'+('X'*4094): 'somevalue',
-            }
-        },
-        # Environment given but a value is too long (>4096 characters)
-        {
-            'host': '192.168.0.3',
-            'image': 'postgres',
-            'name': 'postgres',
-            'environment': {
-                'MY_ENV_KEY': 'X'*4097,
-            }
-        },
-        # Restart policy given but not a string
+ # Restart policy given but not a string
         {
             'host': '192.168.0.3',
             'image': 'postgres',
@@ -177,8 +158,6 @@
                 "maximum_retry_count": 15
             }
         },
-=======
->>>>>>> c35f3597
     ],
     passing_instances=[
         {
