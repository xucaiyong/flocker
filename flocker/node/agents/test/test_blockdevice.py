# Copyright Hybrid Logic Ltd.  See LICENSE file for details.

"""
Tests for ``flocker.node.agents.blockdevice``.
"""

import os
from uuid import UUID, uuid4
from subprocess import STDOUT, PIPE, Popen, check_output

from bitmath import MB

import psutil

from zope.interface.verify import verifyObject

from pyrsistent import InvariantException, PRecord, field

from twisted.python.runtime import platform
from twisted.python.filepath import FilePath
from twisted.trial.unittest import SynchronousTestCase, SkipTest

from eliot.testing import validate_logging, LoggedAction

from .. import blockdevice

from ..blockdevice import (
    BlockDeviceDeployer, LoopbackBlockDeviceAPI, IBlockDeviceAPI,
    BlockDeviceVolume, UnknownVolume, AlreadyAttachedVolume,
    CreateBlockDeviceDataset, UnattachedVolume,
    DestroyBlockDeviceDataset, UnmountBlockDevice, DetachVolume,
    DestroyVolume,
    _losetup_list_parse, _losetup_list, _blockdevicevolume_from_dataset_id,
    DESTROY_BLOCK_DEVICE_DATASET, UNMOUNT_BLOCK_DEVICE, DETACH_VOLUME,
    DESTROY_VOLUME,
)
<<<<<<< HEAD
from ..cinder import RACKSPACE_MINIMUM_BLOCK_SIZE
from ... import InParallel, IStateChange
=======

from ... import IStateChange, run_state_change, in_parallel
>>>>>>> 2b1fc700
from ...testtools import ideployer_tests_factory, to_node
from ....testtools import run_process
from ....control import (
    Dataset, Manifestation, Node, NodeState, Deployment, DeploymentState,
    NonManifestDatasets,
)

# Use Rackspace minimum size here so that tests can be run against that API.
REALISTIC_BLOCKDEVICE_SIZE = RACKSPACE_MINIMUM_BLOCK_SIZE
LOOPBACK_BLOCKDEVICE_SIZE = int(MB(64).to_Byte().value)

if not platform.isLinux():
    # The majority of Flocker isn't supported except on Linux - this test
    # module just happens to run some code that obviously breaks on some other
    # platforms.  Rather than skipping each test module individually it would
    # be nice to have some single global solution.  FLOC-1560, FLOC-1205
    skip = "flocker.node.agents.blockdevice is only supported on Linux"


class _SizeInfo(PRecord):
    """
    :ivar int actual: The number of bytes allocated in the filesystem to a
        file, as computed by counting block size.  A sparse file may have less
        space allocated to it than might be expected given just its reported
        size.
    :ivar int reported: The size of the file as a number of bytes, as computed
        by the apparent position of the end of the file (ie, what ``stat``
        reports).
    """
    actual = field(type=int, mandatory=True)
    reported = field(type=int, mandatory=True)


def get_size_info(api, volume):
    """
    Retrieve information about the size of the backing file for the given
    volume.

    :param LoopbackBlockDeviceAPI api: The loopback backend to use to retrieve
        the size information.
    :param BlockDeviceVolume volume: The volume the size of which to look up.

    :return: A ``_SizeInfo`` giving information about actual storage and
        reported size of the backing file for the given volume.
    """
    backing_file = api._root_path.descendant(
        ['unattached', volume.blockdevice_id]
    )
    # Get actual number of 512 byte blocks used by the file.  See
    # http://stackoverflow.com/a/3212102
    backing_file.restat()
    actual = backing_file.statinfo.st_blocks * 512
    reported = backing_file.getsize()
    return _SizeInfo(actual=actual, reported=reported)


def make_filesystem(device, block_device):
    """
    Synchronously initialize a device file with an ext4 filesystem.

    :param FilePath device: The path to the file onto which to put the
        filesystem.  Anything accepted by ``mkfs`` is acceptable (including a
        regular file instead of a device file).
    :param bool block_device: If ``True`` then the device is expected to be a
        block device and the ``-F`` flag will not be passed to ``mkfs``.  If
        ``False`` then the device is expected to be a regular file rather than
        an actual device and ``-F`` will be passed to ``mkfs`` to force it to
        create the filesystem.  It's possible to detect whether the given file
        is a device file or not.  This flag is required anyway because it's
        about what the caller *expects*.  This is meant to provide an extra
        measure of safety (these tests run as root, this function potentially
        wipes the filesystem from the device specified, this could have bad
        consequences if it goes wrong).
    """
    options = []
    if block_device and not device.isBlockDevice():
        raise Exception(
            "{} is not a block device but it was expected to be".format(
                device.path
            )
        )
    elif device.isBlockDevice() and not block_device:
        raise Exception(
            "{} is a block device but it was not expected to be".format(
                device.path
            )
        )
    if not block_device:
        options.extend([
            # Force mkfs to make the filesystem even though the target is not a
            # block device.
            b"-F",
        ])
    command = [b"mkfs"] + options + [b"-t", b"ext4", device.path]
    run_process(command)


def mount(device, mountpoint):
    """
    Synchronously mount a filesystem.

    :param FilePath device: The path to the device file containing the
        filesystem.
    :param mountpoint device: The path to an existing directory at which to
        mount the filesystem.
    """
    run_process([b"mount", device.path, mountpoint.path])


class BlockDeviceDeployerTests(
        ideployer_tests_factory(
            lambda test: BlockDeviceDeployer(
                hostname=u"localhost",
                block_device_api=loopbackblockdeviceapi_for_test(test)
            )
        )
):
    """
    Tests for ``BlockDeviceDeployer``.
    """


class BlockDeviceDeployerDiscoverStateTests(SynchronousTestCase):
    """
    Tests for ``BlockDeviceDeployer.discover_state``.
    """
    def setUp(self):
        self.expected_hostname = u'192.0.2.123'
        self.api = loopbackblockdeviceapi_for_test(self)
        self.deployer = BlockDeviceDeployer(
            hostname=self.expected_hostname,
            block_device_api=self.api,
            mountroot=mountroot_for_test(self),
        )

    def assertDiscoveredState(self, deployer, expected_manifestations,
                              expected_nonmanifest_datasets=None):
        """
        Assert that the manifestations on the state object returned by
        ``deployer.discover_state`` equals the given list of manifestations.

        :param IDeployer deployer: The object to use to discover the state.
        :param list expected_manifestations: The ``Manifestation``\ s expected
            to be discovered.

        :raise: A test failure exception if the manifestations are not what is
                expected.
        """
        discovering = deployer.discover_state(
            NodeState(hostname=self.expected_hostname)
        )
        state = self.successResultOf(discovering)
        expected_paths = {}
        for manifestation in expected_manifestations:
            dataset_id = manifestation.dataset.dataset_id
            mountpath = deployer._mountpath_for_manifestation(manifestation)
            expected_paths[dataset_id] = mountpath
        expected = (
            NodeState(
                hostname=deployer.hostname,
                manifestations={
                    m.dataset_id: m for m in expected_manifestations},
                paths=expected_paths,
            ),
        )
        if expected_nonmanifest_datasets is not None:
            expected += (
                NonManifestDatasets(datasets={
                    unicode(dataset_id):
                    Dataset(dataset_id=unicode(dataset_id))
                    for dataset_id in expected_nonmanifest_datasets
                }),
            )
        self.assertEqual(expected, state)

    def test_no_devices(self):
        """
        ``BlockDeviceDeployer.discover_state`` returns a ``NodeState`` with
        empty ``manifestations`` if the ``api`` reports no locally attached
        volumes.
        """
        self.assertDiscoveredState(self.deployer, [])

    def test_attached_unmounted_device(self):
        """
        If a volume is attached but not mounted, it is included as a
        non-manifest dataset returned by ``BlockDeviceDeployer.discover_state``
        and not as a manifestation on the ``NodeState``.
        """
        unmounted = self.api.create_volume(
            dataset_id=uuid4(),
            size=REALISTIC_BLOCKDEVICE_SIZE,
        )
        self.api.attach_volume(
            unmounted.blockdevice_id, self.expected_hostname
        )
        self.assertDiscoveredState(
            self.deployer, expected_manifestations=[],
            expected_nonmanifest_datasets=[unmounted.dataset_id]
        )

    def test_attached_and_mismounted(self):
        """
        If a volume is attached and mounted but not mounted at the location
        ``BlockDeviceDeployer`` expects, it is included as a non-manifest
        dataset returned by ``BlockDeviceDeployer.discover_state`` and not as a
        manifestation on the ``NodeState``.
        """
        unexpected = self.api.create_volume(
            dataset_id=uuid4(),
            size=LOOPBACK_BLOCKDEVICE_SIZE,
        )

        self.api.attach_volume(
            unexpected.blockdevice_id, self.expected_hostname
        )

        device = self.api.get_device_path(unexpected.blockdevice_id)
        make_filesystem(device, block_device=True)

        # Mount it somewhere beneath the expected mountroot (so that it is
        # cleaned up automatically) but not at the expected place beneath it.
        mountpoint = self.deployer.mountroot.child(b"nonsense")
        mountpoint.makedirs()
        mount(device, mountpoint)

        self.assertDiscoveredState(
            self.deployer,
            expected_manifestations=[],
            expected_nonmanifest_datasets=[unexpected.dataset_id]
        )

    def test_unrelated_mounted(self):
        """
        If a volume is attached but an unrelated filesystem is mounted at the
        expected location for that volume, it is included as a non-manifest
        dataset returned by ``BlockDeviceDeployer.discover_state`` and not as a
        manifestation on the ``NodeState``.
        """
        unrelated_device = FilePath(self.mktemp())
        with unrelated_device.open("w") as unrelated_file:
            unrelated_file.truncate(LOOPBACK_BLOCKDEVICE_SIZE)

        unmounted = self.api.create_volume(
            dataset_id=uuid4(),
            size=REALISTIC_BLOCKDEVICE_SIZE,
        )
        mountpoint = self.deployer.mountroot.child(bytes(unmounted.dataset_id))
        mountpoint.makedirs()
        self.api.attach_volume(
            unmounted.blockdevice_id, self.expected_hostname
        )

        make_filesystem(unrelated_device, block_device=False)
        mount(unrelated_device, mountpoint)

        self.assertDiscoveredState(
            self.deployer,
            expected_manifestations=[],
            expected_nonmanifest_datasets=[unmounted.dataset_id]
        )

    def test_one_device(self):
        """
        ``BlockDeviceDeployer.discover_state`` returns a ``NodeState`` with one
        ``manifestations`` if the ``api`` reports one locally attached volume
        and the volume's filesystem is mounted in the right place.
        """
        dataset_id = uuid4()
        new_volume = self.api.create_volume(
            dataset_id=dataset_id,
            size=REALISTIC_BLOCKDEVICE_SIZE
        )
        self.api.attach_volume(
            new_volume.blockdevice_id, self.expected_hostname
        )
        device = self.api.get_device_path(new_volume.blockdevice_id)
        mountpoint = self.deployer.mountroot.child(bytes(dataset_id))
        mountpoint.makedirs()
        make_filesystem(device, block_device=True)
        mount(device, mountpoint)
        expected_dataset = Dataset(
            dataset_id=dataset_id,
            maximum_size=REALISTIC_BLOCKDEVICE_SIZE
        )
        expected_manifestation = Manifestation(
            dataset=expected_dataset, primary=True
        )
        self.assertDiscoveredState(self.deployer, [expected_manifestation])

    def test_only_remote_device(self):
        """
        ``BlockDeviceDeployer.discover_state`` does not consider remotely
        attached volumes.
        """
        dataset_id = uuid4()
        new_volume = self.api.create_volume(
            dataset_id=dataset_id,
            size=REALISTIC_BLOCKDEVICE_SIZE
        )
        self.api.attach_volume(new_volume.blockdevice_id, u'some.other.host')
        self.assertDiscoveredState(self.deployer, [])

    def test_only_unattached_devices(self):
        """
        ``BlockDeviceDeployer.discover_state`` discovers volumes that are not
        attached to any node and creates entries in a ``NonManifestDatasets``
        instance corresponding to them.
        """
        dataset_id = uuid4()
        self.api.create_volume(
            dataset_id=dataset_id,
            size=REALISTIC_BLOCKDEVICE_SIZE)
        self.assertDiscoveredState(
            self.deployer,
            expected_manifestations=[],
            expected_nonmanifest_datasets=[dataset_id]
        )


class BlockDeviceDeployerDestructionCalculateChangesTests(
        SynchronousTestCase
):
    """
    Tests for ``BlockDeviceDeployer.calculate_changes`` in the cases relating
    to dataset destruction.
    """
    DATASET_ID = uuid4()
    NODE = u"192.0.2.1"

    # The state of a single node which has a single primary manifestation for a
    # dataset.  Common starting point for several of the test scenarios.
    ONE_DATASET_STATE = NodeState(
        hostname=NODE,
        manifestations={
            unicode(DATASET_ID): Manifestation(
                dataset=Dataset(
                    dataset_id=unicode(DATASET_ID),
                ),
                primary=True,
            ),
        },
        paths={
            unicode(DATASET_ID):
            FilePath(b"/flocker/").child(bytes(DATASET_ID)),
        },
    )

    def test_undeleted_dataset_not_deleted(self):
        """
        ``BlockDeviceDeployer.calculate_changes`` does not calculate a change
        to destroy datasets that are not marked as deleted in the
        configuration.
        """
        local_state = self.ONE_DATASET_STATE
        local_config = to_node(local_state)

        cluster_state = DeploymentState(
            nodes={local_state}
        )

        cluster_configuration = Deployment(
            nodes={local_config}
        )

        api = loopbackblockdeviceapi_for_test(self)
        volume = api.create_volume(
            dataset_id=self.DATASET_ID, size=REALISTIC_BLOCKDEVICE_SIZE
        )
        api.attach_volume(volume.blockdevice_id, self.NODE)

        deployer = BlockDeviceDeployer(
            hostname=self.NODE,
            block_device_api=api,
        )

        changes = deployer.calculate_changes(
            cluster_configuration, cluster_state,
        )

        self.assertEqual(
            in_parallel(changes=[]),
            changes
        )

    def test_deleted_dataset_volume_exists(self):
        """
        If the configuration indicates a dataset with a primary manifestation
        on the node has been deleted and the volume associated with that
        dataset still exists, ``BlockDeviceDeployer.calculate_changes`` returns
        a ``DestroyBlockDeviceDataset`` state change operation.
        """
        local_state = self.ONE_DATASET_STATE
        cluster_state = Deployment(
            nodes={to_node(local_state)}
        )

        local_config = to_node(local_state).transform(
            ["manifestations", unicode(self.DATASET_ID), "dataset", "deleted"],
            True
        )
        cluster_configuration = Deployment(
            nodes={local_config}
        )

        api = loopbackblockdeviceapi_for_test(self)
        volume = api.create_volume(
            dataset_id=self.DATASET_ID, size=REALISTIC_BLOCKDEVICE_SIZE
        )
        volume = api.attach_volume(volume.blockdevice_id, self.NODE)

        deployer = BlockDeviceDeployer(
            hostname=self.NODE,
            block_device_api=api,
        )

        changes = deployer.calculate_changes(
            cluster_configuration, cluster_state,
        )

        self.assertEqual(
            in_parallel(changes=[
                DestroyBlockDeviceDataset(dataset_id=self.DATASET_ID)
            ]),
            changes
        )

    def test_deleted_dataset_belongs_to_other_node(self):
        """
        If a dataset with a primary manifestation on one node is marked as
        deleted in the configuration, the ``BlockDeviceDeployer`` for a
        different node does not return a ``DestroyBlockDeviceDataset`` from its
        ``calculate_necessary_state_changes`` for that dataset.
        """
        other_node = u"192.0.2.2"
        local_state = self.ONE_DATASET_STATE
        cluster_state = Deployment(
            nodes={to_node(local_state)}
        )

        local_config = to_node(local_state).transform(
            ["manifestations", unicode(self.DATASET_ID), "dataset", "deleted"],
            True
        )
        cluster_configuration = Deployment(
            nodes={local_config}
        )

        api = loopbackblockdeviceapi_for_test(self)
        volume = api.create_volume(
            dataset_id=self.DATASET_ID, size=REALISTIC_BLOCKDEVICE_SIZE
        )
        api.attach_volume(volume.blockdevice_id, self.NODE)

        deployer = BlockDeviceDeployer(
            # This deployer is responsible for *other_node*, not node.
            hostname=other_node,
            block_device_api=api,
        )

        changes = deployer.calculate_changes(
            cluster_configuration, cluster_state,
        )

        self.assertEqual(
            in_parallel(changes=[]),
            changes
        )


class BlockDeviceDeployerCreationCalculateChangesTests(
        SynchronousTestCase
):
    """
    Tests for ``BlockDeviceDeployer.calculate_changes`` in the cases relating
    to dataset creation.
    """
    def test_no_devices_no_local_datasets(self):
        """
        If no devices exist and no datasets are part of the configuration for
        the deployer's node, no state changes are calculated.
        """
        dataset_id = unicode(uuid4())
        manifestation = Manifestation(
            dataset=Dataset(dataset_id=dataset_id), primary=True
        )
        node = u"192.0.2.1"
        other_node = u"192.0.2.2"
        configuration = Deployment(
            nodes={
                Node(
                    hostname=other_node,
                    manifestations={dataset_id: manifestation},
                )
            }
        )
        state = DeploymentState(nodes=[])
        api = LoopbackBlockDeviceAPI.from_path(self.mktemp())
        deployer = BlockDeviceDeployer(
            hostname=node,
            block_device_api=api,
        )
        changes = deployer.calculate_changes(configuration, state)
        self.assertEqual(in_parallel(changes=[]), changes)

    def test_no_devices_one_dataset(self):
        """
        If no devices exist but a dataset is part of the configuration for the
        deployer's node, a ``CreateBlockDeviceDataset`` change is calculated.
        """
        dataset_id = unicode(uuid4())
        dataset = Dataset(dataset_id=dataset_id)
        manifestation = Manifestation(
            dataset=dataset, primary=True
        )
        node = u"192.0.2.1"
        configuration = Deployment(
            nodes={
                Node(
                    hostname=node,
                    manifestations={dataset_id: manifestation},
                )
            }
        )
        state = DeploymentState(nodes=[])
        api = LoopbackBlockDeviceAPI.from_path(self.mktemp())
        deployer = BlockDeviceDeployer(
            hostname=node,
            block_device_api=api,
        )
        changes = deployer.calculate_changes(configuration, state)
        mountpoint = deployer.mountroot.child(dataset_id.encode("ascii"))
        self.assertEqual(
            in_parallel(
                changes=[
                    CreateBlockDeviceDataset(
                        dataset=dataset, mountpoint=mountpoint
                    )
                ]),
            changes
        )

    def _calculate_changes(self, local_hostname, local_state,
                           desired_configuration):
        """
        Create a ``BlockDeviceDeployer`` and call its
        ``calculate_necessary_state_changes`` method with the given arguments
        and an empty cluster state.

        :param unicode local_hostname: The node identifier to give to the
            ``BlockDeviceDeployer``.
        :param desired_configuration: As accepted by
            ``IDeployer.calculate_changes``.

        :return: The return value of ``BlockDeviceDeployer.calculate_changes``.
        """
        # It is expected that someone will have merged local state into cluster
        # state.
        current_cluster_state = DeploymentState(nodes={local_state})

        api = LoopbackBlockDeviceAPI.from_path(self.mktemp())
        deployer = BlockDeviceDeployer(
            hostname=local_hostname,
            block_device_api=api,
        )

        return deployer.calculate_changes(
            desired_configuration, current_cluster_state
        )

    def test_match_configuration_to_state_of_datasets(self):
        """
        ``BlockDeviceDeployer.calculate_changes`` does not yield a
        ``CreateBlockDeviceDataset`` change if a dataset with the same ID
        exists with different metadata.
        """
        expected_hostname = u'192.0.2.123'
        expected_dataset_id = unicode(uuid4())

        local_state = NodeState(
            hostname=expected_hostname,
            paths={
                expected_dataset_id: FilePath(b"/flocker").child(
                    expected_dataset_id.encode("ascii")),
            },
            manifestations={
                expected_dataset_id:
                Manifestation(
                    primary=True,
                    dataset=Dataset(
                        dataset_id=expected_dataset_id,
                        maximum_size=REALISTIC_BLOCKDEVICE_SIZE,
                        # Dataset state will always have empty metadata and
                        # deleted will always be False.
                        metadata={},
                        deleted=False,
                    ),
                ),
            },
        )

        # Give the dataset some metadata in the configuration, thus diverging
        # it from the representation in local_state.
        desired_configuration = Deployment(nodes=[Node(
            hostname=expected_hostname,
            manifestations=local_state.manifestations.transform(
                (expected_dataset_id, "dataset", "metadata"),
                {u"name": u"my_volume"}
            ))])
        actual_changes = self._calculate_changes(
            expected_hostname,
            local_state,
            desired_configuration
        )

        expected_changes = in_parallel(changes=[])

        self.assertEqual(expected_changes, actual_changes)


class IBlockDeviceAPITestsMixin(object):
    """
    Tests to perform on ``IBlockDeviceAPI`` providers.
    """
    def test_interface(self):
        """
        ``api`` instances provide ``IBlockDeviceAPI``.
        """
        self.assertTrue(
            verifyObject(IBlockDeviceAPI, self.api)
        )

    def test_list_volume_empty(self):
        """
        ``list_volumes`` returns an empty ``list`` if no block devices have
        been created.
        """
        self.assertEqual([], self.api.list_volumes())

    def test_created_is_listed(self):
        """
        ``create_volume`` returns a ``BlockDeviceVolume`` that is returned by
        ``list_volumes``.
        """
        dataset_id = uuid4()
        new_volume = self.api.create_volume(
            dataset_id=dataset_id,
            size=REALISTIC_BLOCKDEVICE_SIZE)
        self.assertIn(new_volume, self.api.list_volumes())

    def test_listed_volume_attributes(self):
        """
        ``list_volumes`` returns ``BlockDeviceVolume`` s that have the same
        dataset_id and size as was passed to ``create_volume``.
        """
        expected_dataset_id = uuid4()
        self.api.create_volume(
            dataset_id=expected_dataset_id,
            size=REALISTIC_BLOCKDEVICE_SIZE
        )
        [listed_volume] = self.api.list_volumes()
        self.assertEqual(
            (expected_dataset_id, REALISTIC_BLOCKDEVICE_SIZE),
            (listed_volume.dataset_id, listed_volume.size)
        )

    def test_created_volume_attributes(self):
        """
        ``create_volume`` returns a ``BlockDeviceVolume`` that has a dataset_id
        and a size.
        """
        expected_dataset_id = uuid4()
        new_volume = self.api.create_volume(
            dataset_id=expected_dataset_id,
            size=REALISTIC_BLOCKDEVICE_SIZE
        )
        self.assertEqual(
            (expected_dataset_id, REALISTIC_BLOCKDEVICE_SIZE),
            (new_volume.dataset_id, new_volume.size)
        )

    def test_attach_unknown_volume(self):
        """
        An attempt to attach an unknown ``BlockDeviceVolume`` raises
        ``UnknownVolume``.
        """
        self.assertRaises(
            UnknownVolume,
            self.api.attach_volume,
            blockdevice_id=unicode(uuid4()),
            # XXX This IP address and others in following tests need to be
            # parameterized so that these tests can be run against real cloud
            # nodes.
            host=u'192.0.2.123'
        )

    def test_attach_attached_volume(self):
        """
        An attempt to attach an already attached ``BlockDeviceVolume`` raises
        ``AlreadyAttachedVolume``.
        """
        host = u'192.0.2.123'
        dataset_id = uuid4()

        new_volume = self.api.create_volume(
            dataset_id=dataset_id,
            size=REALISTIC_BLOCKDEVICE_SIZE
        )
        attached_volume = self.api.attach_volume(
            new_volume.blockdevice_id, host=host
        )

        self.assertRaises(
            AlreadyAttachedVolume,
            self.api.attach_volume,
            blockdevice_id=attached_volume.blockdevice_id,
            host=host
        )

    def test_attach_elsewhere_attached_volume(self):
        """
        An attempt to attach a ``BlockDeviceVolume`` already attached to
        another host raises ``AlreadyAttachedVolume``.
        """
        new_volume = self.api.create_volume(
            dataset_id=uuid4(),
            size=REALISTIC_BLOCKDEVICE_SIZE
        )
        attached_volume = self.api.attach_volume(
            new_volume.blockdevice_id, host=u'192.0.2.123'
        )

        self.assertRaises(
            AlreadyAttachedVolume,
            self.api.attach_volume,
            blockdevice_id=attached_volume.blockdevice_id,
            host=u'192.0.2.124'
        )

    def test_attach_unattached_volume(self):
        """
        An unattached ``BlockDeviceVolume`` can be attached.
        """
        expected_host = u'192.0.2.123'
        dataset_id = uuid4()
        new_volume = self.api.create_volume(
            dataset_id=dataset_id,
            size=REALISTIC_BLOCKDEVICE_SIZE
        )
        expected_volume = BlockDeviceVolume(
            blockdevice_id=new_volume.blockdevice_id,
            size=new_volume.size,
            host=expected_host,
            dataset_id=dataset_id
        )
        attached_volume = self.api.attach_volume(
            blockdevice_id=new_volume.blockdevice_id,
            host=expected_host
        )
        self.assertEqual(expected_volume, attached_volume)

    def test_attached_volume_listed(self):
        """
        An attached ``BlockDeviceVolume`` is listed.
        """
        dataset_id = uuid4()
        expected_host = u'192.0.2.123'
        new_volume = self.api.create_volume(
            dataset_id=dataset_id,
            size=REALISTIC_BLOCKDEVICE_SIZE
        )
        expected_volume = BlockDeviceVolume(
            blockdevice_id=new_volume.blockdevice_id,
            size=new_volume.size,
            host=expected_host,
            dataset_id=dataset_id,
        )
        self.api.attach_volume(
            blockdevice_id=new_volume.blockdevice_id,
            host=expected_host
        )
        self.assertEqual([expected_volume], self.api.list_volumes())

    def test_list_attached_and_unattached(self):
        """
        ``list_volumes`` returns both attached and unattached
        ``BlockDeviceVolume``s.
        """
        expected_host = u'192.0.2.123'

        new_volume1 = self.api.create_volume(
            dataset_id=uuid4(),
            size=REALISTIC_BLOCKDEVICE_SIZE
        )
        new_volume2 = self.api.create_volume(
            dataset_id=uuid4(),
            size=REALISTIC_BLOCKDEVICE_SIZE
        )
        attached_volume = self.api.attach_volume(
            blockdevice_id=new_volume2.blockdevice_id,
            host=expected_host
        )
        self.assertItemsEqual(
            [new_volume1, attached_volume],
            self.api.list_volumes()
        )

    def test_multiple_volumes_attached_to_host(self):
        """
        ``attach_volume`` can attach multiple block devices to a single host.
        """
        expected_host = u'192.0.2.123'
        volume1 = self.api.create_volume(
            dataset_id=uuid4(),
            size=REALISTIC_BLOCKDEVICE_SIZE
        )
        volume2 = self.api.create_volume(
            dataset_id=uuid4(),
            size=REALISTIC_BLOCKDEVICE_SIZE
        )
        attached_volume1 = self.api.attach_volume(
            volume1.blockdevice_id, host=expected_host
        )
        attached_volume2 = self.api.attach_volume(
            volume2.blockdevice_id, host=expected_host
        )

        self.assertItemsEqual(
            [attached_volume1, attached_volume2],
            self.api.list_volumes()
        )

    def test_get_device_path_unknown_volume(self):
        """
        ``get_device_path`` raises ``UnknownVolume`` if the supplied
        ``blockdevice_id`` has not been created.
        """
        unknown_blockdevice_id = unicode(uuid4())
        exception = self.assertRaises(
            UnknownVolume,
            self.api.get_device_path,
            unknown_blockdevice_id
        )
        self.assertEqual(unknown_blockdevice_id, exception.blockdevice_id)

    def test_get_device_path_unattached_volume(self):
        """
        ``get_device_path`` raises ``UnattachedVolume`` if the supplied
        ``blockdevice_id`` corresponds to an unattached volume.
        """
        new_volume = self.api.create_volume(
            dataset_id=uuid4(),
            size=REALISTIC_BLOCKDEVICE_SIZE
        )
        exception = self.assertRaises(
            UnattachedVolume,
            self.api.get_device_path,
            new_volume.blockdevice_id
        )
        self.assertEqual(new_volume.blockdevice_id, exception.blockdevice_id)

    def test_get_device_path_device(self):
        """
        ``get_device_path`` returns a ``FilePath`` to the device representing
        the attached volume.
        """
        new_volume = self.api.create_volume(
            dataset_id=uuid4(),
            size=REALISTIC_BLOCKDEVICE_SIZE
        )
        attached_volume = self.api.attach_volume(
            new_volume.blockdevice_id,
            u'192.0.2.123'
        )
        device_path = self.api.get_device_path(attached_volume.blockdevice_id)
        self.assertTrue(
            device_path.isBlockDevice(),
            u"Not a block device. Path: {!r}".format(device_path)
        )

    def test_get_device_path_device_repeatable_results(self):
        """
        ``get_device_path`` returns the same ``FilePath`` for the volume device
        when called multiple times.
        """
        new_volume = self.api.create_volume(
            dataset_id=uuid4(),
            size=REALISTIC_BLOCKDEVICE_SIZE
        )
        attached_volume = self.api.attach_volume(
            new_volume.blockdevice_id,
            u'192.0.2.123'
        )

        device_path1 = self.api.get_device_path(attached_volume.blockdevice_id)
        device_path2 = self.api.get_device_path(attached_volume.blockdevice_id)

        self.assertEqual(device_path1, device_path2)

    def test_destroy_unknown_volume(self):
        """
        ``destroy_volume`` raises ``UnknownVolume`` if the supplied
        ``blockdevice_id`` does not exist.
        """
        blockdevice_id = unicode(uuid4)
        exception = self.assertRaises(
            UnknownVolume,
            self.api.destroy_volume, blockdevice_id=blockdevice_id
        )
        self.assertEqual(exception.args, (blockdevice_id,))

    def test_destroy_volume(self):
        """
        An unattached volume can be destroyed using ``destroy_volume``.
        """
        unrelated = self.api.create_volume(
            dataset_id=uuid4(),
            size=REALISTIC_BLOCKDEVICE_SIZE,
        )
        volume = self.api.create_volume(
            dataset_id=uuid4(),
            size=REALISTIC_BLOCKDEVICE_SIZE,
        )
        self.api.destroy_volume(volume.blockdevice_id)
        self.assertEqual([unrelated], self.api.list_volumes())

    def _destroyed_volume(self):
        """
        :return: A ``BlockDeviceVolume`` representing a volume which has been
            destroyed.
        """
        volume = self.api.create_volume(
            dataset_id=uuid4(), size=REALISTIC_BLOCKDEVICE_SIZE
        )
        self.api.destroy_volume(volume.blockdevice_id)
        return volume

    def test_destroy_destroyed_volume(self):
        """
        ``destroy_volume`` raises ``UnknownVolume`` if the supplied
        ``blockdevice_id`` was associated with a volume but that volume has
        been destroyed.
        """
        volume = self._destroyed_volume()
        exception = self.assertRaises(
            UnknownVolume,
            self.api.destroy_volume, blockdevice_id=volume.blockdevice_id
        )
        self.assertEqual(exception.args, (volume.blockdevice_id,))

    def test_detach_unknown_volume(self):
        """
        ``detach_volume`` raises ``UnknownVolume`` if the supplied
        ``blockdevice_id`` does not exist.
        """
        blockdevice_id = unicode(uuid4)
        exception = self.assertRaises(
            UnknownVolume,
            self.api.detach_volume, blockdevice_id=blockdevice_id
        )
        self.assertEqual(exception.args, (blockdevice_id,))

    def test_detach_detached_volume(self):
        """
        ``detach_volume`` raises ``UnattachedVolume`` if the supplied
        ``blockdevice_id`` is not attached to a host.
        """
        volume = self.api.create_volume(
            dataset_id=uuid4(), size=REALISTIC_BLOCKDEVICE_SIZE
        )
        exception = self.assertRaises(
            UnattachedVolume,
            self.api.detach_volume, volume.blockdevice_id
        )
        self.assertEqual(exception.args, (volume.blockdevice_id,))

    def test_detach_volume(self):
        """
        A volume that is attached becomes detached after ``detach_volume`` is
        called with its ``blockdevice_id``.
        """
        def fail_mount(device):
            mountpoint = FilePath(self.mktemp())
            mountpoint.makedirs()
            process = Popen(
                [b"mount", device_path.path, mountpoint.path],
                stdout=PIPE,
                stderr=STDOUT
            )
            output = process.stdout.read()
            process.wait()
            return output

        node = u"192.0.2.1"

        # Create an unrelated, attached volume that should be undisturbed.
        unrelated = self.api.create_volume(
            dataset_id=uuid4(), size=REALISTIC_BLOCKDEVICE_SIZE
        )
        unrelated = self.api.attach_volume(unrelated.blockdevice_id, node)

        # Create the volume we'll detach.
        volume = self.api.create_volume(
            dataset_id=uuid4(), size=REALISTIC_BLOCKDEVICE_SIZE
        )
        volume = self.api.attach_volume(
            volume.blockdevice_id, node
        )

        device_path = self.api.get_device_path(volume.blockdevice_id)

        attached_error = fail_mount(device_path)

        self.api.detach_volume(volume.blockdevice_id)

        self.assertEqual(
            {unrelated, volume.set(host=None)},
            set(self.api.list_volumes())
        )

        detached_error = fail_mount(device_path)

        # Make an incredibly indirect assertion to try to demonstrate we've
        # successfully detached the device.  The volume never had a filesystem
        # initialized on it so we couldn't mount it before when it was
        # attached.  Now that it's detached we still shouldn't be able to mount
        # it - but the reason we can't mount it should have changed.
        #
        # This isn't particularly great, no.
        self.assertNotEqual(attached_error, detached_error)

    def test_reattach_detached_volume(self):
        """
        A volume that has been detached can be re-attached.
        """
        node = u"192.0.2.4"
        # Create the volume we'll detach.
        volume = self.api.create_volume(
            dataset_id=uuid4(), size=REALISTIC_BLOCKDEVICE_SIZE
        )
        attached_volume = self.api.attach_volume(
            volume.blockdevice_id, node
        )
        self.api.detach_volume(volume.blockdevice_id)
        reattached_volume = self.api.attach_volume(
            volume.blockdevice_id, node
        )
        self.assertEqual(
            (attached_volume, [attached_volume]),
            (reattached_volume, self.api.list_volumes())
        )

    def test_attach_destroyed_volume(self):
        """
        ``attach_volume`` raises ``UnknownVolume`` when called with the
        ``blockdevice_id`` of a volume which has been destroyed.
        """
        node = u"192.0.2.5"
        volume = self._destroyed_volume()
        exception = self.assertRaises(
            UnknownVolume,
            self.api.attach_volume, volume.blockdevice_id, node
        )
        self.assertEqual(exception.args, (volume.blockdevice_id,))

    def test_resize_unknown_volume(self):
        """
        ``resize_volume`` raises ``UnknownVolume`` if passed a
        ``blockdevice_id`` does not exist.
        """
        blockdevice_id = unicode(uuid4())
        exception = self.assertRaises(
            UnknownVolume,
            self.api.resize_volume,
            blockdevice_id=blockdevice_id,
            size=REALISTIC_BLOCKDEVICE_SIZE * 10,
        )
        self.assertEqual(exception.args, (blockdevice_id,))

    def test_resize_volume_listed(self):
        """
        ``resize_volume`` returns when the ``BlockDeviceVolume`` has been
        resized and ``list_volumes`` then reports the ``BlockDeviceVolume``
        with the new size.
        """
        unrelated_volume = self.api.create_volume(
            dataset_id=uuid4(),
            size=REALISTIC_BLOCKDEVICE_SIZE,
        )
        original_volume = self.api.create_volume(
            dataset_id=uuid4(),
            size=REALISTIC_BLOCKDEVICE_SIZE,
        )
        new_size = REALISTIC_BLOCKDEVICE_SIZE * 8
        self.api.resize_volume(original_volume.blockdevice_id, new_size)
        larger_volume = original_volume.set(size=new_size)

        self.assertItemsEqual(
            [unrelated_volume, larger_volume],
            self.api.list_volumes()
        )

    def test_resize_destroyed_volume(self):
        """
        ``resize_volume`` raises ``UnknownVolume`` if the supplied
        ``blockdevice_id`` was associated with a volume but that volume has
        been destroyed.
        """
        volume = self._destroyed_volume()
        exception = self.assertRaises(
            UnknownVolume,
            self.api.resize_volume,
            blockdevice_id=volume.blockdevice_id,
            size=REALISTIC_BLOCKDEVICE_SIZE,
        )
        self.assertEqual(exception.args, (volume.blockdevice_id,))


def make_iblockdeviceapi_tests(blockdevice_api_factory):
    """
    :returns: A ``TestCase`` with tests that will be performed on the
       supplied ``IBlockDeviceAPI`` provider.
    """
    class Tests(IBlockDeviceAPITestsMixin, SynchronousTestCase):
        def setUp(self):
            self.api = blockdevice_api_factory(test_case=self)

    return Tests


def losetup_detach(device_file):
    """
    Detach the supplied loopback ``device_file``.
    """
    check_output(['losetup', '--detach', device_file.path])


def losetup_detach_all(root_path):
    """
    Detach all loop devices associated with files contained in ``root_path``.

    :param FilePath root_path: A directory in which to search for loop device
        backing files.
    """
    for device_file, backing_file in _losetup_list():
        try:
            backing_file.segmentsFrom(root_path)
        except ValueError:
            pass
        else:
            losetup_detach(device_file)


def loopbackblockdeviceapi_for_test(test_case):
    """
    :returns: A ``LoopbackBlockDeviceAPI`` with a temporary root directory
        created for the supplied ``test_case``.
    """
    user_id = os.getuid()
    if user_id != 0:
        raise SkipTest(
            "``LoopbackBlockDeviceAPI`` uses ``losetup``, "
            "which requires root privileges. "
            "Required UID: 0, Found UID: {!r}".format(user_id)
        )

    root_path = test_case.mktemp()
    test_case.addCleanup(losetup_detach_all, FilePath(root_path))
    return LoopbackBlockDeviceAPI.from_path(root_path=root_path)


class LoopbackBlockDeviceAPITests(
        make_iblockdeviceapi_tests(
            blockdevice_api_factory=loopbackblockdeviceapi_for_test
        )
):
    """
    Interface adherence Tests for ``LoopbackBlockDeviceAPI``.
    """


class LoopbackBlockDeviceAPIImplementationTests(SynchronousTestCase):
    """
    Implementation specific tests for ``LoopbackBlockDeviceAPI``.
    """
    def assertDirectoryStructure(self, directory):
        """
        Assert that the supplied ``directory`` has all the sub-directories
        required by ``LoopbackBlockDeviceAPI``.
        """
        attached_directory = directory.child(
            LoopbackBlockDeviceAPI._attached_directory_name
        )
        unattached_directory = directory.child(
            LoopbackBlockDeviceAPI._unattached_directory_name
        )

        LoopbackBlockDeviceAPI.from_path(directory.path)

        self.assertTrue(
            (True, True),
            (attached_directory.exists(), unattached_directory.exists())
        )

    def setUp(self):
        self.api = loopbackblockdeviceapi_for_test(test_case=self)

    def test_initialise_directories(self):
        """
        ``from_path`` creates a directory structure if it doesn't already
        exist.
        """
        directory = FilePath(self.mktemp()).child('loopback')
        self.assertDirectoryStructure(directory)

    def test_initialise_directories_attached_exists(self):
        """
        ``from_path`` uses existing attached directory if present.
        """
        directory = FilePath(self.mktemp())
        attached_directory = directory.child(
            LoopbackBlockDeviceAPI._attached_directory_name
        )
        attached_directory.makedirs()
        self.assertDirectoryStructure(directory)

    def test_initialise_directories_unattached_exists(self):
        """
        ``from_path`` uses existing unattached directory if present.
        """
        directory = FilePath(self.mktemp())
        unattached_directory = directory.child(
            LoopbackBlockDeviceAPI._unattached_directory_name
        )
        unattached_directory.makedirs()
        self.assertDirectoryStructure(directory)

    def test_create_sparse(self):
        """
        ``create_volume`` creates sparse files.
        """
        # 1GB
        apparent_size = REALISTIC_BLOCKDEVICE_SIZE
        volume = self.api.create_volume(
            dataset_id=uuid4(),
            size=apparent_size
        )
        size = get_size_info(self.api, volume)

        self.assertEqual(
            (0, apparent_size),
            (size.actual, size.reported)
        )

    def test_resize_grow_sparse(self):
        """
        ``resize_volume`` extends backing files sparsely.
        """
        volume = self.api.create_volume(
            dataset_id=uuid4(), size=REALISTIC_BLOCKDEVICE_SIZE
        )
        apparent_size = volume.size * 2
        self.api.resize_volume(
            volume.blockdevice_id, apparent_size,
        )
        size = get_size_info(self.api, volume)
        self.assertEqual(
            (0, apparent_size),
            (size.actual, size.reported)
        )

    def test_resize_data_preserved(self):
        """
        ``resize_volume`` does not modify the data contained inside the backing
        file.
        """
        start_size = 1024 * 64
        end_size = start_size * 2
        volume = self.api.create_volume(dataset_id=uuid4(), size=start_size)
        backing_file = self.api._root_path.descendant(
            ['unattached', volume.blockdevice_id]
        )
        # Make up a bit pattern that seems kind of interesting.  Not being
        # particularly rigorous here.  Assuming any failures will be pretty
        # obvious.
        pattern = b"\x00\x0f\xf0\xff"
        expected_data = pattern * (start_size / len(pattern))

        # Make sure we didn't do something insane:
        self.assertEqual(len(expected_data), start_size)

        with backing_file.open("w") as fObj:
            fObj.write(expected_data)

        self.api.resize_volume(volume.blockdevice_id, end_size)

        with backing_file.open("r") as fObj:
            data_after_resize = fObj.read(start_size)

        self.assertEqual(expected_data, data_after_resize)

    def test_list_unattached_volumes(self):
        """
        ``list_volumes`` returns a ``BlockVolume`` for each unattached volume
        file.
        """
        expected_size = REALISTIC_BLOCKDEVICE_SIZE
        api = loopbackblockdeviceapi_for_test(test_case=self)
        expected_dataset_id = uuid4()
        blockdevice_volume = _blockdevicevolume_from_dataset_id(
            size=expected_size,
            dataset_id=expected_dataset_id,
        )
        with (api._root_path
              .child('unattached')
              .child(blockdevice_volume.blockdevice_id.encode('ascii'))
              .open('wb')) as f:
            f.truncate(expected_size)
        self.assertEqual([blockdevice_volume], api.list_volumes())

    def test_list_attached_volumes(self):
        """
        ``list_volumes`` returns a ``BlockVolume`` for each attached volume
        file.
        """
        expected_size = REALISTIC_BLOCKDEVICE_SIZE
        expected_host = u'192.0.2.123'
        expected_dataset_id = uuid4()
        api = loopbackblockdeviceapi_for_test(test_case=self)

        blockdevice_volume = _blockdevicevolume_from_dataset_id(
            size=expected_size,
            host=expected_host,
            dataset_id=expected_dataset_id,
        )

        host_dir = api._root_path.descendant([
            b'attached', expected_host.encode("utf-8")
        ])
        host_dir.makedirs()
        with host_dir.child(blockdevice_volume.blockdevice_id).open('wb') as f:
            f.truncate(expected_size)

        self.assertEqual([blockdevice_volume], api.list_volumes())


class LosetupListTests(SynchronousTestCase):
    """
    Tests for ``_losetup_list_parse``.
    """
    def test_parse_empty(self):
        """
        An empty list is returned if there are no devices listed.
        """
        self.assertEqual([], _losetup_list_parse('\n'))

    def test_parse_one_line(self):
        """
        A pair of FilePaths are returned for device_file and backing_file.
        """
        input_text = '\n'.join([
            '/dev/loop0: []: (/tmp/rjw)',
            ''
        ])
        self.assertEqual(
            [(FilePath('/dev/loop0'), FilePath('/tmp/rjw'))],
            _losetup_list_parse(input_text)
        )

    def test_parse_multiple_lines(self):
        """
        A pair of FilePaths is returned for every loopback device on the
        system.
        """
        input_text = '\n'.join([
            '/dev/loop0: []: (/tmp/rjw)',
            '/dev/loop1: []: (/usr/share/virtualbox/VBoxGuestAdditions.iso)',
            ''
        ])
        self.assertEqual(
            [(FilePath('/dev/loop0'), FilePath('/tmp/rjw')),
             (FilePath('/dev/loop1'),
              FilePath('/usr/share/virtualbox/VBoxGuestAdditions.iso'))],
            _losetup_list_parse(input_text)
        )

    def test_remove_deleted_suffix(self):
        """
        Devices marked as ``(deleted)`` are listed.
        """
        input_text = '\n'.join([
            '/dev/loop0: []: (/tmp/rjw (deleted))',
            ''
        ])
        self.assertEqual(
            [(FilePath('/dev/loop0'), FilePath('/tmp/rjw'))],
            _losetup_list_parse(input_text)
        )

    def test_remove_inode(self):
        """
        Devices listed with their inode number (when run as root) are listed.
        """
        input_text = ''.join([
            '/dev/loop0: [0038]:723801 (/tmp/rjw)',
        ])
        self.assertEqual(
            [(FilePath('/dev/loop0'), FilePath('/tmp/rjw'))],
            _losetup_list_parse(input_text)
        )


def umount(device_file):
    """
    Unmount a filesystem.

    :param FilePath device_file: The device file that is mounted.
    """
    check_output(['umount', device_file.path])


def umount_all(root_path):
    """
    Unmount all devices with mount points contained in ``root_path``.

    :param FilePath root_path: A directory in which to search for mount points.
    """
    for partition in psutil.disk_partitions():
        try:
            FilePath(partition.mountpoint).segmentsFrom(root_path)
        except ValueError:
            pass
        else:
            umount(FilePath(partition.device))


def mountroot_for_test(test_case):
    """
    Create a mountpoint root directory and unmount any filesystems with mount
    points beneath that directory when the test exits.

    :param TestCase test_case: The ``TestCase`` which is being run.
    :returns: A ``FilePath`` for the newly created mount root.
    """
    mountroot = FilePath(test_case.mktemp())
    mountroot.makedirs()
    test_case.addCleanup(umount_all, mountroot)
    return mountroot


class _StateChangeTestsMixin(object):
    """
    Implementation of the general tests generated by
    ``make_state_change_tests``.
    """
    state_change = None

    def test_interface(self):
        """
        Instances of the type provide ``IStateChange``.
        """
        self.assertTrue(verifyObject(IStateChange, self.state_change()))


def make_state_change_tests(state_change):
    """
    Make some general tests that apply to any ``IStateChange`` implementation.

    :param state_change: A no-argument callable that returns the
        ``IStateChange`` provider to be tested.
    """
    class Tests(SynchronousTestCase, _StateChangeTestsMixin):
        def setUp(self):
            self.state_change = state_change
    return Tests


_ARBITRARY_VOLUME = BlockDeviceVolume(
    blockdevice_id=u"abcd",
    size=REALISTIC_BLOCKDEVICE_SIZE,
    dataset_id=uuid4(),
)


def _make_destroy_dataset():
    """
    Make a ``DestroyBlockDeviceDataset`` instance for
    ``make_state_change_tests``.
    """
    return DestroyBlockDeviceDataset(
        dataset_id=_ARBITRARY_VOLUME.dataset_id,
    )


class DestroyBlockDeviceDatasetTests(
        make_state_change_tests(_make_destroy_dataset)
):
    """
    Tests for ``DestroyBlockDeviceDataset``.
    """
    def test_dataset_id_required(self):
        """
        If ``dataset_id`` is not supplied when initializing
        ``DestroyBlockDeviceDataset``, ``InvariantException`` is raised.
        """
        self.assertRaises(InvariantException, DestroyBlockDeviceDataset)

    def test_dataset_id_must_be_uuid(self):
        """
        If the value given for ``dataset_id`` is not an instance of ``UUID``
        when initializing ``DestroyBlockDeviceDataset``, ``TypeError`` is
        raised.
        """
        self.assertRaises(
            TypeError, DestroyBlockDeviceDataset, dataset_id=object()
        )

    def test_equal(self):
        """
        Two ``DestroyBlockDeviceDataset`` instances compare as equal if they
        are initialized with the same dataset identifier.
        """
        dataset_id = unicode(uuid4())
        # Avoid using the same instance, just provide the same value.
        a = DestroyBlockDeviceDataset(dataset_id=UUID(dataset_id))
        b = DestroyBlockDeviceDataset(dataset_id=UUID(dataset_id))
        self.assertTrue(a == b)

    def test_not_equal(self):
        """
        Two ``DestroyBlockDeviceDataset`` instances compare as not equal if
        they are initialized with different dataset identifiers.
        """
        a = DestroyBlockDeviceDataset(dataset_id=uuid4())
        b = DestroyBlockDeviceDataset(dataset_id=uuid4())
        self.assertTrue(a != b)

    def verify_run_log(self, logger):
        # One action is logged
        [action] = LoggedAction.of_type(
            logger.messages, DESTROY_BLOCK_DEVICE_DATASET
        )
        # Child actions are logged
        [unmount] = LoggedAction.of_type(logger.messages, UNMOUNT_BLOCK_DEVICE)
        [detach] = LoggedAction.of_type(logger.messages, DETACH_VOLUME)
        [destroy] = LoggedAction.of_type(logger.messages, DESTROY_VOLUME)
        self.assertEqual([unmount, detach, destroy], action.children)

    @validate_logging(verify_run_log)
    def test_run(self, logger):
        """
        After running ``DestroyBlockDeviceDataset``, its volume has been
        unmounted, detached, and destroyed.
        """
        self.patch(blockdevice, "_logger", logger)

        node = u"192.0.2.3"
        dataset_id = uuid4()
        api = loopbackblockdeviceapi_for_test(self)
        volume = api.create_volume(
            dataset_id=dataset_id, size=REALISTIC_BLOCKDEVICE_SIZE
        )
        volume = api.attach_volume(volume.blockdevice_id, node)
        device = api.get_device_path(volume.blockdevice_id)
        mountroot = mountroot_for_test(self)
        mountpoint = mountroot.child(unicode(dataset_id).encode("ascii"))
        mountpoint.makedirs()
        make_filesystem(device, block_device=True)
        mount(device, mountpoint)

        deployer = BlockDeviceDeployer(
            hostname=node,
            block_device_api=api,
            mountroot=mountroot,
        )
        change = DestroyBlockDeviceDataset(dataset_id=dataset_id)
        self.successResultOf(run_state_change(change, deployer))

        # It's only possible to destroy a volume that's been detached.  It's
        # only possible to detach a volume that's been unmounted.  If the
        # volume doesn't exist, all three things we wanted to happen have
        # happened.
        self.assertEqual([], api.list_volumes())


def _make_unmount():
    """
    Make an ``UnmountBlockDevice`` instance for ``make_state_change_tests``.
    """
    return UnmountBlockDevice(
        volume=_ARBITRARY_VOLUME,
    )


class UnmountBlockDeviceTests(make_state_change_tests(_make_unmount)):
    """
    Tests for ``UnmountBlockDevice``.
    """
    def test_run(self):
        """
        ``UnmountBlockDevice.run`` unmounts the filesystem / block device
        associated with the volume passed to it (association as determined by
        the deployer's ``IBlockDeviceAPI`` provider).
        """
        node = u"192.0.2.1"
        dataset_id = uuid4()
        api = loopbackblockdeviceapi_for_test(self)
        volume = api.create_volume(
            dataset_id=dataset_id, size=REALISTIC_BLOCKDEVICE_SIZE
        )
        volume = api.attach_volume(volume.blockdevice_id, node)
        device = api.get_device_path(volume.blockdevice_id)
        mountroot = mountroot_for_test(self)
        mountpoint = mountroot.child(unicode(dataset_id).encode("ascii"))
        mountpoint.makedirs()
        make_filesystem(device, block_device=True)
        check_output([b"mount", device.path, mountpoint.path])

        deployer = BlockDeviceDeployer(
            hostname=node,
            block_device_api=api,
            mountroot=mountroot,
        )

        change = UnmountBlockDevice(volume=volume)
        self.successResultOf(change.run(deployer))
        self.assertNotIn(
            device,
            list(
                FilePath(partition.device)
                for partition
                in psutil.disk_partitions()
            )
        )


def _make_detach():
    """
    Make a ``DetachVolume`` for ``make_state_change_tests``.
    """
    return DetachVolume(
        volume=_ARBITRARY_VOLUME,
    )


class DetachVolumeTests(make_state_change_tests(_make_detach)):
    """
    Tests for ``DetachVolume``.
    """
    def test_run(self):
        """
        ``DetachVolume.run`` uses the deployer's ``IBlockDeviceAPI`` to detach
        its volume from the deployer's node.
        """
        node = u"192.0.2.1"
        dataset_id = uuid4()
        api = loopbackblockdeviceapi_for_test(self)
        volume = api.create_volume(
            dataset_id=dataset_id, size=REALISTIC_BLOCKDEVICE_SIZE
        )
        volume = api.attach_volume(volume.blockdevice_id, node)

        deployer = BlockDeviceDeployer(
            hostname=node,
            block_device_api=api,
        )

        change = DetachVolume(volume=volume)
        self.successResultOf(change.run(deployer))

        [volume] = api.list_volumes()
        self.assertIs(None, volume.host)


def _make_destroy_volume():
    """
    Make a ``DestroyVolume`` for ``make_state_change_tests``.
    """
    return DestroyVolume(
        volume=_ARBITRARY_VOLUME,
    )


class DestroyVolumeTests(make_state_change_tests(_make_destroy_volume)):
    """
    Tests for ``DestroyVolume``.
    """
    def test_run(self):
        """
        ``DestroyVolume.run`` uses the deployer's ``IBlockDeviceAPI`` to
        destroy its volume.
        """
        node = u"192.0.2.1"
        dataset_id = uuid4()
        api = loopbackblockdeviceapi_for_test(self)
        volume = api.create_volume(
            dataset_id=dataset_id, size=REALISTIC_BLOCKDEVICE_SIZE
        )

        deployer = BlockDeviceDeployer(
            hostname=node,
            block_device_api=api,
        )

        change = DestroyVolume(volume=volume)
        self.successResultOf(change.run(deployer))

        self.assertEqual([], api.list_volumes())


def _make_create():
    """
    Make a ``CreateBlockDeviceDataset`` for ``make_state_change_tests``.
    """
    return CreateBlockDeviceDataset(
        dataset=Dataset(dataset_id=unicode(uuid4())),
        mountpoint=FilePath('.')
    )


class CreateBlockDeviceDatasetTests(make_state_change_tests(_make_create)):
    """
    Tests for ``CreateBlockDeviceDataset``.
    """
    def _create_blockdevice_dataset(self, host, dataset_id, maximum_size):
        """
        Call ``CreateBlockDeviceDataset.run`` with a ``BlockDeviceDeployer``.

        :param unicode host: The IP address of the host for the deployer.
        :param UUID dataset_id: The uuid4 identifier for the dataset which will
            be created.
        :param int maximum_size: The size, in bytes, of the dataset which will
            be created.
        :returns: A 3-tuple of:
            * ``BlockDeviceVolume`` created by the run operation
            * The ``FilePath`` of the device where the volume is attached.
            * The ``FilePath`` where the volume is expected to be mounted.
        """
        api = loopbackblockdeviceapi_for_test(self)
        mountroot = mountroot_for_test(self)
        expected_mountpoint = mountroot.child(
            unicode(dataset_id).encode("ascii")
        )

        deployer = BlockDeviceDeployer(
            hostname=host,
            block_device_api=api,
            mountroot=mountroot
        )

        dataset = Dataset(
            dataset_id=unicode(dataset_id),
            maximum_size=maximum_size,
        )

        change = CreateBlockDeviceDataset(
            dataset=dataset, mountpoint=expected_mountpoint
        )

        change.run(deployer)

        [volume] = api.list_volumes()
        device_path = api.get_device_path(volume.blockdevice_id)

        return volume, device_path, expected_mountpoint

    def test_run_create(self):
        """
        ``CreateBlockDeviceDataset.run`` uses the ``IDeployer``\ 's API object
        to create a new volume.
        """
        host = u"192.0.2.1"
        dataset_id = uuid4()
        maximum_size = REALISTIC_BLOCKDEVICE_SIZE

        (volume,
         device_path,
         expected_mountpoint) = self._create_blockdevice_dataset(
            host=host,
            dataset_id=dataset_id,
            maximum_size=maximum_size
        )

        expected_volume = _blockdevicevolume_from_dataset_id(
            dataset_id=dataset_id, host=host, size=maximum_size,
        )

        self.assertEqual(expected_volume, volume)

    def test_run_mkfs_and_mount(self):
        """
        ``CreateBlockDeviceDataset.run`` initializes the attached block device
        with an ext4 filesystem and mounts it.
        """
        host = u"192.0.2.1"
        dataset_id = uuid4()
        maximum_size = REALISTIC_BLOCKDEVICE_SIZE

        (volume,
         device_path,
         expected_mountpoint) = self._create_blockdevice_dataset(
            host=host,
            dataset_id=dataset_id,
            maximum_size=maximum_size
        )

        self.assertIn(
            (device_path.path, expected_mountpoint.path, b"ext4"),
            list(
                (partition.device, partition.mountpoint, partition.fstype)
                for partition
                in psutil.disk_partitions()
            )
        )<|MERGE_RESOLUTION|>--- conflicted
+++ resolved
@@ -34,13 +34,9 @@
     DESTROY_BLOCK_DEVICE_DATASET, UNMOUNT_BLOCK_DEVICE, DETACH_VOLUME,
     DESTROY_VOLUME,
 )
-<<<<<<< HEAD
+
 from ..cinder import RACKSPACE_MINIMUM_BLOCK_SIZE
-from ... import InParallel, IStateChange
-=======
-
 from ... import IStateChange, run_state_change, in_parallel
->>>>>>> 2b1fc700
 from ...testtools import ideployer_tests_factory, to_node
 from ....testtools import run_process
 from ....control import (
