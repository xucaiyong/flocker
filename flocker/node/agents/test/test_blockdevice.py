# Copyright Hybrid Logic Ltd.  See LICENSE file for details.

"""
Tests for ``flocker.node.agents.blockdevice``.
"""

from errno import ENOTDIR
from os import getuid, statvfs
from uuid import UUID, uuid4
from subprocess import STDOUT, PIPE, Popen, check_output

import psutil

from zope.interface import implementer
from zope.interface.verify import verifyObject

from pyrsistent import (
    InvariantException, PRecord, field, ny as match_anything, discard
)

from twisted.python.runtime import platform
from twisted.python.filepath import FilePath
from twisted.trial.unittest import SynchronousTestCase, SkipTest

from eliot.testing import validate_logging, LoggedAction

from .. import blockdevice
from ...test.istatechange import make_istatechange_tests

from ..blockdevice import (
    BlockDeviceDeployer, LoopbackBlockDeviceAPI, IBlockDeviceAPI,
    BlockDeviceVolume, UnknownVolume, AlreadyAttachedVolume,
    CreateBlockDeviceDataset, UnattachedVolume,
    DestroyBlockDeviceDataset, UnmountBlockDevice, DetachVolume,
    ResizeBlockDeviceDataset, ResizeVolume, AttachVolume, CreateFilesystem,
    DestroyVolume, MountBlockDevice, ResizeFilesystem,
    _losetup_list_parse, _losetup_list, _blockdevicevolume_from_dataset_id,
    DESTROY_BLOCK_DEVICE_DATASET, UNMOUNT_BLOCK_DEVICE, DETACH_VOLUME,
    DESTROY_VOLUME,
<<<<<<< HEAD

    RESIZE_BLOCK_DEVICE_DATASET, RESIZE_VOLUME, ATTACH_VOLUME,
    RESIZE_FILESYSTEM, MOUNT_BLOCK_DEVICE,
=======
    IBlockDeviceAsyncAPI,
    _SyncToThreadedAsyncAPIAdapter,
>>>>>>> d1181644
)

from ... import IStateChange, run_state_change, in_parallel
from ...testtools import ideployer_tests_factory, to_node
from ....testtools import (
    REALISTIC_BLOCKDEVICE_SIZE, run_process, make_with_init_tests
)
from ....control import (
    Dataset, Manifestation, Node, NodeState, Deployment, DeploymentState,
    NonManifestDatasets,
)

LOOPBACK_BLOCKDEVICE_SIZE = 1024 * 1024 * 64

if not platform.isLinux():
    # The majority of Flocker isn't supported except on Linux - this test
    # module just happens to run some code that obviously breaks on some other
    # platforms.  Rather than skipping each test module individually it would
    # be nice to have some single global solution.  FLOC-1560, FLOC-1205
    skip = "flocker.node.agents.blockdevice is only supported on Linux"


class _SizeInfo(PRecord):
    """
    :ivar int actual: The number of bytes allocated in the filesystem to a
        file, as computed by counting block size.  A sparse file may have less
        space allocated to it than might be expected given just its reported
        size.
    :ivar int reported: The size of the file as a number of bytes, as computed
        by the apparent position of the end of the file (ie, what ``stat``
        reports).
    """
    actual = field(type=int, mandatory=True)
    reported = field(type=int, mandatory=True)


def get_size_info(api, volume):
    """
    Retrieve information about the size of the backing file for the given
    volume.

    :param LoopbackBlockDeviceAPI api: The loopback backend to use to retrieve
        the size information.
    :param BlockDeviceVolume volume: The volume the size of which to look up.

    :return: A ``_SizeInfo`` giving information about actual storage and
        reported size of the backing file for the given volume.
    """
    backing_file = api._root_path.descendant(
        ['unattached', volume.blockdevice_id]
    )
    # Get actual number of 512 byte blocks used by the file.  See
    # http://stackoverflow.com/a/3212102
    backing_file.restat()
    actual = backing_file.statinfo.st_blocks * 512
    reported = backing_file.getsize()
    return _SizeInfo(actual=actual, reported=reported)


def make_filesystem(device, block_device):
    """
    Synchronously initialize a device file with an ext4 filesystem.

    :param FilePath device: The path to the file onto which to put the
        filesystem.  Anything accepted by ``mkfs`` is acceptable (including a
        regular file instead of a device file).
    :param bool block_device: If ``True`` then the device is expected to be a
        block device and the ``-F`` flag will not be passed to ``mkfs``.  If
        ``False`` then the device is expected to be a regular file rather than
        an actual device and ``-F`` will be passed to ``mkfs`` to force it to
        create the filesystem.  It's possible to detect whether the given file
        is a device file or not.  This flag is required anyway because it's
        about what the caller *expects*.  This is meant to provide an extra
        measure of safety (these tests run as root, this function potentially
        wipes the filesystem from the device specified, this could have bad
        consequences if it goes wrong).
    """
    options = []
    if block_device and not device.isBlockDevice():
        raise Exception(
            "{} is not a block device but it was expected to be".format(
                device.path
            )
        )
    elif device.isBlockDevice() and not block_device:
        raise Exception(
            "{} is a block device but it was not expected to be".format(
                device.path
            )
        )
    if not block_device:
        options.extend([
            # Force mkfs to make the filesystem even though the target is not a
            # block device.
            b"-F",
        ])
    command = [b"mkfs"] + options + [b"-t", b"ext4", device.path]
    run_process(command)


def mount(device, mountpoint):
    """
    Synchronously mount a filesystem.

    :param FilePath device: The path to the device file containing the
        filesystem.
    :param mountpoint device: The path to an existing directory at which to
        mount the filesystem.
    """
    run_process([b"mount", device.path, mountpoint.path])


class BlockDeviceDeployerTests(
        ideployer_tests_factory(
            lambda test: BlockDeviceDeployer(
                hostname=u"localhost",
                block_device_api=loopbackblockdeviceapi_for_test(test)
            )
        )
):
    """
    Tests for ``BlockDeviceDeployer``.
    """


class BlockDeviceDeployerDiscoverStateTests(SynchronousTestCase):
    """
    Tests for ``BlockDeviceDeployer.discover_state``.
    """
    def setUp(self):
        self.expected_hostname = u'192.0.2.123'
        self.api = loopbackblockdeviceapi_for_test(self)
        self.deployer = BlockDeviceDeployer(
            hostname=self.expected_hostname,
            block_device_api=self.api,
            mountroot=mountroot_for_test(self),
        )

    def assertDiscoveredState(self, deployer, expected_manifestations,
                              expected_nonmanifest_datasets=None):
        """
        Assert that the manifestations on the state object returned by
        ``deployer.discover_state`` equals the given list of manifestations.

        :param IDeployer deployer: The object to use to discover the state.
        :param list expected_manifestations: The ``Manifestation``\ s expected
            to be discovered.

        :raise: A test failure exception if the manifestations are not what is
                expected.
        """
        discovering = deployer.discover_state(
            NodeState(hostname=self.expected_hostname)
        )
        state = self.successResultOf(discovering)
        expected_paths = {}
        for manifestation in expected_manifestations:
            dataset_id = manifestation.dataset.dataset_id
            mountpath = deployer._mountpath_for_manifestation(manifestation)
            expected_paths[dataset_id] = mountpath
        expected = (
            NodeState(
                hostname=deployer.hostname,
                manifestations={
                    m.dataset_id: m for m in expected_manifestations},
                paths=expected_paths,
            ),
        )
        if expected_nonmanifest_datasets is not None:
            expected += (
                NonManifestDatasets(datasets={
                    unicode(dataset_id):
                    Dataset(dataset_id=unicode(dataset_id))
                    for dataset_id in expected_nonmanifest_datasets
                }),
            )
        self.assertEqual(expected, state)

    def test_no_devices(self):
        """
        ``BlockDeviceDeployer.discover_state`` returns a ``NodeState`` with
        empty ``manifestations`` if the ``api`` reports no locally attached
        volumes.
        """
        self.assertDiscoveredState(self.deployer, [])

    def test_attached_unmounted_device(self):
        """
        If a volume is attached but not mounted, it is included as a
        non-manifest dataset returned by ``BlockDeviceDeployer.discover_state``
        and not as a manifestation on the ``NodeState``.
        """
        unmounted = self.api.create_volume(
            dataset_id=uuid4(),
            size=REALISTIC_BLOCKDEVICE_SIZE,
        )
        self.api.attach_volume(
            unmounted.blockdevice_id, self.expected_hostname
        )
        self.assertDiscoveredState(
            self.deployer, expected_manifestations=[],
            expected_nonmanifest_datasets=[unmounted.dataset_id]
        )

    def test_attached_and_mismounted(self):
        """
        If a volume is attached and mounted but not mounted at the location
        ``BlockDeviceDeployer`` expects, it is included as a non-manifest
        dataset returned by ``BlockDeviceDeployer.discover_state`` and not as a
        manifestation on the ``NodeState``.
        """
        unexpected = self.api.create_volume(
            dataset_id=uuid4(),
            size=LOOPBACK_BLOCKDEVICE_SIZE,
        )

        self.api.attach_volume(
            unexpected.blockdevice_id, self.expected_hostname
        )

        device = self.api.get_device_path(unexpected.blockdevice_id)
        make_filesystem(device, block_device=True)

        # Mount it somewhere beneath the expected mountroot (so that it is
        # cleaned up automatically) but not at the expected place beneath it.
        mountpoint = self.deployer.mountroot.child(b"nonsense")
        mountpoint.makedirs()
        mount(device, mountpoint)

        self.assertDiscoveredState(
            self.deployer,
            expected_manifestations=[],
            expected_nonmanifest_datasets=[unexpected.dataset_id]
        )

    def test_unrelated_mounted(self):
        """
        If a volume is attached but an unrelated filesystem is mounted at the
        expected location for that volume, it is included as a non-manifest
        dataset returned by ``BlockDeviceDeployer.discover_state`` and not as a
        manifestation on the ``NodeState``.
        """
        unrelated_device = FilePath(self.mktemp())
        with unrelated_device.open("w") as unrelated_file:
            unrelated_file.truncate(LOOPBACK_BLOCKDEVICE_SIZE)

        unmounted = self.api.create_volume(
            dataset_id=uuid4(),
            size=REALISTIC_BLOCKDEVICE_SIZE,
        )
        mountpoint = self.deployer.mountroot.child(bytes(unmounted.dataset_id))
        mountpoint.makedirs()
        self.api.attach_volume(
            unmounted.blockdevice_id, self.expected_hostname
        )

        make_filesystem(unrelated_device, block_device=False)
        mount(unrelated_device, mountpoint)

        self.assertDiscoveredState(
            self.deployer,
            expected_manifestations=[],
            expected_nonmanifest_datasets=[unmounted.dataset_id]
        )

    def test_one_device(self):
        """
        ``BlockDeviceDeployer.discover_state`` returns a ``NodeState`` with one
        ``manifestations`` if the ``api`` reports one locally attached volume
        and the volume's filesystem is mounted in the right place.
        """
        dataset_id = uuid4()
        new_volume = self.api.create_volume(
            dataset_id=dataset_id,
            size=REALISTIC_BLOCKDEVICE_SIZE
        )
        self.api.attach_volume(
            new_volume.blockdevice_id, self.expected_hostname
        )
        device = self.api.get_device_path(new_volume.blockdevice_id)
        mountpoint = self.deployer.mountroot.child(bytes(dataset_id))
        mountpoint.makedirs()
        make_filesystem(device, block_device=True)
        mount(device, mountpoint)
        expected_dataset = Dataset(
            dataset_id=dataset_id,
            maximum_size=REALISTIC_BLOCKDEVICE_SIZE
        )
        expected_manifestation = Manifestation(
            dataset=expected_dataset, primary=True
        )
        self.assertDiscoveredState(self.deployer, [expected_manifestation])

    def test_only_remote_device(self):
        """
        ``BlockDeviceDeployer.discover_state`` does not consider remotely
        attached volumes.
        """
        dataset_id = uuid4()
        new_volume = self.api.create_volume(
            dataset_id=dataset_id,
            size=REALISTIC_BLOCKDEVICE_SIZE
        )
        self.api.attach_volume(new_volume.blockdevice_id, u'some.other.host')
        self.assertDiscoveredState(self.deployer, [])

    def test_only_unattached_devices(self):
        """
        ``BlockDeviceDeployer.discover_state`` discovers volumes that are not
        attached to any node and creates entries in a ``NonManifestDatasets``
        instance corresponding to them.
        """
        dataset_id = uuid4()
        self.api.create_volume(
            dataset_id=dataset_id,
            size=REALISTIC_BLOCKDEVICE_SIZE)
        self.assertDiscoveredState(
            self.deployer,
            expected_manifestations=[],
            expected_nonmanifest_datasets=[dataset_id]
        )


@implementer(IBlockDeviceAPI)
class UnusableAPI(object):
    """
    A non-implementation of ``IBlockDeviceAPI`` where it is explicitly required
    that the object not be used for anything.
    """


def assert_calculated_changes(case, node_state, node_config, expected_changes):
    """
    Assert that ``BlockDeviceDeployer.calculate_changes`` returns certain
    changes when it is invoked with the given state and configuration.

    :param TestCase case: The ``TestCase`` to use to make assertions (typically
        the one being run at the moment).
    :param NodeState node_state: The ``BlockDeviceDeployer`` will be asked to
        calculate changes for a node that has this state.
    :param Node node_config: The ``BlockDeviceDeployer`` will be asked to
        calculate changes for a node with this desired configuration.
    :param expected_changes: The ``IStateChange`` expected to be returned.
    """
    cluster_state = DeploymentState(nodes={node_state})
    cluster_configuration = Deployment(nodes={node_config})

    api = UnusableAPI()

    deployer = BlockDeviceDeployer(
        hostname=node_state.hostname,
        block_device_api=api,
    )

    changes = deployer.calculate_changes(
        cluster_configuration, cluster_state,
    )

    case.assertEqual(expected_changes, changes)


class ScenarioMixin(object):
    """
    A mixin for tests which defines some basic Flocker cluster state.
    """
    DATASET_ID = uuid4()
    NODE = u"192.0.2.1"

    # The state of a single node which has a single primary manifestation for a
    # dataset.  Common starting point for several of the test scenarios.
    ONE_DATASET_STATE = NodeState(
        hostname=NODE,
        manifestations={
            unicode(DATASET_ID): Manifestation(
                dataset=Dataset(
                    dataset_id=unicode(DATASET_ID),
                    maximum_size=REALISTIC_BLOCKDEVICE_SIZE,
                ),
                primary=True,
            ),
        },
        paths={
            unicode(DATASET_ID):
            FilePath(b"/flocker/").child(bytes(DATASET_ID)),
        },
    )


class BlockDeviceDeployerAlreadyConvergedCalculateChangesTests(
        SynchronousTestCase, ScenarioMixin
):
    """
    Tests for the cases of ``BlockDeviceDeployer.calculate_changes`` where no
    changes are necessary because the local state already matches the desired
    configuration.
    """
    def test_no_changes(self):
        """
        ``BlockDeviceDeployer.calculate_changes`` calculates no changes when
        the local state is already converged with the desired configuration.
        """
        local_state = self.ONE_DATASET_STATE
        local_config = to_node(local_state)

        assert_calculated_changes(
            self, local_state, local_config,
            in_parallel(changes=[])
        )

    def test_deleted_ignored(self):
        """
        Deleted datasets for which no corresponding volumes exist do not result
        in any convergence operations.
        """
        local_state = self.ONE_DATASET_STATE.transform(
            # Remove the dataset.  This reflects its deletedness.
            ["manifestations", unicode(self.DATASET_ID)], discard
        )

        local_config = to_node(self.ONE_DATASET_STATE).transform(
            ["manifestations", unicode(self.DATASET_ID), "dataset"],
            lambda d: d.set(
                # Mark it as deleted in the configuration.
                deleted=True,
                # Change a bunch of other things too.  They shouldn't matter.
                maximum_size=d.maximum_size * 2,
                metadata={u"foo": u"bar"},
            )
        )

        assert_calculated_changes(
            self, local_state, local_config,
            in_parallel(changes=[]),
        )
    test_deleted_ignored.skip = (
        "This will pass when the deployer is smart enough to know it should "
        "not delete things that do not exist.  FLOC-1756."
    )


class BlockDeviceDeployerDestructionCalculateChangesTests(
        SynchronousTestCase, ScenarioMixin
):
    """
    Tests for ``BlockDeviceDeployer.calculate_changes`` in the cases relating
    to dataset destruction.
    """
    def test_deleted_dataset_volume_exists(self):
        """
        If the configuration indicates a dataset with a primary manifestation
        on the node has been deleted and the volume associated with that
        dataset still exists, ``BlockDeviceDeployer.calculate_changes`` returns
        a ``DestroyBlockDeviceDataset`` state change operation.
        """
        local_state = self.ONE_DATASET_STATE
        local_config = to_node(local_state).transform(
            ["manifestations", unicode(self.DATASET_ID), "dataset", "deleted"],
            True
        )
        assert_calculated_changes(
            self, local_state, local_config,
            in_parallel(changes=[
                DestroyBlockDeviceDataset(dataset_id=self.DATASET_ID)
            ]),
        )

    def test_deleted_dataset_belongs_to_other_node(self):
        """
        If a dataset with a primary manifestation on one node is marked as
        deleted in the configuration, the ``BlockDeviceDeployer`` for a
        different node does not return a ``DestroyBlockDeviceDataset`` from its
        ``calculate_necessary_state_changes`` for that dataset.
        """
        other_node = u"192.0.2.2"
        local_state = self.ONE_DATASET_STATE
        cluster_state = Deployment(
            nodes={to_node(local_state)}
        )

        local_config = to_node(local_state).transform(
            ["manifestations", unicode(self.DATASET_ID), "dataset", "deleted"],
            True
        )
        cluster_configuration = Deployment(
            nodes={local_config}
        )

        api = loopbackblockdeviceapi_for_test(self)
        volume = api.create_volume(
            dataset_id=self.DATASET_ID, size=REALISTIC_BLOCKDEVICE_SIZE
        )
        api.attach_volume(volume.blockdevice_id, self.NODE)

        deployer = BlockDeviceDeployer(
            # This deployer is responsible for *other_node*, not node.
            hostname=other_node,
            block_device_api=api,
        )

        changes = deployer.calculate_changes(
            cluster_configuration, cluster_state,
        )

        self.assertEqual(
            in_parallel(changes=[]),
            changes
        )

    def test_delete_before_resize(self):
        """
        If a dataset has been marked as deleted *and* its maximum_size has
        changed, only a ``DestroyBlockDeviceDataset`` state change is returned.
        """
        local_state = self.ONE_DATASET_STATE
        local_config = to_node(local_state).transform(
            ["manifestations", unicode(self.DATASET_ID), "dataset"],
            # Delete and resize the dataset.
            lambda d: d.set(deleted=True, maximum_size=d.maximum_size * 2)
        )
        assert_calculated_changes(
            self, local_state, local_config,
            in_parallel(changes=[
                DestroyBlockDeviceDataset(dataset_id=self.DATASET_ID)
            ])
        )


class BlockDeviceDeployerCreationCalculateChangesTests(
        SynchronousTestCase
):
    """
    Tests for ``BlockDeviceDeployer.calculate_changes`` in the cases relating
    to dataset creation.
    """
    def test_no_devices_no_local_datasets(self):
        """
        If no devices exist and no datasets are part of the configuration for
        the deployer's node, no state changes are calculated.
        """
        dataset_id = unicode(uuid4())
        manifestation = Manifestation(
            dataset=Dataset(dataset_id=dataset_id), primary=True
        )
        node = u"192.0.2.1"
        other_node = u"192.0.2.2"
        configuration = Deployment(
            nodes={
                Node(
                    hostname=other_node,
                    manifestations={dataset_id: manifestation},
                )
            }
        )
        state = DeploymentState(nodes=[])
        api = LoopbackBlockDeviceAPI.from_path(self.mktemp())
        deployer = BlockDeviceDeployer(
            hostname=node,
            block_device_api=api,
        )
        changes = deployer.calculate_changes(configuration, state)
        self.assertEqual(in_parallel(changes=[]), changes)

    def test_no_devices_one_dataset(self):
        """
        If no devices exist but a dataset is part of the configuration for the
        deployer's node, a ``CreateBlockDeviceDataset`` change is calculated.
        """
        dataset_id = unicode(uuid4())
        dataset = Dataset(dataset_id=dataset_id)
        manifestation = Manifestation(
            dataset=dataset, primary=True
        )
        node = u"192.0.2.1"
        configuration = Deployment(
            nodes={
                Node(
                    hostname=node,
                    manifestations={dataset_id: manifestation},
                )
            }
        )
        state = DeploymentState(nodes=[])
        api = LoopbackBlockDeviceAPI.from_path(self.mktemp())
        deployer = BlockDeviceDeployer(
            hostname=node,
            block_device_api=api,
        )
        changes = deployer.calculate_changes(configuration, state)
        mountpoint = deployer.mountroot.child(dataset_id.encode("ascii"))
        self.assertEqual(
            in_parallel(
                changes=[
                    CreateBlockDeviceDataset(
                        dataset=dataset, mountpoint=mountpoint
                    )
                ]),
            changes
        )

    def _calculate_changes(self, local_hostname, local_state,
                           desired_configuration):
        """
        Create a ``BlockDeviceDeployer`` and call its
        ``calculate_necessary_state_changes`` method with the given arguments
        and an empty cluster state.

        :param unicode local_hostname: The node identifier to give to the
            ``BlockDeviceDeployer``.
        :param desired_configuration: As accepted by
            ``IDeployer.calculate_changes``.

        :return: The return value of ``BlockDeviceDeployer.calculate_changes``.
        """
        # It is expected that someone will have merged local state into cluster
        # state.
        current_cluster_state = DeploymentState(nodes={local_state})

        api = LoopbackBlockDeviceAPI.from_path(self.mktemp())
        deployer = BlockDeviceDeployer(
            hostname=local_hostname,
            block_device_api=api,
        )

        return deployer.calculate_changes(
            desired_configuration, current_cluster_state
        )

    def test_match_configuration_to_state_of_datasets(self):
        """
        ``BlockDeviceDeployer.calculate_changes`` does not yield a
        ``CreateBlockDeviceDataset`` change if a dataset with the same ID
        exists with different metadata.
        """
        expected_hostname = u'192.0.2.123'
        expected_dataset_id = unicode(uuid4())

        local_state = NodeState(
            hostname=expected_hostname,
            paths={
                expected_dataset_id: FilePath(b"/flocker").child(
                    expected_dataset_id.encode("ascii")),
            },
            manifestations={
                expected_dataset_id:
                Manifestation(
                    primary=True,
                    dataset=Dataset(
                        dataset_id=expected_dataset_id,
                        maximum_size=REALISTIC_BLOCKDEVICE_SIZE,
                        # Dataset state will always have empty metadata and
                        # deleted will always be False.
                        metadata={},
                        deleted=False,
                    ),
                ),
            },
        )

        # Give the dataset some metadata in the configuration, thus diverging
        # it from the representation in local_state.
        desired_configuration = Deployment(nodes=[Node(
            hostname=expected_hostname,
            manifestations=local_state.manifestations.transform(
                (expected_dataset_id, "dataset", "metadata"),
                {u"name": u"my_volume"}
            ))])
        actual_changes = self._calculate_changes(
            expected_hostname,
            local_state,
            desired_configuration
        )

        expected_changes = in_parallel(changes=[])

        self.assertEqual(expected_changes, actual_changes)


<<<<<<< HEAD
class BlockDeviceDeployerResizeCalculateChangesTests(
        SynchronousTestCase, ScenarioMixin
):
    """
    Tests for ``BlockDeviceDeployer.calculate_changes`` in the cases relating
    to resizing a dataset.
    """
    def test_maximum_size_increased(self):
        """
        ``BlockDeviceDeployer.calculate_changes`` returns a
        ``ResizeBlockDeviceDataset`` state change operation if the
        ``maximum_size`` of the configured ``Dataset`` is larger than the size
        reported in the local node state.
        """
        local_state = self.ONE_DATASET_STATE
        local_config = to_node(local_state).transform(
            ["manifestations", unicode(self.DATASET_ID), "dataset",
             "maximum_size"],
            REALISTIC_BLOCKDEVICE_SIZE * 2
        )

        assert_calculated_changes(
            self, local_state, local_config,
            in_parallel(changes=[
                ResizeBlockDeviceDataset(
                    dataset_id=self.DATASET_ID,
                    size=REALISTIC_BLOCKDEVICE_SIZE * 2,
                )]
            )
        )

    def test_multiple_resize(self):
        """
        ``BlockDeviceDeployer.calculate_changes`` returns a
        ``ResizeBlockDeviceDataset`` state change operation for each configured
        dataset which has a different maximum_size in the local state.
        """
        dataset_id = uuid4()
        dataset = Dataset(
            dataset_id=dataset_id,
            maximum_size=REALISTIC_BLOCKDEVICE_SIZE * 2
        )
        manifestation = Manifestation(dataset=dataset, primary=True)
        # Put another dataset into the state.
        local_state = self.ONE_DATASET_STATE.transform(
            ["manifestations", unicode(dataset_id)], manifestation
        )
        local_config = to_node(local_state).transform(
            ["manifestations", match_anything, "dataset"],
            lambda dataset: dataset.set(maximum_size=dataset.maximum_size * 2)
        )

        assert_calculated_changes(
            self, local_state, local_config,
            in_parallel(changes=[
                ResizeBlockDeviceDataset(
                    dataset_id=dataset_id,
                    size=REALISTIC_BLOCKDEVICE_SIZE * 4,
                ),
                ResizeBlockDeviceDataset(
                    dataset_id=self.DATASET_ID,
                    size=REALISTIC_BLOCKDEVICE_SIZE * 2,
                ),
            ])
=======
class BlockDeviceInterfaceTests(SynchronousTestCase):
    """
    Tests for ``IBlockDeviceAPI`` and ``IBlockDeviceAsyncAPI``.
    """
    def test_names(self):
        """
        The two interfaces have all of the same names defined.
        """
        self.assertItemsEqual(
            list(IBlockDeviceAPI.names()),
            list(IBlockDeviceAsyncAPI.names()),
        )

    def test_same_signatures(self):
        """
        Methods of the two interfaces all have the same signature.
        """
        def parts(method):
            return (
                method.positional, method.kwargs,
                method.required, method.varargs
            )

        names = list(IBlockDeviceAPI.names())
        self.assertItemsEqual(
            list(parts(IBlockDeviceAPI[name]) for name in names),
            list(parts(IBlockDeviceAsyncAPI[name]) for name in names),
>>>>>>> d1181644
        )


class IBlockDeviceAPITestsMixin(object):
    """
    Tests to perform on ``IBlockDeviceAPI`` providers.
    """
    def test_interface(self):
        """
        ``api`` instances provide ``IBlockDeviceAPI``.
        """
        self.assertTrue(
            verifyObject(IBlockDeviceAPI, self.api)
        )

    def test_list_volume_empty(self):
        """
        ``list_volumes`` returns an empty ``list`` if no block devices have
        been created.
        """
        self.assertEqual([], self.api.list_volumes())

    def test_created_is_listed(self):
        """
        ``create_volume`` returns a ``BlockDeviceVolume`` that is returned by
        ``list_volumes``.
        """
        dataset_id = uuid4()
        new_volume = self.api.create_volume(
            dataset_id=dataset_id,
            size=REALISTIC_BLOCKDEVICE_SIZE)
        self.assertIn(new_volume, self.api.list_volumes())

    def test_listed_volume_attributes(self):
        """
        ``list_volumes`` returns ``BlockDeviceVolume`` s that have the same
        dataset_id and size as was passed to ``create_volume``.
        """
        expected_dataset_id = uuid4()
        self.api.create_volume(
            dataset_id=expected_dataset_id,
            size=REALISTIC_BLOCKDEVICE_SIZE
        )
        [listed_volume] = self.api.list_volumes()
        self.assertEqual(
            (expected_dataset_id, REALISTIC_BLOCKDEVICE_SIZE),
            (listed_volume.dataset_id, listed_volume.size)
        )

    def test_created_volume_attributes(self):
        """
        ``create_volume`` returns a ``BlockDeviceVolume`` that has a dataset_id
        and a size.
        """
        expected_dataset_id = uuid4()
        new_volume = self.api.create_volume(
            dataset_id=expected_dataset_id,
            size=REALISTIC_BLOCKDEVICE_SIZE
        )
        self.assertEqual(
            (expected_dataset_id, REALISTIC_BLOCKDEVICE_SIZE),
            (new_volume.dataset_id, new_volume.size)
        )

    def test_attach_unknown_volume(self):
        """
        An attempt to attach an unknown ``BlockDeviceVolume`` raises
        ``UnknownVolume``.
        """
        self.assertRaises(
            UnknownVolume,
            self.api.attach_volume,
            blockdevice_id=unicode(uuid4()),
            # XXX This IP address and others in following tests need to be
            # parameterized so that these tests can be run against real cloud
            # nodes.
            host=u'192.0.2.123'
        )

    def test_attach_attached_volume(self):
        """
        An attempt to attach an already attached ``BlockDeviceVolume`` raises
        ``AlreadyAttachedVolume``.
        """
        host = u'192.0.2.123'
        dataset_id = uuid4()

        new_volume = self.api.create_volume(
            dataset_id=dataset_id,
            size=REALISTIC_BLOCKDEVICE_SIZE
        )
        attached_volume = self.api.attach_volume(
            new_volume.blockdevice_id, host=host
        )

        self.assertRaises(
            AlreadyAttachedVolume,
            self.api.attach_volume,
            blockdevice_id=attached_volume.blockdevice_id,
            host=host
        )

    def test_attach_elsewhere_attached_volume(self):
        """
        An attempt to attach a ``BlockDeviceVolume`` already attached to
        another host raises ``AlreadyAttachedVolume``.
        """
        new_volume = self.api.create_volume(
            dataset_id=uuid4(),
            size=REALISTIC_BLOCKDEVICE_SIZE
        )
        attached_volume = self.api.attach_volume(
            new_volume.blockdevice_id, host=u'192.0.2.123'
        )

        self.assertRaises(
            AlreadyAttachedVolume,
            self.api.attach_volume,
            blockdevice_id=attached_volume.blockdevice_id,
            host=u'192.0.2.124'
        )

    def test_attach_unattached_volume(self):
        """
        An unattached ``BlockDeviceVolume`` can be attached.
        """
        expected_host = u'192.0.2.123'
        dataset_id = uuid4()
        new_volume = self.api.create_volume(
            dataset_id=dataset_id,
            size=REALISTIC_BLOCKDEVICE_SIZE
        )
        expected_volume = BlockDeviceVolume(
            blockdevice_id=new_volume.blockdevice_id,
            size=new_volume.size,
            host=expected_host,
            dataset_id=dataset_id
        )
        attached_volume = self.api.attach_volume(
            blockdevice_id=new_volume.blockdevice_id,
            host=expected_host
        )
        self.assertEqual(expected_volume, attached_volume)

    def test_attached_volume_listed(self):
        """
        An attached ``BlockDeviceVolume`` is listed.
        """
        dataset_id = uuid4()
        expected_host = u'192.0.2.123'
        new_volume = self.api.create_volume(
            dataset_id=dataset_id,
            size=REALISTIC_BLOCKDEVICE_SIZE
        )
        expected_volume = BlockDeviceVolume(
            blockdevice_id=new_volume.blockdevice_id,
            size=new_volume.size,
            host=expected_host,
            dataset_id=dataset_id,
        )
        self.api.attach_volume(
            blockdevice_id=new_volume.blockdevice_id,
            host=expected_host
        )
        self.assertEqual([expected_volume], self.api.list_volumes())

    def test_list_attached_and_unattached(self):
        """
        ``list_volumes`` returns both attached and unattached
        ``BlockDeviceVolume``s.
        """
        expected_host = u'192.0.2.123'

        new_volume1 = self.api.create_volume(
            dataset_id=uuid4(),
            size=REALISTIC_BLOCKDEVICE_SIZE
        )
        new_volume2 = self.api.create_volume(
            dataset_id=uuid4(),
            size=REALISTIC_BLOCKDEVICE_SIZE
        )
        attached_volume = self.api.attach_volume(
            blockdevice_id=new_volume2.blockdevice_id,
            host=expected_host
        )
        self.assertItemsEqual(
            [new_volume1, attached_volume],
            self.api.list_volumes()
        )

    def test_multiple_volumes_attached_to_host(self):
        """
        ``attach_volume`` can attach multiple block devices to a single host.
        """
        expected_host = u'192.0.2.123'
        volume1 = self.api.create_volume(
            dataset_id=uuid4(),
            size=REALISTIC_BLOCKDEVICE_SIZE
        )
        volume2 = self.api.create_volume(
            dataset_id=uuid4(),
            size=REALISTIC_BLOCKDEVICE_SIZE
        )
        attached_volume1 = self.api.attach_volume(
            volume1.blockdevice_id, host=expected_host
        )
        attached_volume2 = self.api.attach_volume(
            volume2.blockdevice_id, host=expected_host
        )

        self.assertItemsEqual(
            [attached_volume1, attached_volume2],
            self.api.list_volumes()
        )

    def test_get_device_path_unknown_volume(self):
        """
        ``get_device_path`` raises ``UnknownVolume`` if the supplied
        ``blockdevice_id`` has not been created.
        """
        unknown_blockdevice_id = unicode(uuid4())
        exception = self.assertRaises(
            UnknownVolume,
            self.api.get_device_path,
            unknown_blockdevice_id
        )
        self.assertEqual(unknown_blockdevice_id, exception.blockdevice_id)

    def test_get_device_path_unattached_volume(self):
        """
        ``get_device_path`` raises ``UnattachedVolume`` if the supplied
        ``blockdevice_id`` corresponds to an unattached volume.
        """
        new_volume = self.api.create_volume(
            dataset_id=uuid4(),
            size=REALISTIC_BLOCKDEVICE_SIZE
        )
        exception = self.assertRaises(
            UnattachedVolume,
            self.api.get_device_path,
            new_volume.blockdevice_id
        )
        self.assertEqual(new_volume.blockdevice_id, exception.blockdevice_id)

    def test_get_device_path_device(self):
        """
        ``get_device_path`` returns a ``FilePath`` to the device representing
        the attached volume.
        """
        new_volume = self.api.create_volume(
            dataset_id=uuid4(),
            size=REALISTIC_BLOCKDEVICE_SIZE
        )
        attached_volume = self.api.attach_volume(
            new_volume.blockdevice_id,
            u'192.0.2.123'
        )
        device_path = self.api.get_device_path(attached_volume.blockdevice_id)
        self.assertTrue(
            device_path.isBlockDevice(),
            u"Not a block device. Path: {!r}".format(device_path)
        )

    def test_get_device_path_device_repeatable_results(self):
        """
        ``get_device_path`` returns the same ``FilePath`` for the volume device
        when called multiple times.
        """
        new_volume = self.api.create_volume(
            dataset_id=uuid4(),
            size=REALISTIC_BLOCKDEVICE_SIZE
        )
        attached_volume = self.api.attach_volume(
            new_volume.blockdevice_id,
            u'192.0.2.123'
        )

        device_path1 = self.api.get_device_path(attached_volume.blockdevice_id)
        device_path2 = self.api.get_device_path(attached_volume.blockdevice_id)

        self.assertEqual(device_path1, device_path2)

    def test_destroy_unknown_volume(self):
        """
        ``destroy_volume`` raises ``UnknownVolume`` if the supplied
        ``blockdevice_id`` does not exist.
        """
        blockdevice_id = unicode(uuid4)
        exception = self.assertRaises(
            UnknownVolume,
            self.api.destroy_volume, blockdevice_id=blockdevice_id
        )
        self.assertEqual(exception.args, (blockdevice_id,))

    def test_destroy_volume(self):
        """
        An unattached volume can be destroyed using ``destroy_volume``.
        """
        unrelated = self.api.create_volume(
            dataset_id=uuid4(),
            size=REALISTIC_BLOCKDEVICE_SIZE,
        )
        volume = self.api.create_volume(
            dataset_id=uuid4(),
            size=REALISTIC_BLOCKDEVICE_SIZE,
        )
        self.api.destroy_volume(volume.blockdevice_id)
        self.assertEqual([unrelated], self.api.list_volumes())

    def _destroyed_volume(self):
        """
        :return: A ``BlockDeviceVolume`` representing a volume which has been
            destroyed.
        """
        volume = self.api.create_volume(
            dataset_id=uuid4(), size=REALISTIC_BLOCKDEVICE_SIZE
        )
        self.api.destroy_volume(volume.blockdevice_id)
        return volume

    def test_destroy_destroyed_volume(self):
        """
        ``destroy_volume`` raises ``UnknownVolume`` if the supplied
        ``blockdevice_id`` was associated with a volume but that volume has
        been destroyed.
        """
        volume = self._destroyed_volume()
        exception = self.assertRaises(
            UnknownVolume,
            self.api.destroy_volume, blockdevice_id=volume.blockdevice_id
        )
        self.assertEqual(exception.args, (volume.blockdevice_id,))

    def test_detach_unknown_volume(self):
        """
        ``detach_volume`` raises ``UnknownVolume`` if the supplied
        ``blockdevice_id`` does not exist.
        """
        blockdevice_id = unicode(uuid4)
        exception = self.assertRaises(
            UnknownVolume,
            self.api.detach_volume, blockdevice_id=blockdevice_id
        )
        self.assertEqual(exception.args, (blockdevice_id,))

    def test_detach_detached_volume(self):
        """
        ``detach_volume`` raises ``UnattachedVolume`` if the supplied
        ``blockdevice_id`` is not attached to a host.
        """
        volume = self.api.create_volume(
            dataset_id=uuid4(), size=REALISTIC_BLOCKDEVICE_SIZE
        )
        exception = self.assertRaises(
            UnattachedVolume,
            self.api.detach_volume, volume.blockdevice_id
        )
        self.assertEqual(exception.args, (volume.blockdevice_id,))

    def test_detach_volume(self):
        """
        A volume that is attached becomes detached after ``detach_volume`` is
        called with its ``blockdevice_id``.
        """
        def fail_mount(device):
            mountpoint = FilePath(self.mktemp())
            mountpoint.makedirs()
            process = Popen(
                [b"mount", device_path.path, mountpoint.path],
                stdout=PIPE,
                stderr=STDOUT
            )
            output = process.stdout.read()
            process.wait()
            return output

        node = u"192.0.2.1"

        # Create an unrelated, attached volume that should be undisturbed.
        unrelated = self.api.create_volume(
            dataset_id=uuid4(), size=REALISTIC_BLOCKDEVICE_SIZE
        )
        unrelated = self.api.attach_volume(unrelated.blockdevice_id, node)

        # Create the volume we'll detach.
        volume = self.api.create_volume(
            dataset_id=uuid4(), size=REALISTIC_BLOCKDEVICE_SIZE
        )
        volume = self.api.attach_volume(
            volume.blockdevice_id, node
        )

        device_path = self.api.get_device_path(volume.blockdevice_id)

        attached_error = fail_mount(device_path)

        self.api.detach_volume(volume.blockdevice_id)

        self.assertEqual(
            {unrelated, volume.set(host=None)},
            set(self.api.list_volumes())
        )

        detached_error = fail_mount(device_path)

        # Make an incredibly indirect assertion to try to demonstrate we've
        # successfully detached the device.  The volume never had a filesystem
        # initialized on it so we couldn't mount it before when it was
        # attached.  Now that it's detached we still shouldn't be able to mount
        # it - but the reason we can't mount it should have changed.
        #
        # This isn't particularly great, no.
        self.assertNotEqual(attached_error, detached_error)

    def test_reattach_detached_volume(self):
        """
        A volume that has been detached can be re-attached.
        """
        node = u"192.0.2.4"
        # Create the volume we'll detach.
        volume = self.api.create_volume(
            dataset_id=uuid4(), size=REALISTIC_BLOCKDEVICE_SIZE
        )
        attached_volume = self.api.attach_volume(
            volume.blockdevice_id, node
        )
        self.api.detach_volume(volume.blockdevice_id)
        reattached_volume = self.api.attach_volume(
            volume.blockdevice_id, node
        )
        self.assertEqual(
            (attached_volume, [attached_volume]),
            (reattached_volume, self.api.list_volumes())
        )

    def test_attach_destroyed_volume(self):
        """
        ``attach_volume`` raises ``UnknownVolume`` when called with the
        ``blockdevice_id`` of a volume which has been destroyed.
        """
        node = u"192.0.2.5"
        volume = self._destroyed_volume()
        exception = self.assertRaises(
            UnknownVolume,
            self.api.attach_volume, volume.blockdevice_id, node
        )
        self.assertEqual(exception.args, (volume.blockdevice_id,))

    def test_resize_unknown_volume(self):
        """
        ``resize_volume`` raises ``UnknownVolume`` if passed a
        ``blockdevice_id`` does not exist.
        """
        blockdevice_id = unicode(uuid4())
        exception = self.assertRaises(
            UnknownVolume,
            self.api.resize_volume,
            blockdevice_id=blockdevice_id,
            size=REALISTIC_BLOCKDEVICE_SIZE * 10,
        )
        self.assertEqual(exception.args, (blockdevice_id,))

    def test_resize_volume_listed(self):
        """
        ``resize_volume`` returns when the ``BlockDeviceVolume`` has been
        resized and ``list_volumes`` then reports the ``BlockDeviceVolume``
        with the new size.
        """
        unrelated_volume = self.api.create_volume(
            dataset_id=uuid4(),
            size=REALISTIC_BLOCKDEVICE_SIZE,
        )
        original_volume = self.api.create_volume(
            dataset_id=uuid4(),
            size=REALISTIC_BLOCKDEVICE_SIZE,
        )
        new_size = REALISTIC_BLOCKDEVICE_SIZE * 8
        self.api.resize_volume(original_volume.blockdevice_id, new_size)
        larger_volume = original_volume.set(size=new_size)

        self.assertItemsEqual(
            [unrelated_volume, larger_volume],
            self.api.list_volumes()
        )

    def test_resize_destroyed_volume(self):
        """
        ``resize_volume`` raises ``UnknownVolume`` if the supplied
        ``blockdevice_id`` was associated with a volume but that volume has
        been destroyed.
        """
        volume = self._destroyed_volume()
        exception = self.assertRaises(
            UnknownVolume,
            self.api.resize_volume,
            blockdevice_id=volume.blockdevice_id,
            size=REALISTIC_BLOCKDEVICE_SIZE,
        )
        self.assertEqual(exception.args, (volume.blockdevice_id,))


def make_iblockdeviceapi_tests(blockdevice_api_factory):
    """
    :returns: A ``TestCase`` with tests that will be performed on the
       supplied ``IBlockDeviceAPI`` provider.
    """
    class Tests(IBlockDeviceAPITestsMixin, SynchronousTestCase):
        def setUp(self):
            self.api = blockdevice_api_factory(test_case=self)

    return Tests


class IBlockDeviceAsyncAPITestsMixin(object):
    """
    Tests to perform on ``IBlockDeviceAsyncAPI`` providers.
    """
    def test_interface(self):
        """
        The API object provides ``IBlockDeviceAsyncAPI``.
        """
        self.assertTrue(
            verifyObject(IBlockDeviceAsyncAPI, self.api)
        )


def make_iblockdeviceasyncapi_tests(blockdeviceasync_api_factory):
    """
    :return: A ``TestCase`` with tests that will be performed on the supplied
        ``IBlockDeviceAsyncAPI`` provider.  These tests are not exhaustive
        because we currently assume ``make_iblockdeviceapi_tests`` will be used
        on the wrapped object.
    """
    class Tests(IBlockDeviceAsyncAPITestsMixin, SynchronousTestCase):
        def setUp(self):
            self.api = blockdeviceasync_api_factory(test_case=self)

    return Tests


class SyncToThreadedAsyncAPIAdapterTests(
    make_iblockdeviceasyncapi_tests(
        lambda test_case:
            _SyncToThreadedAsyncAPIAdapter(
                _reactor=None,
                _threadpool=None,
                # Okay to bypass loopbackblockdeviceapi_for_test here as long
                # as we don't call any methods on the object.  This lets these
                # tests run even as non-root.
                _sync=LoopbackBlockDeviceAPI.from_path(test_case.mktemp())
            )
    )
):
    """
    Tests for ``_SyncToThreadedAsyncAPIAdapter``.
    """


def losetup_detach(device_file):
    """
    Detach the supplied loopback ``device_file``.
    """
    check_output(['losetup', '--detach', device_file.path])


def losetup_detach_all(root_path):
    """
    Detach all loop devices associated with files contained in ``root_path``.

    :param FilePath root_path: A directory in which to search for loop device
        backing files.
    """
    for device_file, backing_file in _losetup_list():
        try:
            backing_file.segmentsFrom(root_path)
        except ValueError:
            pass
        else:
            losetup_detach(device_file)


def loopbackblockdeviceapi_for_test(test_case):
    """
    :returns: A ``LoopbackBlockDeviceAPI`` with a temporary root directory
        created for the supplied ``test_case``.
    """
    user_id = getuid()
    if user_id != 0:
        raise SkipTest(
            "``LoopbackBlockDeviceAPI`` uses ``losetup``, "
            "which requires root privileges. "
            "Required UID: 0, Found UID: {!r}".format(user_id)
        )

    root_path = test_case.mktemp()
    test_case.addCleanup(losetup_detach_all, FilePath(root_path))
    return LoopbackBlockDeviceAPI.from_path(root_path=root_path)


class LoopbackBlockDeviceAPITests(
        make_iblockdeviceapi_tests(
            blockdevice_api_factory=loopbackblockdeviceapi_for_test
        )
):
    """
    Interface adherence Tests for ``LoopbackBlockDeviceAPI``.
    """


class LoopbackBlockDeviceAPIImplementationTests(SynchronousTestCase):
    """
    Implementation specific tests for ``LoopbackBlockDeviceAPI``.
    """
    def assertDirectoryStructure(self, directory):
        """
        Assert that the supplied ``directory`` has all the sub-directories
        required by ``LoopbackBlockDeviceAPI``.
        """
        attached_directory = directory.child(
            LoopbackBlockDeviceAPI._attached_directory_name
        )
        unattached_directory = directory.child(
            LoopbackBlockDeviceAPI._unattached_directory_name
        )

        LoopbackBlockDeviceAPI.from_path(directory.path)

        self.assertTrue(
            (True, True),
            (attached_directory.exists(), unattached_directory.exists())
        )

    def setUp(self):
        self.api = loopbackblockdeviceapi_for_test(test_case=self)

    def test_initialise_directories(self):
        """
        ``from_path`` creates a directory structure if it doesn't already
        exist.
        """
        directory = FilePath(self.mktemp()).child('loopback')
        self.assertDirectoryStructure(directory)

    def test_initialise_directories_attached_exists(self):
        """
        ``from_path`` uses existing attached directory if present.
        """
        directory = FilePath(self.mktemp())
        attached_directory = directory.child(
            LoopbackBlockDeviceAPI._attached_directory_name
        )
        attached_directory.makedirs()
        self.assertDirectoryStructure(directory)

    def test_initialise_directories_unattached_exists(self):
        """
        ``from_path`` uses existing unattached directory if present.
        """
        directory = FilePath(self.mktemp())
        unattached_directory = directory.child(
            LoopbackBlockDeviceAPI._unattached_directory_name
        )
        unattached_directory.makedirs()
        self.assertDirectoryStructure(directory)

    def test_create_sparse(self):
        """
        ``create_volume`` creates sparse files.
        """
        # 1GB
        apparent_size = REALISTIC_BLOCKDEVICE_SIZE
        volume = self.api.create_volume(
            dataset_id=uuid4(),
            size=apparent_size
        )
        size = get_size_info(self.api, volume)

        self.assertEqual(
            (0, apparent_size),
            (size.actual, size.reported)
        )

    def test_resize_grow_sparse(self):
        """
        ``resize_volume`` extends backing files sparsely.
        """
        volume = self.api.create_volume(
            dataset_id=uuid4(), size=REALISTIC_BLOCKDEVICE_SIZE
        )
        apparent_size = volume.size * 2
        self.api.resize_volume(
            volume.blockdevice_id, apparent_size,
        )
        size = get_size_info(self.api, volume)
        self.assertEqual(
            (0, apparent_size),
            (size.actual, size.reported)
        )

    def test_resize_data_preserved(self):
        """
        ``resize_volume`` does not modify the data contained inside the backing
        file.
        """
        start_size = 1024 * 64
        end_size = start_size * 2
        volume = self.api.create_volume(dataset_id=uuid4(), size=start_size)
        backing_file = self.api._root_path.descendant(
            ['unattached', volume.blockdevice_id]
        )
        # Make up a bit pattern that seems kind of interesting.  Not being
        # particularly rigorous here.  Assuming any failures will be pretty
        # obvious.
        pattern = b"\x00\x0f\xf0\xff"
        expected_data = pattern * (start_size / len(pattern))

        # Make sure we didn't do something insane:
        self.assertEqual(len(expected_data), start_size)

        with backing_file.open("w") as fObj:
            fObj.write(expected_data)

        self.api.resize_volume(volume.blockdevice_id, end_size)

        with backing_file.open("r") as fObj:
            data_after_resize = fObj.read(start_size)

        self.assertEqual(expected_data, data_after_resize)

    def test_list_unattached_volumes(self):
        """
        ``list_volumes`` returns a ``BlockVolume`` for each unattached volume
        file.
        """
        expected_size = REALISTIC_BLOCKDEVICE_SIZE
        api = loopbackblockdeviceapi_for_test(test_case=self)
        expected_dataset_id = uuid4()
        blockdevice_volume = _blockdevicevolume_from_dataset_id(
            size=expected_size,
            dataset_id=expected_dataset_id,
        )
        with (api._root_path
              .child('unattached')
              .child(blockdevice_volume.blockdevice_id.encode('ascii'))
              .open('wb')) as f:
            f.truncate(expected_size)
        self.assertEqual([blockdevice_volume], api.list_volumes())

    def test_list_attached_volumes(self):
        """
        ``list_volumes`` returns a ``BlockVolume`` for each attached volume
        file.
        """
        expected_size = REALISTIC_BLOCKDEVICE_SIZE
        expected_host = u'192.0.2.123'
        expected_dataset_id = uuid4()
        api = loopbackblockdeviceapi_for_test(test_case=self)

        blockdevice_volume = _blockdevicevolume_from_dataset_id(
            size=expected_size,
            host=expected_host,
            dataset_id=expected_dataset_id,
        )

        host_dir = api._root_path.descendant([
            b'attached', expected_host.encode("utf-8")
        ])
        host_dir.makedirs()
        with host_dir.child(blockdevice_volume.blockdevice_id).open('wb') as f:
            f.truncate(expected_size)

        self.assertEqual([blockdevice_volume], api.list_volumes())


class LosetupListTests(SynchronousTestCase):
    """
    Tests for ``_losetup_list_parse``.
    """
    def test_parse_empty(self):
        """
        An empty list is returned if there are no devices listed.
        """
        self.assertEqual([], _losetup_list_parse('\n'))

    def test_parse_one_line(self):
        """
        A pair of FilePaths are returned for device_file and backing_file.
        """
        input_text = '\n'.join([
            '/dev/loop0: []: (/tmp/rjw)',
            ''
        ])
        self.assertEqual(
            [(FilePath('/dev/loop0'), FilePath('/tmp/rjw'))],
            _losetup_list_parse(input_text)
        )

    def test_parse_multiple_lines(self):
        """
        A pair of FilePaths is returned for every loopback device on the
        system.
        """
        input_text = '\n'.join([
            '/dev/loop0: []: (/tmp/rjw)',
            '/dev/loop1: []: (/usr/share/virtualbox/VBoxGuestAdditions.iso)',
            ''
        ])
        self.assertEqual(
            [(FilePath('/dev/loop0'), FilePath('/tmp/rjw')),
             (FilePath('/dev/loop1'),
              FilePath('/usr/share/virtualbox/VBoxGuestAdditions.iso'))],
            _losetup_list_parse(input_text)
        )

    def test_remove_deleted_suffix(self):
        """
        Devices marked as ``(deleted)`` are listed.
        """
        input_text = '\n'.join([
            '/dev/loop0: []: (/tmp/rjw (deleted))',
            ''
        ])
        self.assertEqual(
            [(FilePath('/dev/loop0'), FilePath('/tmp/rjw'))],
            _losetup_list_parse(input_text)
        )

    def test_remove_inode(self):
        """
        Devices listed with their inode number (when run as root) are listed.
        """
        input_text = ''.join([
            '/dev/loop0: [0038]:723801 (/tmp/rjw)',
        ])
        self.assertEqual(
            [(FilePath('/dev/loop0'), FilePath('/tmp/rjw'))],
            _losetup_list_parse(input_text)
        )


def umount(device_file):
    """
    Unmount a filesystem.

    :param FilePath device_file: The device file that is mounted.
    """
    check_output(['umount', device_file.path])


def umount_all(root_path):
    """
    Unmount all devices with mount points contained in ``root_path``.

    :param FilePath root_path: A directory in which to search for mount points.
    """
    for partition in psutil.disk_partitions():
        try:
            FilePath(partition.mountpoint).segmentsFrom(root_path)
        except ValueError:
            pass
        else:
            umount(FilePath(partition.device))


def mountroot_for_test(test_case):
    """
    Create a mountpoint root directory and unmount any filesystems with mount
    points beneath that directory when the test exits.

    :param TestCase test_case: The ``TestCase`` which is being run.
    :returns: A ``FilePath`` for the newly created mount root.
    """
    mountroot = FilePath(test_case.mktemp())
    mountroot.makedirs()
    test_case.addCleanup(umount_all, mountroot)
    return mountroot


_ARBITRARY_VOLUME = BlockDeviceVolume(
    blockdevice_id=u"abcd",
    size=REALISTIC_BLOCKDEVICE_SIZE,
    dataset_id=uuid4(),
)


def _make_destroy_dataset():
    """
    Make a ``DestroyBlockDeviceDataset`` instance for
    ``make_istate_tests``.
    """
    return DestroyBlockDeviceDataset(
        dataset_id=_ARBITRARY_VOLUME.dataset_id,
    )


def multistep_change_log(parent, children):
    """
    Create an Eliot logging validation function which asserts that the given
    parent action is logged with the given children actions.

    :param ActionType parent: The type of an action that will be required.
    :param list children: The types of actions will be required to appear as
        children of ``parent``.

    :return: A two-argument callable suitable for use with
        ``validate_logging``.
    """
    def verify(self, logger):
        [parent_action] = LoggedAction.of_type(logger.messages, parent)
        children_actions = [
            LoggedAction.of_type(logger.messages, child_action)[0]
            for child_action
            in children
        ]
        self.assertEqual(children_actions, parent_action.children)
    return verify


class DestroyBlockDeviceDatasetInitTests(
    make_with_init_tests(
        DestroyBlockDeviceDataset,
        dict(dataset_id=uuid4()),
        dict(),
    )
):
    """
    Tests for ``DestroyBlockDeviceDataset`` initialization.
    """


class DestroyBlockDeviceDatasetTests(
    make_istatechange_tests(
        DestroyBlockDeviceDataset,
        # Avoid using the same instance, just provide the same value.
        lambda _uuid=uuid4(): dict(dataset_id=_uuid),
        lambda _uuid=uuid4(): dict(dataset_id=_uuid),
    )
):
    """
    Tests for ``DestroyBlockDeviceDataset``.
    """
    def test_dataset_id_must_be_uuid(self):
        """
        If the value given for ``dataset_id`` is not an instance of ``UUID``
        when initializing ``DestroyBlockDeviceDataset``, ``TypeError`` is
        raised.
        """
        self.assertRaises(
            TypeError, DestroyBlockDeviceDataset, dataset_id=object()
        )

    @validate_logging(multistep_change_log(
        DESTROY_BLOCK_DEVICE_DATASET,
        [UNMOUNT_BLOCK_DEVICE, DETACH_VOLUME, DESTROY_VOLUME]
    ))
    def test_run(self, logger):
        """
        After running ``DestroyBlockDeviceDataset``, its volume has been
        unmounted, detached, and destroyed.
        """
        self.patch(blockdevice, "_logger", logger)

        node = u"192.0.2.3"
        dataset_id = uuid4()
        api = loopbackblockdeviceapi_for_test(self)
        volume = api.create_volume(
            dataset_id=dataset_id, size=REALISTIC_BLOCKDEVICE_SIZE
        )
        volume = api.attach_volume(volume.blockdevice_id, node)
        device = api.get_device_path(volume.blockdevice_id)
        mountroot = mountroot_for_test(self)
        mountpoint = mountroot.child(unicode(dataset_id).encode("ascii"))
        mountpoint.makedirs()
        make_filesystem(device, block_device=True)
        mount(device, mountpoint)

        deployer = BlockDeviceDeployer(
            hostname=node,
            block_device_api=api,
            mountroot=mountroot,
        )
        change = DestroyBlockDeviceDataset(dataset_id=dataset_id)
        self.successResultOf(run_state_change(change, deployer))

        # It's only possible to destroy a volume that's been detached.  It's
        # only possible to detach a volume that's been unmounted.  If the
        # volume doesn't exist, all three things we wanted to happen have
        # happened.
        self.assertEqual([], api.list_volumes())

    def test_destroy_nonexistent(self):
        """
        If there is no volume associated with the indicated ``dataset_id``,
        ``DestroyBlockDeviceDataset.run`` does nothing.
        """
        node = u"192.0.2.3"
        dataset_id = uuid4()
        api = loopbackblockdeviceapi_for_test(self)
        deployer = BlockDeviceDeployer(
            hostname=node,
            block_device_api=api,
        )
        change = DestroyBlockDeviceDataset(dataset_id=dataset_id)
        self.successResultOf(run_state_change(change, deployer))
        self.assertEqual([], api.list_volumes())


class CreateFilesystemInitTests(
    make_with_init_tests(
        CreateFilesystem,
        dict(volume=_ARBITRARY_VOLUME, filesystem=u"ext4"),
        dict(),
    )
):
    """
    Tests for ``CreateFilesystem`` initialization.
    """


class CreateFilesystemTests(
    make_istatechange_tests(
        CreateFilesystem,
        dict(volume=_ARBITRARY_VOLUME, filesystem=u"ext4"),
        dict(volume=_ARBITRARY_VOLUME, filesystem=u"btrfs"),
    )
):
    """
    Tests for ``CreateFilesystem``\ 's ``IStateChange`` implementation.

    See ``MountBlockDeviceTests`` for more ``CreateFilesystem`` tests.
    """


class MountBlockDeviceInitTests(
    make_with_init_tests(
        MountBlockDevice,
        dict(volume=_ARBITRARY_VOLUME, mountpoint=FilePath(b"/foo")),
        dict(),
    )
):
    """
    Tests for ``Mountblockdevice`` initialization.
    """


class _MountScenario(PRecord):
    """
    Setup tools for the tests defined on ``MountBlockDeviceTests``.

    This class serves as a central point for the handful of separate pieces of
    state that go into setting up a situation where it might be possible to
    mount something.  It also provides helpers for performing some of the
    external system interactions that might be necessary (such as creating a
    volume on the backend and initializing it with a filesystem).

    The factoring is dictated primarily by what makes it easy to write the
    tests with minimal duplication, nothing more.

    :ivar host: An identifier for the node to which a newly created volume will
        be attached.
    :ivar dataset_id: The dataset identifier associated with the volume that
        will be created.
    :ivar filesystem_type: The name of the filesystem with which the volume
        will be initialized (eg ``u"ext2"``).
    :ivar api: The ``IBlockDeviceAPI`` provider which will be used to create
        and attach a new volume.
    :ivar volume: The volume which is created.
    :ivar deployer: The ``BlockDeviceDeployer`` which will be passed to the
        ``IStateChange`` provider's ``run`` method.
    :ivar mountpoint: The filesystem location where the mount will be
        attempted.
    """
    host = field(type=unicode)
    dataset_id = field(type=UUID)
    filesystem_type = field(type=unicode)
    api = field()
    volume = field(type=BlockDeviceVolume)
    deployer = field(type=BlockDeviceDeployer)
    mountpoint = field(type=FilePath)

    @classmethod
    def generate(cls, case, mountpoint):
        """
        Create a new ``_MountScenario``.

        The scenario comes with a newly created volume attached to
        ``self.host`` and with a new ``self.filesystem_type`` filesystem.

        :param TestCase case: The running test case, used for temporary path
            generation.
        :param FilePath mountpoint: The location at which the mount attempt
            will eventually be made.

        :return: A new ``_MountScenario`` with attributes describing all of the
            state which has been set up.
        """
        host = u"192.0.7.8"
        filesystem_type = u"ext4"
        dataset_id = uuid4()
        api = loopbackblockdeviceapi_for_test(case)
        volume = api.create_volume(
            dataset_id=dataset_id, size=REALISTIC_BLOCKDEVICE_SIZE,
        )
        api.attach_volume(volume.blockdevice_id, host)

        deployer = BlockDeviceDeployer(
            hostname=host,
            block_device_api=api,
            mountroot=mountpoint.parent(),
        )

        return cls(
            host=host, dataset_id=dataset_id, filesystem_type=filesystem_type,
            api=api, volume=volume, deployer=deployer, mountpoint=mountpoint,
        )

    def create(self):
        """
        Create a filesystem on this scenario's volume.

        :return: A ``Deferred`` which fires when the filesystem has been
            created.
        """
        return run_state_change(
            CreateFilesystem(
                volume=self.volume, filesystem=self.filesystem_type
            ),
            self.deployer,
        )


class MountBlockDeviceTests(
    make_istatechange_tests(
        MountBlockDevice,
        dict(volume=_ARBITRARY_VOLUME, mountpoint=FilePath(b"/foo")),
        dict(volume=_ARBITRARY_VOLUME, mountpoint=FilePath(b"/bar")),
    )
):
    """
    Tests for ``MountBlockDevice``\ 's ``IStateChange`` implementation.
    """
    def _run_test(self, mountpoint):
        """
        Verify that ``MountBlockDevice.run`` mounts the filesystem from the
        block device for the attached volume it is given.
        """
        scenario = _MountScenario.generate(self, mountpoint)
        self.successResultOf(scenario.create())

        change = MountBlockDevice(
            volume=scenario.volume, mountpoint=scenario.mountpoint
        )
        return scenario, run_state_change(change, scenario.deployer)

    def _run_success_test(self, mountpoint):
        scenario, mount_result = self._run_test(mountpoint)
        self.successResultOf(mount_result)

        expected = (
            scenario.api.get_device_path(scenario.volume.blockdevice_id).path,
            mountpoint.path,
            scenario.filesystem_type,
        )
        mounted = list(
            (part.device, part.mountpoint, part.fstype)
            for part in psutil.disk_partitions()
        )
        self.assertIn(expected, mounted)

    def test_run(self):
        """
        ``CreateFilesystem.run`` initializes a block device with a filesystem
        which ``MountBlockDevice.run`` can then mount.
        """
        mountroot = mountroot_for_test(self)
        mountpoint = mountroot.child(b"mount-test")
        self._run_success_test(mountpoint)

    def test_mountpoint_exists(self):
        """
        It is not an error if the mountpoint given to ``MountBlockDevice``
        already exists.
        """
        mountroot = mountroot_for_test(self)
        mountpoint = mountroot.child(b"mount-test")
        mountpoint.makedirs()
        self._run_success_test(mountpoint)

    def test_mountpoint_error(self):
        """
        If the mountpoint is unusable, for example because it is a regular file
        instead of a directory, ``MountBlockDevice.run`` returns a ``Deferred``
        that fires with a ``Failure`` given the reason.
        """
        mountroot = mountroot_for_test(self)
        intermediate = mountroot.child(b"mount-error-test")
        intermediate.setContent(b"collision")
        mountpoint = intermediate.child(b"mount-test")
        scenario, mount_result = self._run_test(mountpoint)

        failure = self.failureResultOf(mount_result, OSError)
        self.assertEqual(ENOTDIR, failure.value.errno)


class UnmountBlockDeviceInitTests(
    make_with_init_tests(
        UnmountBlockDevice,
        dict(volume=_ARBITRARY_VOLUME),
        dict(),
    )
):
    """
    Tests for ``UnmountBlockDevice`` initialization.
    """


class UnmountBlockDeviceTests(
    make_istatechange_tests(
        UnmountBlockDevice,
        dict(volume=_ARBITRARY_VOLUME),
        dict(volume=_ARBITRARY_VOLUME.set(blockdevice_id=u"wxyz")),
    )
):
    """
    Tests for ``UnmountBlockDevice``.
    """
    def test_run(self):
        """
        ``UnmountBlockDevice.run`` unmounts the filesystem / block device
        associated with the volume passed to it (association as determined by
        the deployer's ``IBlockDeviceAPI`` provider).
        """
        node = u"192.0.2.1"
        dataset_id = uuid4()
        api = loopbackblockdeviceapi_for_test(self)
        volume = api.create_volume(
            dataset_id=dataset_id, size=REALISTIC_BLOCKDEVICE_SIZE
        )
        volume = api.attach_volume(volume.blockdevice_id, node)
        device = api.get_device_path(volume.blockdevice_id)
        mountroot = mountroot_for_test(self)
        mountpoint = mountroot.child(unicode(dataset_id).encode("ascii"))
        mountpoint.makedirs()
        make_filesystem(device, block_device=True)
        check_output([b"mount", device.path, mountpoint.path])

        deployer = BlockDeviceDeployer(
            hostname=node,
            block_device_api=api,
            mountroot=mountroot,
        )

        change = UnmountBlockDevice(volume=volume)
        self.successResultOf(change.run(deployer))
        self.assertNotIn(
            device,
            list(
                FilePath(partition.device)
                for partition
                in psutil.disk_partitions()
            )
        )


class DetachVolumeInitTests(
    make_with_init_tests(
        DetachVolume,
        dict(volume=_ARBITRARY_VOLUME),
        dict(),
    )
):
    """
    Tests for ``DetachVolume`` initialization.
    """


class DetachVolumeTests(
    make_istatechange_tests(
        DetachVolume,
        dict(volume=_ARBITRARY_VOLUME),
        dict(volume=_ARBITRARY_VOLUME.set(blockdevice_id=u"wxyz")),
    )
):
    """
    Tests for ``DetachVolume``.
    """
    def test_run(self):
        """
        ``DetachVolume.run`` uses the deployer's ``IBlockDeviceAPI`` to detach
        its volume from the deployer's node.
        """
        node = u"192.0.2.1"
        dataset_id = uuid4()
        api = loopbackblockdeviceapi_for_test(self)
        volume = api.create_volume(
            dataset_id=dataset_id, size=REALISTIC_BLOCKDEVICE_SIZE
        )
        volume = api.attach_volume(volume.blockdevice_id, node)

        deployer = BlockDeviceDeployer(
            hostname=node,
            block_device_api=api,
        )

        change = DetachVolume(volume=volume)
        self.successResultOf(change.run(deployer))

        [volume] = api.list_volumes()
        self.assertIs(None, volume.host)


class DestroyVolumeInitTests(
    make_with_init_tests(
        DestroyVolume,
        dict(volume=_ARBITRARY_VOLUME),
        dict(),
    )
):
    """
    Tests for ``DestroyVolume`` initialization.
    """


class DestroyVolumeTests(
    make_istatechange_tests(
        DestroyVolume,
        dict(volume=_ARBITRARY_VOLUME),
        dict(volume=_ARBITRARY_VOLUME.set(blockdevice_id=u"wxyz")),
    )
):
    """
    Tests for ``DestroyVolume``.
    """
    def test_run(self):
        """
        ``DestroyVolume.run`` uses the deployer's ``IBlockDeviceAPI`` to
        destroy its volume.
        """
        node = u"192.0.2.1"
        dataset_id = uuid4()
        api = loopbackblockdeviceapi_for_test(self)
        volume = api.create_volume(
            dataset_id=dataset_id, size=REALISTIC_BLOCKDEVICE_SIZE
        )

        deployer = BlockDeviceDeployer(
            hostname=node,
            block_device_api=api,
        )

        change = DestroyVolume(volume=volume)
        self.successResultOf(change.run(deployer))

        self.assertEqual([], api.list_volumes())


class CreateBlockDeviceDatasetInitTests(
    make_with_init_tests(
        CreateBlockDeviceDataset,
        dict(
            dataset=Dataset(dataset_id=unicode(uuid4())),
            mountpoint=FilePath(b"/foo"),
        ),
        dict(),
    )
):
    """
    Tests for ``CreateBlockDeviceDataset`` initialization.
    """


class CreateBlockDeviceDatasetTests(
    make_istatechange_tests(
        CreateBlockDeviceDataset,
        lambda _uuid=uuid4(): dict(
            dataset=Dataset(dataset_id=unicode(_uuid)),
            mountpoint=FilePath(b"/foo"),
        ),
        lambda _uuid=uuid4(): dict(
            dataset=Dataset(dataset_id=unicode(_uuid)),
            mountpoint=FilePath(b"/bar"),
        ),
    )
):
    """
    Tests for ``CreateBlockDeviceDataset``.
    """
    def _create_blockdevice_dataset(self, host, dataset_id, maximum_size):
        """
        Call ``CreateBlockDeviceDataset.run`` with a ``BlockDeviceDeployer``.

        :param unicode host: The IP address of the host for the deployer.
        :param UUID dataset_id: The uuid4 identifier for the dataset which will
            be created.
        :param int maximum_size: The size, in bytes, of the dataset which will
            be created.
        :returns: A 3-tuple of:
            * ``BlockDeviceVolume`` created by the run operation
            * The ``FilePath`` of the device where the volume is attached.
            * The ``FilePath`` where the volume is expected to be mounted.
        """
        api = loopbackblockdeviceapi_for_test(self)
        mountroot = mountroot_for_test(self)
        expected_mountpoint = mountroot.child(
            unicode(dataset_id).encode("ascii")
        )

        deployer = BlockDeviceDeployer(
            hostname=host,
            block_device_api=api,
            mountroot=mountroot
        )

        dataset = Dataset(
            dataset_id=unicode(dataset_id),
            maximum_size=maximum_size,
        )

        change = CreateBlockDeviceDataset(
            dataset=dataset, mountpoint=expected_mountpoint
        )

        change.run(deployer)

        [volume] = api.list_volumes()
        device_path = api.get_device_path(volume.blockdevice_id)

        return volume, device_path, expected_mountpoint

    def test_run_create(self):
        """
        ``CreateBlockDeviceDataset.run`` uses the ``IDeployer``\ 's API object
        to create a new volume.
        """
        host = u"192.0.2.1"
        dataset_id = uuid4()
        maximum_size = REALISTIC_BLOCKDEVICE_SIZE

        (volume,
         device_path,
         expected_mountpoint) = self._create_blockdevice_dataset(
            host=host,
            dataset_id=dataset_id,
            maximum_size=maximum_size
        )

        expected_volume = _blockdevicevolume_from_dataset_id(
            dataset_id=dataset_id, host=host, size=maximum_size,
        )

        self.assertEqual(expected_volume, volume)

    def test_run_mkfs_and_mount(self):
        """
        ``CreateBlockDeviceDataset.run`` initializes the attached block device
        with an ext4 filesystem and mounts it.
        """
        host = u"192.0.2.1"
        dataset_id = uuid4()
        maximum_size = REALISTIC_BLOCKDEVICE_SIZE

        (volume,
         device_path,
         expected_mountpoint) = self._create_blockdevice_dataset(
            host=host,
            dataset_id=dataset_id,
            maximum_size=maximum_size
        )

        self.assertIn(
            (device_path.path, expected_mountpoint.path, b"ext4"),
            list(
                (partition.device, partition.mountpoint, partition.fstype)
                for partition
                in psutil.disk_partitions()
            )
        )


class ResizeBlockDeviceDatasetInitTests(
    make_with_init_tests(
        ResizeBlockDeviceDataset,
        dict(dataset_id=uuid4(), size=REALISTIC_BLOCKDEVICE_SIZE),
        dict(),
    )
):
    """
    Tests for ``ResizeBlockDeviceDataset`` initialization.
    """


class ResizeBlockDeviceDatasetTests(
    make_istatechange_tests(
        ResizeBlockDeviceDataset,
        lambda _uuid=uuid4(): dict(
            dataset_id=_uuid, size=REALISTIC_BLOCKDEVICE_SIZE
        ),
        lambda _uuid=uuid4(): dict(
            dataset_id=_uuid, size=REALISTIC_BLOCKDEVICE_SIZE
        ),
    )
):
    """
    Tests for ``ResizeBlockDeviceDataset``.
    """
    def test_dataset_id_required(self):
        """
        If ``dataset_id`` is not supplied when initializing
        ``ResizeBlockDeviceDataset``, ``InvariantException`` is raised.
        """
        self.assertRaises(
            InvariantException,
            ResizeBlockDeviceDataset, size=REALISTIC_BLOCKDEVICE_SIZE
        )

    def test_size_required(self):
        """
        If ``size`` is not supplied when initializing
        ``ResizeBlockDeviceDataset``, ``InvariantException`` is raised.
        """
        self.assertRaises(
            InvariantException,
            ResizeBlockDeviceDataset, dataset_id=uuid4()
        )

    def test_dataset_id_must_be_uuid(self):
        """
        If the value given for ``dataset_id`` is not an instance of ``UUID``
        when initializing ``ResizeBlockDeviceDataset``, ``TypeError`` is
        raised.
        """
        self.assertRaises(
            TypeError,
            ResizeBlockDeviceDataset,
            dataset_id=object(), size=REALISTIC_BLOCKDEVICE_SIZE
        )

    def test_size_must_be_int(self):
        """
        If the value given for ``size`` is not an instance of ``int`` when
        initializing ``ResizeBlockDeviceDataset``, ``TypeError`` is raised.
        """
        self.assertRaises(
            TypeError,
            ResizeBlockDeviceDataset,
            dataset_id=uuid4(), size=object()
        )

    def test_ordering(self):
        """
        Instances of ``ResizeBlockDeviceDataset`` are ordered as tuples
        consisting of their ``dataset_id`` and ``size`` fields would be.
        """
        uuids = sorted([uuid4(), uuid4()])
        a = ResizeBlockDeviceDataset(
            dataset_id=uuids[0],
            size=REALISTIC_BLOCKDEVICE_SIZE,
        )
        b = ResizeBlockDeviceDataset(
            dataset_id=uuids[1],
            size=REALISTIC_BLOCKDEVICE_SIZE,
        )
        c = ResizeBlockDeviceDataset(
            dataset_id=uuids[1],
            size=REALISTIC_BLOCKDEVICE_SIZE * 2,
        )
        resizes = [c, b, a]
        self.assertEqual([a, b, c], sorted(resizes))

    @validate_logging(multistep_change_log(
        RESIZE_BLOCK_DEVICE_DATASET,
        [UNMOUNT_BLOCK_DEVICE, DETACH_VOLUME, RESIZE_VOLUME, ATTACH_VOLUME,
         RESIZE_FILESYSTEM, MOUNT_BLOCK_DEVICE]
    ))
    def test_run_grow(self, logger):
        """
        After running ``ResizeBlockDeviceDataset``, its volume has been
        resized.
        """
        self.patch(blockdevice, "_logger", logger)

        node = u"192.0.2.3"
        dataset_id = uuid4()
        api = loopbackblockdeviceapi_for_test(self)

        mountroot = mountroot_for_test(self)
        deployer = BlockDeviceDeployer(
            hostname=node,
            block_device_api=api,
            mountroot=mountroot,
        )

        dataset = Dataset(
            dataset_id=dataset_id,
            maximum_size=REALISTIC_BLOCKDEVICE_SIZE,
        )
        creating = run_state_change(
            CreateBlockDeviceDataset(
                dataset=dataset,
                mountpoint=deployer._mountpath_for_manifestation(
                    Manifestation(dataset=dataset, primary=True),
                ),
            ),
            deployer,
        )

        def created(ignored):
            return run_state_change(
                ResizeBlockDeviceDataset(
                    dataset_id=dataset_id,
                    size=REALISTIC_BLOCKDEVICE_SIZE * 2,
                ),
                deployer,
            )
        resizing = creating.addCallback(created)

        def resized(ignored):
            [volume] = api.list_volumes()
            self.assertEqual(REALISTIC_BLOCKDEVICE_SIZE * 2, volume.size)
        resizing.addCallback(resized)
        return resizing


class ResizeVolumeInitTests(
    make_with_init_tests(
        ResizeVolume,
        dict(volume=_ARBITRARY_VOLUME, size=REALISTIC_BLOCKDEVICE_SIZE),
        dict(),
    )
):
    """
    Tests for ``ResizeVolume`` initialization.
    """


class ResizeVolumeTests(
    make_istatechange_tests(
        ResizeVolume,
        dict(volume=_ARBITRARY_VOLUME, size=REALISTIC_BLOCKDEVICE_SIZE * 2),
        dict(volume=_ARBITRARY_VOLUME, size=REALISTIC_BLOCKDEVICE_SIZE * 3),
    )
):
    """
    Tests for ``ResizeVolume``\ 's ``IStateChange`` implementation.
    """
    def test_run_grow(self):
        """
        ``ResizeVolume.run`` increases the size of the volume it refers to when
        its ``size`` is greater than the volume's current size.
        """
        dataset_id = uuid4()
        api = loopbackblockdeviceapi_for_test(self)
        volume = api.create_volume(
            dataset_id=dataset_id, size=REALISTIC_BLOCKDEVICE_SIZE,
        )
        deployer = BlockDeviceDeployer(
            hostname=u"192.0.7.8",
            block_device_api=api,
            mountroot=mountroot_for_test(self),
        )
        change = ResizeVolume(
            volume=volume, size=REALISTIC_BLOCKDEVICE_SIZE * 2
        )
        self.successResultOf(change.run(deployer))

        expected_volume = volume.set(size=REALISTIC_BLOCKDEVICE_SIZE * 2)
        self.assertEqual([expected_volume], api.list_volumes())


class AttachVolumeInitTests(
    make_with_init_tests(
        AttachVolume,
        dict(volume=_ARBITRARY_VOLUME, hostname=u"10.0.0.1"),
        dict(),
    )
):
    """
    Tests for ``AttachVolume`` initialization.
    """


class AttachVolumeTests(
    make_istatechange_tests(
        AttachVolume,
        dict(volume=_ARBITRARY_VOLUME, hostname=u"10.0.0.1"),
        dict(volume=_ARBITRARY_VOLUME, hostname=u"10.0.0.2"),
    )
):
    """
    Tests for ``AttachVolume``\ 's ``IStateChange`` implementation.
    """
    def test_run(self):
        """
        ``AttachVolume.run`` attaches a volume to a host.
        """
        host = u"192.0.7.8"
        dataset_id = uuid4()
        api = loopbackblockdeviceapi_for_test(self)
        volume = api.create_volume(
            dataset_id=dataset_id, size=REALISTIC_BLOCKDEVICE_SIZE,
        )
        deployer = BlockDeviceDeployer(
            hostname=host,
            block_device_api=api,
            mountroot=mountroot_for_test(self),
        )
        change = AttachVolume(volume=volume, hostname=host)
        self.successResultOf(change.run(deployer))

        expected_volume = volume.set(host=host)
        self.assertEqual([expected_volume], api.list_volumes())


class ResizeFilesystemInitTests(
    make_with_init_tests(
        ResizeFilesystem,
        dict(volume=_ARBITRARY_VOLUME),
        dict(),
    ),
):
    """
    Tests for ``ResizeFilesystem`` initialization.
    """


class ResizeFilesystemTests(
    make_istatechange_tests(
        ResizeFilesystem,
        dict(volume=_ARBITRARY_VOLUME),
        dict(volume=_ARBITRARY_VOLUME.set(blockdevice_id=u"wxyz")),
    ),
):
    """
    Tests for ``ResizeFilesystem``\ 's ``IStateChange`` implementation.
    """
    def test_grow(self):
        """
        ``ResizeFilesystem.run`` increases the size of the filesystem on a
        block device to the size of that block device.
        """
        host = u"192.0.7.8"
        dataset_id = uuid4()
        api = loopbackblockdeviceapi_for_test(self)

        volume = api.create_volume(
            dataset_id=dataset_id, size=REALISTIC_BLOCKDEVICE_SIZE,
        )
        mountroot = mountroot_for_test(self)
        mountpoint = mountroot.child(b"resized-filesystem")
        filesystem = u"ext4"
        deployer = BlockDeviceDeployer(
            hostname=host,
            block_device_api=api,
            mountroot=mountroot,
        )
        attach = AttachVolume(volume=volume, hostname=host)
        createfs = CreateFilesystem(volume=volume, filesystem=filesystem)
        mount = MountBlockDevice(volume=volume, mountpoint=mountpoint)

        unmount = UnmountBlockDevice(volume=volume)
        detach = DetachVolume(volume=volume)
        resize = ResizeVolume(
            volume=volume, size=REALISTIC_BLOCKDEVICE_SIZE * 2
        )
        resizefs = ResizeFilesystem(volume=volume)

        for change in [attach, createfs, mount]:
            self.successResultOf(change.run(deployer))

        before = statvfs(mountpoint.path)

        for change in [unmount, detach, resize, attach, resizefs, mount]:
            self.successResultOf(change.run(deployer))

        after = statvfs(mountpoint.path)

        self.assertEqual(
            before.f_favail / 10,
            after.f_favail / 2 / 10,
            "Available inodes before ({}) is not roughly half available "
            "inodes after".format(before.f_favail, after.f_favail)
        )<|MERGE_RESOLUTION|>--- conflicted
+++ resolved
@@ -35,16 +35,14 @@
     ResizeBlockDeviceDataset, ResizeVolume, AttachVolume, CreateFilesystem,
     DestroyVolume, MountBlockDevice, ResizeFilesystem,
     _losetup_list_parse, _losetup_list, _blockdevicevolume_from_dataset_id,
+
     DESTROY_BLOCK_DEVICE_DATASET, UNMOUNT_BLOCK_DEVICE, DETACH_VOLUME,
     DESTROY_VOLUME,
-<<<<<<< HEAD
-
     RESIZE_BLOCK_DEVICE_DATASET, RESIZE_VOLUME, ATTACH_VOLUME,
     RESIZE_FILESYSTEM, MOUNT_BLOCK_DEVICE,
-=======
+
     IBlockDeviceAsyncAPI,
     _SyncToThreadedAsyncAPIAdapter,
->>>>>>> d1181644
 )
 
 from ... import IStateChange, run_state_change, in_parallel
@@ -722,7 +720,6 @@
         self.assertEqual(expected_changes, actual_changes)
 
 
-<<<<<<< HEAD
 class BlockDeviceDeployerResizeCalculateChangesTests(
         SynchronousTestCase, ScenarioMixin
 ):
@@ -787,7 +784,9 @@
                     size=REALISTIC_BLOCKDEVICE_SIZE * 2,
                 ),
             ])
-=======
+        )
+
+
 class BlockDeviceInterfaceTests(SynchronousTestCase):
     """
     Tests for ``IBlockDeviceAPI`` and ``IBlockDeviceAsyncAPI``.
@@ -815,7 +814,6 @@
         self.assertItemsEqual(
             list(parts(IBlockDeviceAPI[name]) for name in names),
             list(parts(IBlockDeviceAsyncAPI[name]) for name in names),
->>>>>>> d1181644
         )
 
 
