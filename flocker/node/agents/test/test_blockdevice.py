--- conflicted
+++ resolved
@@ -150,14 +150,7 @@
     DiscoveredDataset,
     {
         'dataset_id': uuids(),
-<<<<<<< HEAD
-        'maximum_size': integers(
-            min_value=1,
-            max_value=sys.maxint,
-        ),
-=======
         'maximum_size': integers(min_value=512),
->>>>>>> f5e5dc3e
         'mount_point': builds(FilePath, sampled_from([
             '/flocker/abc', '/flocker/xyz',
         ])),
@@ -177,21 +170,7 @@
 
 DESIRED_DATASET_ATTRIBUTE_STRATEGIES = {
     'dataset_id': uuids(),
-<<<<<<< HEAD
-    'maximum_size': integers(
-        min_value=0,
-        max_value=(
-            sys.maxint - LOOPBACK_MINIMUM_ALLOCATABLE_SIZE
-        ) // LOOPBACK_ALLOCATION_UNIT,
-    ).map(
-        lambda n: (
-            LOOPBACK_MINIMUM_ALLOCATABLE_SIZE +
-            n * LOOPBACK_ALLOCATION_UNIT
-        )
-    ),
-=======
     'maximum_size': just(LOOPBACK_MINIMUM_ALLOCATABLE_SIZE),
->>>>>>> f5e5dc3e
     'metadata': dictionaries(keys=_METADATA_STRATEGY,
                              values=_METADATA_STRATEGY),
     'mount_point': builds(FilePath, sampled_from([
