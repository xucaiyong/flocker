--- conflicted
+++ resolved
@@ -8,14 +8,10 @@
 """
 
 from uuid import UUID, uuid4
-<<<<<<< HEAD
-from subprocess import check_output
 import threading
-=======
 from subprocess import check_output, call
 from stat import S_IRWXU, S_IRWXG, S_IRWXO
 from errno import EEXIST
->>>>>>> 21a4b518
 
 from bitmath import GiB
 
