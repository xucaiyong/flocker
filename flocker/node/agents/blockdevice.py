# -*- test-case-name: flocker.node.agents.test.test_blockdevice -*-
# Copyright Hybrid Logic Ltd.  See LICENSE file for details.

"""
This module implements the parts of a block-device based dataset
convergence agent that can be re-used against many different kinds of block
devices.
"""

from errno import EEXIST
from uuid import UUID, uuid4
from subprocess import check_output

from eliot import MessageType, ActionType, Field, Logger
from eliot.serializers import identity

from zope.interface import implementer, Interface

from pyrsistent import PRecord, field
from characteristic import attributes, with_cmp

import psutil
from bitmath import Byte

from twisted.python.reflect import safe_repr
from twisted.internet.defer import succeed, fail, gatherResults
from twisted.python.filepath import FilePath

from .. import (
    IDeployer, IStateChange, sequentially, in_parallel, run_state_change
)
from .._deploy import NotInUseDatasets

from ...control import NodeState, Manifestation, Dataset, NonManifestDatasets
from ...common import auto_threaded


# Eliot is transitioning away from the "Logger instances all over the place"
# approach.  And it's hard to put Logger instances on PRecord subclasses which
# we have a lot of.  So just use this global logger for now.
_logger = Logger()


@attributes(["dataset_id"])
class DatasetWithoutVolume(Exception):
    """
    An operation was attempted on a dataset that involves manipulating the
    dataset's volume but that volume could not be found.

    :ivar UUID dataset_id: The unique identifier of the dataset the operation
        was meant to affect.
    """


class VolumeException(Exception):
    """
    A base class for exceptions raised by  ``IBlockDeviceAPI`` operations.

    :param unicode blockdevice_id: The unique identifier of the block device.
    """
    def __init__(self, blockdevice_id):
        if not isinstance(blockdevice_id, unicode):
            raise TypeError(
                'Unexpected blockdevice_id type. '
                'Expected unicode. '
                'Got {!r}.'.format(blockdevice_id)
            )
        Exception.__init__(self, blockdevice_id)
        self.blockdevice_id = blockdevice_id


class UnknownVolume(VolumeException):
    """
    The block device could not be found.
    """


class AlreadyAttachedVolume(VolumeException):
    """
    A failed attempt to attach a block device that is already attached.
    """


class UnattachedVolume(VolumeException):
    """
    An attempt was made to operate on an unattached volume but the operation
    requires the volume to be attached.
    """

OLD_SIZE = Field.for_types(
    u"old_size", [int], u"The size of a volume prior to a resize operation."
)

NEW_SIZE = Field.for_types(
    u"new_size", [int],
    u"The intended size of a volume after resize operation."
)

DATASET = Field(
    u"dataset",
    lambda dataset: dataset.dataset_id,
    u"The unique identifier of a dataset."
)

VOLUME = Field(
    u"volume",
    lambda volume: volume.blockdevice_id,
    u"The unique identifier of a volume."
)

FILESYSTEM_TYPE = Field.forTypes(
    u"filesystem_type",
    [unicode],
    u"The name of a filesystem."
)

DATASET_ID = Field(
    u"dataset_id",
    lambda dataset_id: unicode(dataset_id),
    u"The unique identifier of a dataset."
)

MOUNTPOINT = Field(
    u"mountpoint",
    lambda path: path.path,
    u"The absolute path to the location on the node where the dataset will be "
    u"mounted.",
)

DEVICE_PATH = Field(
    u"block_device_path",
    lambda path: path.path,
    u"The absolute path to the block device file on the node where the "
    u"dataset is attached.",
)

BLOCK_DEVICE_ID = Field(
    u"block_device_id",
    lambda id: unicode(id),
    u"The unique identifier if the underlying block device."
)

BLOCK_DEVICE_SIZE = Field(
    u"block_device_size",
    identity,
    u"The size of the underlying block device."
)

BLOCK_DEVICE_COMPUTE_INSTANCE_ID = Field(
    u"block_device_compute_instance_id",
    identity,
    u"An identifier for the host to which the underlying block device is "
    u"attached.",
)

BLOCK_DEVICE_PATH = Field(
    u"block_device_path",
    lambda path: path.path,
    u"The system device file for an attached block device."
)

CREATE_BLOCK_DEVICE_DATASET = ActionType(
    u"agent:blockdevice:create",
    [DATASET, MOUNTPOINT],
    [],
    u"A block-device-backed dataset is being created.",
)

# Really this is the successful completion of CREATE_BLOCK_DEVICE_DATASET.  It
# might be nice if these fields could just be added to the running action
# instead of being logged as a separate message (but still in the correct
# context).  Or maybe this is fine as-is.
BLOCK_DEVICE_DATASET_CREATED = MessageType(
    u"agent:blockdevice:created",
    [DEVICE_PATH, BLOCK_DEVICE_ID, DATASET_ID, BLOCK_DEVICE_SIZE,
     BLOCK_DEVICE_COMPUTE_INSTANCE_ID],
    u"A block-device-backed dataset has been created.",
)

DESTROY_BLOCK_DEVICE_DATASET = ActionType(
    u"agent:blockdevice:destroy",
    [DATASET_ID],
    [],
    u"A block-device-backed dataset is being destroyed.",
)

UNMOUNT_BLOCK_DEVICE = ActionType(
    u"agent:blockdevice:unmount",
    [DATASET_ID],
    [],
    u"A block-device-backed dataset is being unmounted.",
)

UNMOUNT_BLOCK_DEVICE_DETAILS = MessageType(
    u"agent:blockdevice:unmount:details",
    [VOLUME, BLOCK_DEVICE_PATH],
    u"The device file for a block-device-backed dataset has been discovered."
)

MOUNT_BLOCK_DEVICE = ActionType(
    u"agent:blockdevice:mount",
    [DATASET_ID],
    [],
    u"A block-device-backed dataset is being mounted.",
)

MOUNT_BLOCK_DEVICE_DETAILS = MessageType(
    u"agent:blockdevice:mount:details",
    [VOLUME, BLOCK_DEVICE_PATH],
    u"The device file for a block-device-backed dataset has been discovered."
)

ATTACH_VOLUME = ActionType(
    u"agent:blockdevice:attach_volume",
    [DATASET_ID],
    [],
    u"The volume for a block-device-backed dataset is being attached."
)

ATTACH_VOLUME_DETAILS = MessageType(
    u"agent:blockdevice:attach_volume:details",
    [VOLUME],
    u"The volume for a block-device-backed dataset has been discovered."
)

DETACH_VOLUME = ActionType(
    u"agent:blockdevice:detach_volume",
    [DATASET_ID],
    [],
    u"The volume for a block-device-backed dataset is being detached."
)

DETACH_VOLUME_DETAILS = MessageType(
    u"agent:blockdevice:detach_volume:details",
    [VOLUME],
    u"The volume for a block-device-backed dataset has been discovered."
)

DESTROY_VOLUME = ActionType(
    u"agent:blockdevice:destroy_volume",
    [VOLUME],
    [],
    u"The volume for a block-device-backed dataset is being destroyed."
)

RESIZE_VOLUME = ActionType(
    u"agent:blockdevice:resize_volume",
    [VOLUME, OLD_SIZE, NEW_SIZE],
    [],
    u"The volume for a block-device-backed dataset is being resized."
)

CREATE_FILESYSTEM = ActionType(
    u"agent:blockdevice:create_filesystem",
    [VOLUME, FILESYSTEM_TYPE],
    [],
    u"A block device is being initialized with a filesystem.",
)

RESIZE_FILESYSTEM = ActionType(
    u"agent:blockdevice:resize_filesystem",
    [VOLUME],
    [],
    u"The filesystem on a block-device-backed dataset is being resized."
)

RESIZE_BLOCK_DEVICE_DATASET = ActionType(
    u"agent:blockdevice:resize",
    [DATASET_ID],
    [],
    u"A block-device-backed dataset is being resized.",
)

INVALID_DEVICE_PATH_VALUE = Field(
    u"invalid_value",
    lambda value: safe_repr(value),
    u"A value returned from IBlockDeviceAPI.get_device_path which could not "
    u"possibly be correct.  This likely indicates a bug in the "
    "IBlockDeviceAPI implementation.",
)

INVALID_DEVICE_PATH = MessageType(
    u"agent:blockdevice:discover_state:invalid_device_path",
    [DATASET_ID, INVALID_DEVICE_PATH_VALUE],
    u"The device path given by the IBlockDeviceAPI implementation was "
    u"invalid.",
)


def _volume_field():
    """
    Create and return a ``PRecord`` ``field`` to hold a ``BlockDeviceVolume``.
    """
    return field(
        type=BlockDeviceVolume, mandatory=True,
        # Disable the automatic PRecord.create factory.  Callers can just
        # supply the right type, we don't need the magic coercion behavior
        # supplied by default.
        factory=lambda x: x
    )


class BlockDeviceVolume(PRecord):
    """
    A block device that may be attached to a host.

    :ivar unicode blockdevice_id: An identifier for the block device which is
        unique across the entire cluster.  For example, an EBS volume
        identifier (``vol-4282672b``).  This is used to address the block
        device for operations like attach and detach.
    :ivar int size: The size, in bytes, of the block device.
    :ivar unicode attached_to: An opaque identifier for the node to which the
        volume is attached or ``None`` if it is currently unattached.  The
        identifier is supplied by the ``IBlockDeviceAPI.compute_instance_id``
        method based on the underlying infrastructure services (for example, if
        the cluster runs on AWS, this is very likely an EC2 instance id).
    :ivar UUID dataset_id: The Flocker dataset ID associated with this volume.
    """
    blockdevice_id = field(type=unicode, mandatory=True)
    size = field(type=int, mandatory=True)
    attached_to = field(
        type=(unicode, type(None)), initial=None, mandatory=True
    )
    dataset_id = field(type=UUID, mandatory=True)


def _blockdevice_volume_from_datasetid(volumes, dataset_id):
    """
    A helper to get the volume for a given dataset_id.

    :param list volumes: The ``BlockDeviceVolume`` instances to inspect for a
        match.
    :param UUID dataset_id: The identifier of the dataset the volume of which
        to find.

    :return: Either a ``BlockDeviceVolume`` matching the given ``dataset_id``
        or ``None`` if no such volume can be found.
    """
    for volume in volumes:
        if volume.dataset_id == dataset_id:
            return volume


# Get rid of this in favor of calculating each individual operation in
# BlockDeviceDeployer.calculate_changes.  FLOC-1772
@implementer(IStateChange)
class DestroyBlockDeviceDataset(PRecord):
    """
    Destroy the volume for a dataset with a primary manifestation on the node
    where this state change runs.

    :ivar UUID dataset_id: The unique identifier of the dataset to which the
        volume to be destroyed belongs.
    """
    dataset_id = field(type=UUID, mandatory=True)

    # This can be replaced with a regular attribute when the `_logger` argument
    # is no longer required by Eliot.
    @property
    def eliot_action(self):
        return DESTROY_BLOCK_DEVICE_DATASET(
            _logger, dataset_id=self.dataset_id
        )

    def run(self, deployer):
        volume = _blockdevice_volume_from_datasetid(
            deployer.block_device_api.list_volumes(), self.dataset_id
        )
        if volume is None:
            return succeed(None)

        return run_state_change(
            sequentially(
                changes=[
                    UnmountBlockDevice(dataset_id=self.dataset_id),
                    DetachVolume(dataset_id=self.dataset_id),
                    DestroyVolume(volume=volume),
                ]
            ),
            deployer,
        )


@implementer(IStateChange)
class ResizeVolume(PRecord):
    """
    Change the size of a volume.

    :ivar BlockDeviceVolume volume: The volume to resize.
    :ivar int size: The size (in bytes) to which to resize the volume.
    """
    volume = _volume_field()
    size = field(type=int, mandatory=True)

    @property
    def eliot_action(self):
        return RESIZE_VOLUME(
            _logger, volume=self.volume,
            old_size=self.volume.size, new_size=self.size,
        )

    def run(self, deployer):
        deployer.block_device_api.resize_volume(
            self.volume.blockdevice_id, self.size
        )
        return succeed(None)


@implementer(IStateChange)
class CreateFilesystem(PRecord):
    """
    Create a filesystem on a block device.

    :ivar BlockDeviceVolume volume: The volume in which to create the
        filesystem.
    :ivar unicode filesystem: The name of the filesystem type to create.  For
        example, ``u"ext4"``.
    """
    volume = _volume_field()
    filesystem = field(type=unicode, mandatory=True)

    @property
    def eliot_action(self):
        return CREATE_FILESYSTEM(
            _logger, volume=self.volume, filesystem=self.filesystem
        )

    def run(self, deployer):
        # FLOC-1816 Make this asynchronous
        device = deployer.block_device_api.get_device_path(
            self.volume.blockdevice_id
        )
        check_output([
            b"mkfs", b"-t", self.filesystem.encode("ascii"), device.path
        ])
        return succeed(None)


def _valid_size(size):
    """
    Pyrsistent invariant for filesystem size, which must be a multiple of 1024
    bytes.
    """
    if size % 1024 == 0:
        return (True, "")
    return (
        False, "Filesystem size must be multiple of 1024, not %d" % (size,)
    )


@implementer(IStateChange)
class ResizeFilesystem(PRecord):
    """
    Resize the filesystem on a volume.

    This is currently limited to growing the filesystem to exactly the size of
    the volume.

    :ivar BlockDeviceVolume volume: The volume with an existing filesystem to
        resize.
    """
    volume = _volume_field()

    size = field(
        type=int, mandatory=True,
        # It would be nice to compute this invariant from the API schema.
        invariant=_valid_size,
    )

    @property
    def eliot_action(self):
        return RESIZE_FILESYSTEM(_logger, volume=self.volume)

    def run(self, deployer):
        # FLOC-1817 Make this asynchronous
        device = deployer.block_device_api.get_device_path(
            self.volume.blockdevice_id
        )
        # resize2fs gets angry at us without an e2fsck pass first.  This is
        # unfortunate because we don't really want to make random filesystem
        # fixes at this point (there should really be nothing to fix).  This
        # may merit further consideration.
        #
        # -f forces the check to run even if the filesystem appears "clean"
        #     (which it ought to because we haven't corrupted it, just resized
        #     the block device).
        #
        # -y automatically answers yes to every question.  There should be no
        #     questions since the filesystem isn't corrupt.  Without this,
        #     e2fsck refuses to run non-interactively, though.
        #
        # See FLOC-1814
        check_output([b"e2fsck", b"-f", b"-y", device.path])
        # When passed no explicit size argument, resize2fs resizes the
        # filesystem to the size of the device it lives on.  Be sure to use
        # 1024 byte KiB conversion because that's what "K" means to resize2fs.
        # This will be come out as an integer because the API schema requires
        # multiples of 1024 bytes for dataset sizes.  However, it would be nice
        # the API schema could be informed by the backend somehow so that other
        # constraints could be applied as well (for example, OpenStack volume
        # sizes are in GB - so if you're using that the API should really
        # require multiples of 1000000000).  See FLOC-1579.
        new_size = int(Byte(self.size).to_KiB().value)
        # The system could fail while this is running.  We don't presently have
        # recovery logic for this case.  See FLOC-1815.
        check_output([
            b"resize2fs",
            # The path to the device file referring to the filesystem to
            # resize.
            device.path,
            # The desired new size of that filesystem in units of 1024 bytes.
            u"{}K".format(new_size).encode("ascii"),
        ])
        return succeed(None)


# Get rid of this in favor of calculating each individual operation in
# BlockDeviceDeployer.calculate_changes.  FLOC-1773
@implementer(IStateChange)
# Make them sort reasonably for ease of testing and because determinism is
# generally pretty nice.
@with_cmp(["dataset_id", "size"])
class ResizeBlockDeviceDataset(PRecord):
    """
    Resize the volume for a dataset with a primary manifestation on the node
    where this state change runs.

    :ivar UUID dataset_id: The unique identifier of the dataset to which the
        volume to be destroyed belongs.
    :ivar int size: The size (in bytes) to which to resize the block device.
    """
    dataset_id = field(type=UUID, mandatory=True)
    size = field(type=int, mandatory=True)

    @property
    def eliot_action(self):
        return RESIZE_BLOCK_DEVICE_DATASET(_logger, dataset_id=self.dataset_id)

    def run(self, deployer):
        volume = _blockdevice_volume_from_datasetid(
            deployer.block_device_api.list_volumes(), self.dataset_id
        )
        attach = AttachVolume(dataset_id=self.dataset_id)
        mount = MountBlockDevice(
            dataset_id=self.dataset_id,
            mountpoint=deployer._mountpath_for_dataset_id(
                unicode(self.dataset_id)
            )
        )
        unmount = UnmountBlockDevice(dataset_id=self.dataset_id)
        detach = DetachVolume(dataset_id=self.dataset_id)

        resize_filesystem = ResizeFilesystem(volume=volume, size=self.size)
        resize_volume = ResizeVolume(volume=volume, size=self.size)
        if self.size < volume.size:
            changes = [
                unmount,
                resize_filesystem,
                detach,
                resize_volume,
                attach,
                mount,
            ]
        else:
            changes = [
                unmount,
                detach,
                resize_volume,
                attach,
                resize_filesystem,
                mount,
            ]

        return run_state_change(sequentially(changes=changes), deployer)


@implementer(IStateChange)
class MountBlockDevice(PRecord):
    """
    Mount the filesystem mounted from the block device backed by a particular
    volume.

    :ivar UUID dataset_id: The unique identifier of the dataset associated with
        the filesystem to mount.
    :ivar FilePath mountpoint: The filesystem location at which to mount the
        volume's filesystem.  If this does not exist, it is created.
    """
    dataset_id = field(type=UUID, mandatory=True)
    mountpoint = field(type=FilePath, mandatory=True)

    @property
    def eliot_action(self):
        return MOUNT_BLOCK_DEVICE(_logger, dataset_id=self.dataset_id)

    def run(self, deployer):
        """
        Run the system ``mount`` tool to mount this change's volume's block
        device.  The volume must be attached to this node.
        """
        api = deployer.block_device_api
        volume = _blockdevice_volume_from_datasetid(
            api.list_volumes(), self.dataset_id
        )
        device = api.get_device_path(volume.blockdevice_id)
        MOUNT_BLOCK_DEVICE_DETAILS(
            volume=volume, block_device_path=device,
        ).write(_logger)

        try:
            self.mountpoint.makedirs()
        except OSError as e:
            if EEXIST != e.errno:
                return fail()
        # This should be asynchronous.  FLOC-1797
        check_output([b"mount", device.path, self.mountpoint.path])
        return succeed(None)


@implementer(IStateChange)
class UnmountBlockDevice(PRecord):
    """
    Unmount the filesystem mounted from the block device backed by a particular
    volume.

    :ivar UUID dataset_id: The unique identifier of the dataset associated with
        the filesystem to unmount.
    """
    dataset_id = field(type=UUID, mandatory=True)

    @property
    def eliot_action(self):
        return UNMOUNT_BLOCK_DEVICE(_logger, dataset_id=self.dataset_id)

    def run(self, deployer):
        """
        Run the system ``unmount`` tool to unmount this change's volume's block
        device.  The volume must be attached to this node and the corresponding
        block device mounted.
        """
        api = deployer.async_block_device_api
        listing = api.list_volumes()
        listing.addCallback(
            _blockdevice_volume_from_datasetid, self.dataset_id
        )

        def found(volume):
            if volume is None:
                # It was not actually found.
                raise DatasetWithoutVolume(dataset_id=self.dataset_id)
            d = api.get_device_path(volume.blockdevice_id)
            d.addCallback(lambda device: (volume, device))
            return d
        listing.addCallback(found)

        def got_device((volume, device)):
            UNMOUNT_BLOCK_DEVICE_DETAILS(
                volume=volume, block_device_path=device
            ).write(_logger)
            # This should be asynchronous. FLOC-1797
            check_output([b"umount", device.path])
        listing.addCallback(got_device)
        return listing


@implementer(IStateChange)
class AttachVolume(PRecord):
    """
    Attach an unattached volume to this node (the node of the deployer it is
    run with).

    :ivar UUID dataset_id: The unique identifier of the dataset associated with
        the volume to attach.
    """
    dataset_id = field(type=UUID, mandatory=True)

    @property
    def eliot_action(self):
        return ATTACH_VOLUME(_logger, dataset_id=self.dataset_id)

    def run(self, deployer):
        """
        Use the deployer's ``IBlockDeviceAPI`` to attach the volume.
        """
        api = deployer.async_block_device_api
        listing = api.list_volumes()
        listing.addCallback(
            _blockdevice_volume_from_datasetid, self.dataset_id
        )
        getting_id = api.compute_instance_id()

        d = gatherResults([listing, getting_id])

        def found((volume, compute_instance_id)):
            if volume is None:
                # It was not actually found.
                raise DatasetWithoutVolume(dataset_id=self.dataset_id)
            ATTACH_VOLUME_DETAILS(volume=volume).write(_logger)
            return api.attach_volume(
                volume.blockdevice_id,
                attach_to=compute_instance_id,
            )
        attaching = d.addCallback(found)
        return attaching


@implementer(IStateChange)
class DetachVolume(PRecord):
    """
    Detach a volume from the node it is currently attached to.

    :ivar UUID dataset_id: The unique identifier of the dataset associated with
        the volume to detach.
    """
    dataset_id = field(type=UUID, mandatory=True)

    @property
    def eliot_action(self):
        return DETACH_VOLUME(_logger, dataset_id=self.dataset_id)

    def run(self, deployer):
        """
        Use the deployer's ``IBlockDeviceAPI`` to detach the volume.
        """
        api = deployer.async_block_device_api
        listing = api.list_volumes()
        listing.addCallback(
            _blockdevice_volume_from_datasetid, self.dataset_id
        )

        def found(volume):
            if volume is None:
                # It was not actually found.
                raise DatasetWithoutVolume(dataset_id=self.dataset_id)
            DETACH_VOLUME_DETAILS(volume=volume).write(_logger)
            return api.detach_volume(volume.blockdevice_id)
        detaching = listing.addCallback(found)
        return detaching


@implementer(IStateChange)
class DestroyVolume(PRecord):
    """
    Destroy the storage (and therefore contents) of a volume.

    :ivar BlockDeviceVolume volume: The volume to destroy.
    """
    volume = _volume_field()

    @property
    def eliot_action(self):
        return DESTROY_VOLUME(_logger, volume=self.volume)

    def run(self, deployer):
        """
        Use the deployer's ``IBlockDeviceAPI`` to destroy the volume.
        """
        # FLOC-1818 Make this asynchronous
        deployer.block_device_api.destroy_volume(self.volume.blockdevice_id)
        return succeed(None)


def allocated_size(allocation_unit, requested_size):
    """
    Round ``requested_size`` up to the nearest ``allocation_unit``.

    :param int allocation_unit: The interval in ``bytes`` to which
        ``requested_size`` will be rounded up.
    :param int requested_size: The size in ``bytes`` that is required.
    :return: The ``allocated_size`` in ``bytes``.
    """
    allocation_unit = int(allocation_unit)
    requested_size = int(requested_size)

    previous_interval_size = (
        (requested_size // allocation_unit)
        * allocation_unit
    )
    if previous_interval_size < requested_size:
        return previous_interval_size + allocation_unit
    else:
        return requested_size


def check_allocatable_size(allocation_unit, requested_size):
    """
    :param int allocation_unit: The interval in ``bytes`` to which
        ``requested_size`` will be rounded up.
    :param int requested_size: The size in ``bytes`` that is required.
    :raises: ``ValueError`` unless ``requested_size`` is exactly
        divisible by ``allocation_unit``.
    """
    actual_size = allocated_size(allocation_unit, requested_size)
    if requested_size != actual_size:
        raise ValueError(
            'Requested size {!r} is not divisible by {!r}'.format(
                requested_size, allocation_unit
            )
        )


# Get rid of this in favor of calculating each individual operation in
# BlockDeviceDeployer.calculate_changes.  FLOC-1771
@implementer(IStateChange)
class CreateBlockDeviceDataset(PRecord):
    """
    An operation to create a new dataset on a newly created volume with a newly
    initialized filesystem.

    :ivar Dataset dataset: The dataset for which to create a block device.
    :ivar FilePath mountpoint: The path at which to mount the created device.
    """
    dataset = field(mandatory=True, type=Dataset)
    mountpoint = field(mandatory=True, type=FilePath)

    @property
    def eliot_action(self):
        return CREATE_BLOCK_DEVICE_DATASET(
            _logger,
            dataset=self.dataset, mountpoint=self.mountpoint
        )

    def run(self, deployer):
        """
        Create a block device, attach it to the local host, create an ``ext4``
        filesystem on the device and mount it.

        Operations are performed synchronously.

        See ``IStateChange.run`` for general argument and return type
        documentation.

        :returns: An already fired ``Deferred`` with result ``None``.
        """
        api = deployer.block_device_api

        volume = api.create_volume(
            dataset_id=UUID(self.dataset.dataset_id),
            size=allocated_size(
                allocation_unit=api.allocation_unit(),
                requested_size=self.dataset.maximum_size,
            ),
        )

        # This duplicates AttachVolume now.
        volume = api.attach_volume(
            volume.blockdevice_id,
            attach_to=api.compute_instance_id(),
        )
        device = api.get_device_path(volume.blockdevice_id)

        # This duplicates CreateFilesystem now.
        check_output(["mkfs", "-t", "ext4", device.path])

        # This duplicates MountBlockDevice now.
        self.mountpoint.makedirs()
        check_output(["mount", device.path, self.mountpoint.path])

        BLOCK_DEVICE_DATASET_CREATED(
            block_device_path=device,
            block_device_id=volume.blockdevice_id,
            dataset_id=volume.dataset_id,
            block_device_size=volume.size,
            block_device_compute_instance_id=volume.attached_to,
        ).write(_logger)
        return succeed(None)


class IBlockDeviceAsyncAPI(Interface):
    """
    Common operations provided by all block device backends, exposed via
    asynchronous methods.
    """
    def allocation_unit():
        """
        See ``IBlockDeviceAPI.allocation_unit``.

        :returns: A ``Deferred`` that fires with ``int`` size of the
            allocation_unit.
        """

    def compute_instance_id():
        """
        See ``IBlockDeviceAPI.compute_instance_id``.

        :returns: A ``Deferred`` that fires with ``unicode`` of a
            provider-specific node identifier which identifies the node where
            the method is run.
        """

    def create_volume(dataset_id, size):
        """
        See ``IBlockDeviceAPI.create_volume``.

        :returns: A ``Deferred`` that fires with a ``BlockDeviceVolume`` when
            the volume has been created.
        """

    def destroy_volume(blockdevice_id):
        """
        See ``IBlockDeviceAPI.destroy_volume``.

        :return: A ``Deferred`` that fires when the volume has been destroyed.
        """

    def attach_volume(blockdevice_id, attach_to):
        """
        See ``IBlockDeviceAPI.attach_volume``.

        :returns: A ``Deferred`` that fires with a ``BlockDeviceVolume`` with a
            ``attached_to`` attribute set to ``attach_to``.
        """

    def detach_volume(blockdevice_id):
        """
        See ``BlockDeviceAPI.detach_volume``.

        :returns: A ``Deferred`` that fires when the volume has been detached.
        """

    def resize_volume(blockdevice_id, size):
        """
        See ``BlockDeviceAPI.resize_volume``.

        :returns: A ``Deferred`` that fires when the volume has been resized.
        """

    def list_volumes():
        """
        See ``BlockDeviceAPI.list_volume``.

        :returns: A ``Deferred`` that fires with a ``list`` of
            ``BlockDeviceVolume``\ s.
        """

    def get_device_path(blockdevice_id):
        """
        See ``BlockDeviceAPI.get_device_path``.

        :returns: A ``Deferred`` that fires with a ``FilePath`` for the device.
        """


class IBlockDeviceAPI(Interface):
    """
    Common operations provided by all block device backends, exposed via
    synchronous methods.

    Note: This is an early sketch of the interface and it'll be refined as we
    real blockdevice providers are implemented.
    """
    def allocation_unit():
        """
        The size, in bytes up to which ``IDeployer`` will round volume
        sizes before calling ``IBlockDeviceAPI.create_volume``.

        :rtype: ``int``
        """

    def compute_instance_id():
        """
        Get an identifier for this node.

        This will be compared against ``BlockDeviceVolume.attached_to``
        to determine which volumes are locally attached and it will be used
        with ``attach_volume`` to locally attach volumes.

        :returns: A ``unicode`` object giving a provider-specific node
            identifier which identifies the node where the method is run.
        """

    def create_volume(dataset_id, size):
        """
        Create a new volume.

        When called by ``IDeployer``, the supplied size will be
        rounded up to the nearest
        ``IBlockDeviceAPI.allocation_unit()``

        :param UUID dataset_id: The Flocker dataset ID of the dataset on this
            volume.
        :param int size: The size of the new volume in bytes.
        :returns: A ``BlockDeviceVolume``.
        """

    def destroy_volume(blockdevice_id):
        """
        Destroy an existing volume.

        :param unicode blockdevice_id: The unique identifier for the volume to
            destroy.

        :raises UnknownVolume: If the supplied ``blockdevice_id`` does not
            exist.

        :return: ``None``
        """

    def attach_volume(blockdevice_id, attach_to):
        """
        Attach ``blockdevice_id`` to the node indicated by ``attach_to``.

        :param unicode blockdevice_id: The unique identifier for the block
            device being attached.
        :param unicode attach_to: An identifier like the one returned by the
            ``compute_instance_id`` method indicating the node to which to
            attach the volume.

        :raises UnknownVolume: If the supplied ``blockdevice_id`` does not
            exist.
        :raises AlreadyAttachedVolume: If the supplied ``blockdevice_id`` is
            already attached.

        :returns: A ``BlockDeviceVolume`` with a ``attached_to`` attribute set
            to ``attach_to``.
        """

    def detach_volume(blockdevice_id):
        """
        Detach ``blockdevice_id`` from whatever host it is attached to.

        :param unicode blockdevice_id: The unique identifier for the block
            device being detached.

        :raises UnknownVolume: If the supplied ``blockdevice_id`` does not
            exist.
        :raises UnattachedVolume: If the supplied ``blockdevice_id`` is
            not attached to anything.
        :returns: ``None``
        """

    def resize_volume(blockdevice_id, size):
        """
        Resize an unattached ``blockdevice_id``.

        This changes the amount of storage available.  It does not change the
        data on the volume (including the filesystem).

        :param unicode blockdevice_id: The unique identifier for the block
            device being detached.
        :param int size: The required size, in bytes, of the volume.

        :raises UnknownVolume: If the supplied ``blockdevice_id`` does not
            exist.

        :returns: ``None``
        """

    def list_volumes():
        """
        List all the block devices available via the back end API.

        :returns: A ``list`` of ``BlockDeviceVolume``s.
        """

    def get_device_path(blockdevice_id):
        """
        Return the device path that has been allocated to the block device on
        the host to which it is currently attached.

        :param unicode blockdevice_id: The unique identifier for the block
            device.
        :raises UnknownVolume: If the supplied ``blockdevice_id`` does not
            exist.
        :raises UnattachedVolume: If the supplied ``blockdevice_id`` is
            not attached to a host.
        :returns: A ``FilePath`` for the device.
        """


@implementer(IBlockDeviceAsyncAPI)
@auto_threaded(IBlockDeviceAPI, "_reactor", "_sync", "_threadpool")
class _SyncToThreadedAsyncAPIAdapter(PRecord):
    """
    Adapt any ``IBlockDeviceAPI`` to ``IBlockDeviceAsyncAPI`` by running its
    methods in threads of a thread pool.
    """
    _reactor = field()
    _sync = field()
    _threadpool = field()


def _blockdevicevolume_from_dataset_id(dataset_id, size,
                                       attached_to=None):
    """
    Create a new ``BlockDeviceVolume`` with a ``blockdevice_id`` derived
    from the given ``dataset_id``.

    This is for convenience of implementation of the loopback backend (to
    avoid needing a separate data store for mapping dataset ids to block
    device ids and back again).

    Parameters accepted have the same meaning as the attributes of
    ``BlockDeviceVolume``.
    """
    return BlockDeviceVolume(
        size=size, attached_to=attached_to,
        dataset_id=dataset_id, blockdevice_id=u"block-{0}".format(dataset_id),
    )


def _blockdevicevolume_from_blockdevice_id(blockdevice_id, size,
                                           attached_to=None):
    """
    Create a new ``BlockDeviceVolume`` with a ``dataset_id`` derived from
    the given ``blockdevice_id``.

    This reverses the transformation performed by
    ``_blockdevicevolume_from_dataset_id``.

    Parameters accepted have the same meaning as the attributes of
    ``BlockDeviceVolume``.
    """
    # Strip the "block-" prefix we added.
    dataset_id = UUID(blockdevice_id[6:])
    return BlockDeviceVolume(
        size=size, attached_to=attached_to,
        dataset_id=dataset_id,
        blockdevice_id=blockdevice_id,
    )


def _losetup_list_parse(output):
    """
    Parse the output of ``losetup --all`` which varies depending on the
    privileges of the user.

    :param unicode output: The output of ``losetup --all``.
    :returns: A ``list`` of
        2-tuple(FilePath(device_file), FilePath(backing_file))
    """
    devices = []
    for line in output.splitlines():
        parts = line.split(u":", 2)
        if len(parts) != 3:
            continue
        device_file, attributes, backing_file = parts
        device_file = FilePath(device_file.strip().encode("utf-8"))

        # Trim everything from the first left bracket, skipping over the
        # possible inode number which appears only when run as root.
        left_bracket_offset = backing_file.find(b"(")
        backing_file = backing_file[left_bracket_offset + 1:]

        # Trim everything from the right most right bracket
        right_bracket_offset = backing_file.rfind(b")")
        backing_file = backing_file[:right_bracket_offset]

        # Trim a possible embedded deleted flag
        expected_suffix_list = [b"(deleted)"]
        for suffix in expected_suffix_list:
            offset = backing_file.rfind(suffix)
            if offset > -1:
                backing_file = backing_file[:offset]

        # Remove the space that may have been between the path and the deleted
        # flag.
        backing_file = backing_file.rstrip()
        backing_file = FilePath(backing_file.encode("utf-8"))
        devices.append((device_file, backing_file))
    return devices


def _losetup_list():
    """
    List all the loopback devices on the system.

    :returns: A ``list`` of
        2-tuple(FilePath(device_file), FilePath(backing_file))
    """
    output = check_output(
        ["losetup", "--all"]
    ).decode('utf8')
    return _losetup_list_parse(output)


def _device_for_path(expected_backing_file):
    """
    :param FilePath backing_file: A path which may be associated with a
        loopback device.
    :returns: A ``FilePath`` to the loopback device if one is found, or
        ``None`` if no device exists.
    """
    for device_file, backing_file in _losetup_list():
        if expected_backing_file == backing_file:
            return device_file


def get_blockdevice_volume(api, blockdevice_id):
    """
    Find a ``BlockDeviceVolume`` matching the given identifier.

    :param unicode blockdevice_id: The backend identifier of the volume to
        find.

    :raise UnknownVolume: If no volume with a matching identifier can be
        found.

    :return: The ``BlockDeviceVolume`` that matches.
    """
    for volume in api.list_volumes():
        if volume.blockdevice_id == blockdevice_id:
            return volume
    raise UnknownVolume(blockdevice_id)


<<<<<<< HEAD
DEFAULT_LOOPBACK_PATH = '/var/lib/flocker/loopback'
=======
def _backing_file_name(volume):
    """
    :param BlockDeviceVolume: The volume for which to generate a
        loopback file name.
    :returns: A filename containing the encoded
        ``volume.blockdevic_id`` and ``volume.size``.
    """
    return volume.blockdevice_id.encode('ascii') + '_' + bytes(volume.size)
>>>>>>> e7119ca9


@implementer(IBlockDeviceAPI)
class LoopbackBlockDeviceAPI(object):
    """
    A simulated ``IBlockDeviceAPI`` which creates loopback devices backed by
    files located beneath the supplied ``root_path``.
    """
    _attached_directory_name = 'attached'
    _unattached_directory_name = 'unattached'

    def __init__(self, root_path, compute_instance_id, allocation_unit=None):
        """
        :param FilePath root_path: The path beneath which all loopback backing
            files and their organising directories will be created.
        :param unicode compute_instance_id: An identifier to use to identify
            "this" node amongst a collection of users of the same loopback
            storage area.  Instances which are meant to behave as though they
            are running on a separate node from each other should have
            different ``compute_instance_id``.
        :param int allocation_unit: The size (in bytes) that will be
            reported by ``allocation_unit``. Default is ``1``.
        """
        self._root_path = root_path
        self._compute_instance_id = compute_instance_id
        if allocation_unit is None:
            allocation_unit = 1
        self._allocation_unit = allocation_unit

    @classmethod
<<<<<<< HEAD
    def from_path(
            cls, root_path=DEFAULT_LOOPBACK_PATH, compute_instance_id=None):
=======
    def from_path(cls, root_path, compute_instance_id, allocation_unit=None):
>>>>>>> e7119ca9
        """
        :param bytes root_path: The path to a directory in which loop back
            backing files will be created.  The directory is created if it does
            not already exist.
        :param compute_instance_id: See ``__init__``.  Additionally, if not
            given, a new random id will be generated.

        :returns: A ``LoopbackBlockDeviceAPI`` with the supplied ``root_path``.
        """
        if compute_instance_id is None:
            # If no compute_instance_id provided, invent one.
            compute_instance_id = unicode(uuid4())
        api = cls(
            root_path=FilePath(root_path),
            compute_instance_id=compute_instance_id,
            allocation_unit=allocation_unit,
        )
        api._initialise_directories()
        return api

    def _initialise_directories(self):
        """
        Create the root and sub-directories in which loopback files will be
        created.
        """
        self._unattached_directory = self._root_path.child(
            self._unattached_directory_name)

        try:
            self._unattached_directory.makedirs()
        except OSError:
            pass

        self._attached_directory = self._root_path.child(
            self._attached_directory_name)

        try:
            self._attached_directory.makedirs()
        except OSError:
            pass

    def allocation_unit(self):
        return self._allocation_unit

    def compute_instance_id(self):
        return self._compute_instance_id

    def _parse_backing_file_name(self, filename):
        """
        :param unicode filename: The backing file name to decode.
        :returns: A 2-tuple of ``unicode`` blockdevice_id, and ``int``
            size.
        """
        blockdevice_id, size = filename.rsplit('_', 1)
        size = int(size)
        return blockdevice_id, size

    def create_volume(self, dataset_id, size):
        """
        Create a "sparse" file of some size and put it in the ``unattached``
        directory.

        See ``IBlockDeviceAPI.create_volume`` for parameter and return type
        documentation.
        """
        check_allocatable_size(self.allocation_unit(), size)
        volume = _blockdevicevolume_from_dataset_id(
            size=size, dataset_id=dataset_id,
        )
        with self._unattached_directory.child(
            _backing_file_name(volume)
        ).open('wb') as f:
            f.truncate(size)
        return volume

    def destroy_volume(self, blockdevice_id):
        """
        Destroy the storage for the given unattached volume.
        """
        volume = get_blockdevice_volume(self, blockdevice_id)
        volume_path = self._unattached_directory.child(
            _backing_file_name(volume)
        )
        volume_path.remove()

    def _allocate_device(self, backing_file_path):
        """
        Create a loopback device backed by the file at the given path.

        :param FilePath backing_file_path: The path of the file that is the
            backing store for the new device.
        """
        # The --find option allocates the next available /dev/loopX device
        # name to the device.
        check_output(["losetup", "--find", backing_file_path.path])

    def attach_volume(self, blockdevice_id, attach_to):
        """
        Move an existing ``unattached`` file into a per-node directory and
        create a loopback device backed by that file.

        Note: Although `mkfs` can format files directly and `mount` can mount
        files directly (with the `-o loop` option), we want to simulate a real
        block device which will be allocated a real block device file on the
        node to which it is attached. This allows the consumer of this API to
        perform formatting and mount operations exactly the same as for a real
        block device.

        See ``IBlockDeviceAPI.attach_volume`` for parameter and return type
        documentation.
        """
        volume = get_blockdevice_volume(self, blockdevice_id)
        filename = _backing_file_name(volume)
        if volume.attached_to is None:
            old_path = self._unattached_directory.child(filename)
            host_directory = self._attached_directory.child(
                attach_to.encode("ascii"),
            )
            try:
                host_directory.makedirs()
            except OSError:
                pass
            new_path = host_directory.child(filename)
            old_path.moveTo(new_path)
            self._allocate_device(new_path)
            attached_volume = volume.set(attached_to=attach_to)
            return attached_volume

        raise AlreadyAttachedVolume(blockdevice_id)

    def detach_volume(self, blockdevice_id):
        """
        Move an existing file from a per-host directory into the ``unattached``
        directory and release the loopback device backed by that file.
        """
        volume = get_blockdevice_volume(self, blockdevice_id)
        if volume.attached_to is None:
            raise UnattachedVolume(blockdevice_id)

        # ``losetup --detach`` only if the file was used for a loop device.
        if self.get_device_path(blockdevice_id) is not None:
            check_output([
                b"losetup", b"--detach",
                self.get_device_path(blockdevice_id).path
            ])

        filename = _backing_file_name(volume)
        volume_path = self._attached_directory.descendant([
            volume.attached_to.encode("ascii"),
            filename,
        ])
        new_path = self._unattached_directory.child(
            filename
        )
        volume_path.moveTo(new_path)

    def resize_volume(self, blockdevice_id, size):
        """
        Change the size of the loopback backing file.

        Sparseness is maintained by using ``truncate`` on the backing file.

        This implementation is limited to being able to resize volumes only if
        they are unattached.
        """
        check_allocatable_size(self.allocation_unit(), size)
        volume = get_blockdevice_volume(self, blockdevice_id)
        filename = _backing_file_name(volume)
        backing_path = self._unattached_directory.child(filename)
        try:
            backing_file = backing_path.open("r+")
        except IOError:
            raise UnknownVolume(blockdevice_id)
        else:
            try:
                backing_file.truncate(size)
            finally:
                backing_file.close()
        resized_volume = volume.set('size', size)
        resized_filename = _backing_file_name(resized_volume)
        backing_path.moveTo(backing_path.sibling(resized_filename))

    def list_volumes(self):
        """
        Return ``BlockDeviceVolume`` instances for all the files in the
        ``unattached`` directory and all per-host directories.

        See ``IBlockDeviceAPI.list_volumes`` for parameter and return type
        documentation.
        """
        volumes = []
        for child in self._root_path.child('unattached').children():
            blockdevice_id, size = self._parse_backing_file_name(
                child.basename().decode('ascii')
            )
            volume = _blockdevicevolume_from_blockdevice_id(
                blockdevice_id=blockdevice_id,
                size=size,
            )
            volumes.append(volume)

        for host_directory in self._root_path.child('attached').children():
            compute_instance_id = host_directory.basename().decode('ascii')
            for child in host_directory.children():
                blockdevice_id, size = self._parse_backing_file_name(
                    child.basename().decode('ascii')
                )
                volume = _blockdevicevolume_from_blockdevice_id(
                    blockdevice_id=blockdevice_id,
                    size=size,
                    attached_to=compute_instance_id,
                )
                volumes.append(volume)

        return volumes

    def get_device_path(self, blockdevice_id):
        volume = get_blockdevice_volume(self, blockdevice_id)
        if volume.attached_to is None:
            raise UnattachedVolume(blockdevice_id)

        volume_path = self._attached_directory.descendant(
            [volume.attached_to.encode("ascii"),
             _backing_file_name(volume)]
        )
        # May be None if the file hasn't been used for a loop device.
        path = _device_for_path(volume_path)
        if path is None:
            # It was supposed to be attached (the backing file was stored in a
            # child of the "attached" directory, so someone had called
            # `attach_volume` and not `detach_volume` for it) but it has no
            # loopback device.  So its actual state is only partially attached.
            # Fix it so it's all-the-way attached.  This might happen because
            # the node OS was rebooted, for example.
            self._allocate_device(volume_path)
            path = _device_for_path(volume_path)
        return path


def _manifestation_from_volume(volume):
    """
    :param BlockDeviceVolume volume: The block device which has the
        manifestation of a dataset.
    :returns: A primary ``Manifestation`` of a ``Dataset`` with the same id as
        the supplied ``BlockDeviceVolume``.
    """
    dataset = Dataset(
        dataset_id=volume.dataset_id,
        maximum_size=volume.size,
    )
    return Manifestation(dataset=dataset, primary=True)


@implementer(IDeployer)
class BlockDeviceDeployer(PRecord):
    """
    An ``IDeployer`` that operates on ``IBlockDeviceAPI`` providers.

    :ivar unicode hostname: The IP address of the node that has this deployer.
    :ivar IBlockDeviceAPI block_device_api: The block device API that will be
        called upon to perform block device operations.
    :ivar FilePath mountroot: The directory where block devices will be
        mounted.
    :ivar _async_block_device_api: An object to override the value of the
        ``async_block_device_api`` property.  Used by tests.  Should be
        ``None`` in real-world use.
    """
    hostname = field(type=unicode, mandatory=True)
    node_uuid = field(type=UUID, mandatory=True)
    block_device_api = field(mandatory=True)
    _async_block_device_api = field(mandatory=True, initial=None)
    mountroot = field(type=FilePath, initial=FilePath(b"/flocker"))

    @property
    def async_block_device_api(self):
        """
        Get an ``IBlockDeviceAsyncAPI`` provider which can manipulate volumes
        for this deployer.

        During real operation, this is a threadpool-based wrapper around the
        ``IBlockDeviceAPI`` provider.  For testing purposes it can be
        overridden with a different object entirely (and this large amount of
        support code for this is necessary because this class is a ``PRecord``
        subclass).
        """
        if self._async_block_device_api is None:
            from twisted.internet import reactor
            return _SyncToThreadedAsyncAPIAdapter(
                _sync=self.block_device_api,
                _reactor=reactor,
                _threadpool=reactor.getThreadPool(),
            )
        return self._async_block_device_api

    def _get_system_mounts(self, volumes, compute_instance_id):
        """
        Load information about mounted filesystems related to the given
        volumes.

        :param list volumes: The ``BlockDeviceVolumes`` known to exist.  They
            may or may not be attached to this host.  Only system mounts that
            related to these volumes will be returned.

        :param unicode compute_instance_id: This node's identifier.

        :return: A ``dict`` mapping mount points (directories represented using
            ``FilePath``) to dataset identifiers (as ``UUID``\ s) representing
            all of the mounts on this system that were discovered and related
            to ``volumes``.
        """
        partitions = psutil.disk_partitions()
        device_to_dataset_id = {
            self.block_device_api.get_device_path(volume.blockdevice_id):
                volume.dataset_id
            for volume
            in volumes
            if volume.attached_to == compute_instance_id
        }
        return {
            FilePath(partition.mountpoint):
                device_to_dataset_id[FilePath(partition.device)]
            for partition
            in partitions
            if FilePath(partition.device) in device_to_dataset_id
        }

    def discover_state(self, node_state):
        """
        Find all block devices that are currently associated with this host and
        return a ``NodeState`` containing only ``Manifestation`` instances and
        their mount paths.
        """
        # FLOC-1819 Make this asynchronous
        api = self.block_device_api
        compute_instance_id = api.compute_instance_id()
        volumes = api.list_volumes()
        manifestations = {}
        nonmanifest = {}

        def is_existing_block_device(dataset_id, path):
            if isinstance(path, FilePath) and path.isBlockDevice():
                return True
            INVALID_DEVICE_PATH(
                dataset_id=dataset_id, invalid_value=path
            ).write(_logger)
            return False

        # Find the devices for any manifestations on this node.  Build up a
        # collection of non-manifest dataset as well.  Anything that looks like
        # it could be a manifestation on this node but that has some kind of
        # inconsistent state is left out altogether.
        devices = {}
        for volume in volumes:
            dataset_id = volume.dataset_id
            u_dataset_id = unicode(dataset_id)
            if volume.attached_to == compute_instance_id:
                device_path = api.get_device_path(volume.blockdevice_id)
                if is_existing_block_device(dataset_id, device_path):
                    devices[dataset_id] = device_path
                    manifestations[u_dataset_id] = _manifestation_from_volume(
                        volume
                    )
            elif volume.attached_to is None:
                # XXX: Looks like we don't attempt to report the size
                # of non-manifest datasets.
                # Why not? The size is available from the volume.
                # https://clusterhq.atlassian.net/browse/FLOC-1983
                nonmanifest[u_dataset_id] = Dataset(dataset_id=dataset_id)

        system_mounts = self._get_system_mounts(volumes, compute_instance_id)

        paths = {}
        for manifestation in manifestations.values():
            dataset_id = manifestation.dataset.dataset_id
            mountpath = self._mountpath_for_manifestation(manifestation)

            # If the expected mount point doesn't actually have the device
            # mounted where we expected to find this manifestation, the
            # manifestation doesn't really exist here.
            properly_mounted = system_mounts.get(mountpath) == UUID(dataset_id)

            # In the future it would be nice to be able to represent
            # intermediate states (at least internally, if not exposed via the
            # API).  This makes certain IStateChange implementations easier
            # (for example, we could know something is attached and has a
            # filesystem, so we can just mount it - instead of doing something
            # about those first two state changes like trying them and handling
            # failure or doing more system inspection to try to see what's up).
            # But ... the future.

            if properly_mounted:
                paths[dataset_id] = mountpath
            else:
                del manifestations[dataset_id]
                # FLOC-1806 Populate the Dataset's size information from the
                # volume object.
                # XXX: Here again, it we mark the dataset as
                # `nonmanifest`` unless it's actually mounted but we
                # don't attempt to report the size.
                # Why not? The size is available from the volume.
                # It seems like state reporting bug and separate from
                # (although blocking) FLOC-1806.
                # https://clusterhq.atlassian.net/browse/FLOC-1983
                nonmanifest[dataset_id] = Dataset(dataset_id=dataset_id)

        state = (
            NodeState(
                uuid=self.node_uuid,
                hostname=self.hostname,
                manifestations=manifestations,
                paths=paths,
                devices=devices,
                # Discovering these is ApplicationNodeDeployer's job, we
                # don't anything about these:
                applications=None,
                used_ports=None,
            ),
        )

        if nonmanifest:
            state += (NonManifestDatasets(datasets=nonmanifest),)
        return succeed(state)

    def _mountpath_for_manifestation(self, manifestation):
        """
        Calculate a ``Manifestation`` mount point.

        :param Manifestation manifestation: The manifestation of a dataset that
            will be mounted.

        :returns: A ``FilePath`` of the mount point.
        """
        return self._mountpath_for_dataset_id(manifestation.dataset_id)

    def _mountpath_for_dataset_id(self, dataset_id):
        """
        Calculate the mountpoint for a dataset.

        :param unicode dataset_id: The unique identifier of the dataset for
            which to calculate a mount point.

        :returns: A ``FilePath`` of the mount point.
        """
        return self.mountroot.child(dataset_id.encode("ascii"))

    def calculate_changes(self, configuration, cluster_state):
        this_node_config = configuration.get_node(
            self.node_uuid, hostname=self.hostname)
        local_state = cluster_state.get_node(self.node_uuid,
                                             hostname=self.hostname)

        # We need to know applications (for now) to see if we should delay
        # deletion or handoffs. Eventually this will rely on leases instead.
        # https://clusterhq.atlassian.net/browse/FLOC-1425.
        if local_state.applications is None:
            return in_parallel(changes=[])

        not_in_use = NotInUseDatasets(local_state)

        configured_manifestations = this_node_config.manifestations

        configured_dataset_ids = set(
            manifestation.dataset.dataset_id
            for manifestation in configured_manifestations.values()
            # Don't create deleted datasets
            if not manifestation.dataset.deleted
        )

        local_dataset_ids = set(local_state.manifestations.keys())

        manifestations_to_create = set(
            configured_manifestations[dataset_id]
            for dataset_id
            in configured_dataset_ids.difference(local_dataset_ids)
            if dataset_id not in cluster_state.nonmanifest_datasets
        )

        attaches = list(self._calculate_attaches(
            local_state.devices,
            configured_manifestations,
            cluster_state.nonmanifest_datasets
        ))
        mounts = list(self._calculate_mounts(
            local_state.devices, local_state.paths, configured_manifestations,
        ))
        unmounts = list(self._calculate_unmounts(
            local_state.paths, configured_manifestations,
        ))

        # XXX prevent the configuration of unsized datasets on blockdevice
        # backends; cannot create block devices of unspecified size. FLOC-1579
        creates = list(
            CreateBlockDeviceDataset(
                dataset=manifestation.dataset,
                mountpoint=self._mountpath_for_manifestation(manifestation)
            )
            for manifestation
            in manifestations_to_create
        )

        detaches = list(self._calculate_detaches(
            local_state.devices, local_state.paths, configured_manifestations,
        ))
        deletes = self._calculate_deletes(configured_manifestations)

        # FLOC-1484 Support resize for block storage backends. Teach
        # resize about allocation_unit() when we re-introduce this.
        # For now the REST API does not accept resize requests. See
        # FLOC-1875.
        resizes = list(self._calculate_resizes(
            configured_manifestations, local_state
        ))

        return in_parallel(changes=(
            not_in_use(unmounts) + detaches +
            attaches + mounts +
            creates + not_in_use(deletes) +
            not_in_use(resizes)
        ))

    def _calculate_mounts(self, devices, paths, configured):
        """
        :param PMap devices: The datasets with volumes attached to this node
            and the device files at which they are available.  This is the same
            as ``NodeState.devices``.
        :param PMap paths: The paths at which datasets' filesystems are mounted
            on this node.  This is the same as ``NodeState.paths``.
        :param PMap configured: The manifestations which are configured on this
            node.  This is the same as ``NodeState.manifestations``.

        :return: A generator of ``MountBlockDevice`` instances, one for each
            dataset which exists, is attached to this node, does not have its
            filesystem mounted, and is configured to have a manifestation on
            this node.
        """
        for configured_dataset_id in configured:
            if configured_dataset_id in paths:
                # It's mounted already.
                continue
            if UUID(configured_dataset_id) in devices:
                # It's attached.
                path = self._mountpath_for_dataset_id(configured_dataset_id)
                yield MountBlockDevice(
                    dataset_id=UUID(configured_dataset_id),
                    mountpoint=path,
                )

    def _calculate_unmounts(self, paths, configured):
        """
        :param PMap paths: The paths at which datasets' filesystems are mounted
            on this node.  This is the same as ``NodeState.paths``.
        :param PMap configured: The manifestations which are configured on this
            node.  This is the same as ``NodeState.manifestations``.

        :return: A generator of ``UnmountBlockDevice`` instances, one for each
            dataset which exists, is attached to this node, has its filesystem
            mount, and is configured to not have a manifestation on this node.
        """
        for mounted_dataset_id in paths:
            if mounted_dataset_id not in configured:
                yield UnmountBlockDevice(dataset_id=UUID(mounted_dataset_id))

    def _calculate_detaches(self, devices, paths, configured):
        """
        :param PMap devices: The datasets with volumes attached to this node
            and the device files at which they are available.  This is the same
            as ``NodeState.devices``.
        :param PMap paths: The paths at which datasets' filesystems are mounted
            on this node.  This is the same as ``NodeState.paths``.
        :param PMap configured: The manifestations which are configured on this
            node.  This is the same as ``NodeState.manifestations``.

        :return: A generator of ``DetachVolume`` instances, one for each
            dataset which exists, is attached to this node, is not mounted, and
            is configured to not have a manifestation on this node.
        """
        for attached_dataset_id in devices:
            if unicode(attached_dataset_id) in configured:
                # It is supposed to be here.
                continue
            if unicode(attached_dataset_id) in paths:
                # It is mounted and needs to unmounted before it can be
                # detached.
                continue
            yield DetachVolume(dataset_id=attached_dataset_id)

    def _calculate_attaches(self, devices, configured, nonmanifest):
        """
        :param PMap devices: The datasets with volumes attached to this node
            and the device files at which they are available.  This is the same
            as ``NodeState.devices``.
        :param PMap configured: The manifestations which are configured on this
            node.  This is the same as ``NodeState.manifestations``.
        :param PMap nonmanifest: The datasets which exist in the cluster but
            are not attached to any node.

        :return: A generator of ``AttachVolume`` instances, one for each
                 dataset which exists, is unattached, and is configured to be
                 attached to this node.
        """
        for manifestation in configured.values():
            if UUID(manifestation.dataset_id) in devices:
                # It's already attached here.
                continue
            if manifestation.dataset_id in nonmanifest:
                # It exists and doesn't belong to anyone else.
                yield AttachVolume(
                    dataset_id=UUID(manifestation.dataset_id),
                )

    def _calculate_deletes(self, configured_manifestations):
        """
        :param dict configured_manifestations: The manifestations configured
            for this node (like ``Node.manifestations``).

        :return: A ``list`` of ``DestroyBlockDeviceDataset`` instances for each
            volume that may need to be destroyed based on the given
            configuration.  A ``DestroyBlockDeviceDataset`` is returned
            even for volumes that don't exist (this is verify inefficient
            but it can be fixed later when extant volumes are included in
            cluster state - see FLOC-1616).
        """
        # This deletes everything.  Make it only delete things that exist.
        # FLOC-1756
        delete_dataset_ids = set(
            manifestation.dataset.dataset_id
            for manifestation in configured_manifestations.values()
            if manifestation.dataset.deleted
        )

        return [
            DestroyBlockDeviceDataset(dataset_id=UUID(dataset_id))
            for dataset_id
            in delete_dataset_ids
        ]

    def _calculate_resizes(self, configured_manifestations, local_state):
        """
        Determine what resizes need to be performed.

        :param dict configured_manifestations: The manifestations configured
            for this node (like ``Node.manifestations``).

        :param NodeState local_state: The current state of this node.

        :return: An iterator of ``ResizeBlockDeviceDataset`` instances for each
            volume that needs to be resized based on the given configuration
            and the actual state of volumes (ie which have a size that is
            different to the configuration)
        """
        # This won't resize nonmanifest datasets.  See FLOC-1806.
        for (dataset_id, manifestation) in local_state.manifestations.items():
            try:
                manifestation_config = configured_manifestations[dataset_id]
            except KeyError:
                continue
            dataset_config = manifestation_config.dataset
            if dataset_config.deleted:
                continue
            configured_size = dataset_config.maximum_size
            # We only inspect volume size here.  A failure could mean the
            # volume size is correct even though the filesystem size is not.
            # See FLOC-1815.
            if manifestation.dataset.maximum_size != configured_size:
                yield ResizeBlockDeviceDataset(
                    dataset_id=UUID(dataset_id),
                    size=configured_size,
                )<|MERGE_RESOLUTION|>--- conflicted
+++ resolved
@@ -1203,9 +1203,9 @@
     raise UnknownVolume(blockdevice_id)
 
 
-<<<<<<< HEAD
 DEFAULT_LOOPBACK_PATH = '/var/lib/flocker/loopback'
-=======
+
+
 def _backing_file_name(volume):
     """
     :param BlockDeviceVolume: The volume for which to generate a
@@ -1214,7 +1214,6 @@
         ``volume.blockdevic_id`` and ``volume.size``.
     """
     return volume.blockdevice_id.encode('ascii') + '_' + bytes(volume.size)
->>>>>>> e7119ca9
 
 
 @implementer(IBlockDeviceAPI)
@@ -1245,18 +1244,17 @@
         self._allocation_unit = allocation_unit
 
     @classmethod
-<<<<<<< HEAD
     def from_path(
-            cls, root_path=DEFAULT_LOOPBACK_PATH, compute_instance_id=None):
-=======
-    def from_path(cls, root_path, compute_instance_id, allocation_unit=None):
->>>>>>> e7119ca9
+            cls, root_path=DEFAULT_LOOPBACK_PATH, compute_instance_id=None,
+            allocation_unit=None):
         """
         :param bytes root_path: The path to a directory in which loop back
             backing files will be created.  The directory is created if it does
             not already exist.
         :param compute_instance_id: See ``__init__``.  Additionally, if not
             given, a new random id will be generated.
+        :param int allocation_unit: The size (in bytes) that will be
+            reported by ``allocation_unit``. Default is ``1``.
 
         :returns: A ``LoopbackBlockDeviceAPI`` with the supplied ``root_path``.
         """
