--- conflicted
+++ resolved
@@ -28,13 +28,8 @@
 from zope.interface import implementer, Interface
 
 from .blockdevice import (
-<<<<<<< HEAD
-    IBlockDeviceAPI, IProfiledBlockDeviceAPI, BlockDeviceVolume,
+    IBlockDeviceAPI, IProfiledBlockDeviceAPI, ICloudAPI, BlockDeviceVolume,
     AlreadyAttachedVolume, UnknownVolume, UnattachedVolume, MandatoryProfiles
-=======
-    IBlockDeviceAPI, ICloudAPI, BlockDeviceVolume, AlreadyAttachedVolume,
-    UnknownVolume, UnattachedVolume
->>>>>>> e1984f16
 )
 from ...common import poll_until
 
@@ -290,11 +285,8 @@
 
 
 @implementer(IBlockDeviceAPI)
-<<<<<<< HEAD
 @implementer(IProfiledBlockDeviceAPI)
-=======
 @implementer(ICloudAPI)
->>>>>>> e1984f16
 class GCEBlockDeviceAPI(object):
     """
     A GCE Persistent Disk (PD) implementation of ``IBlockDeviceAPI`` which
