# -*- test-case-name: flocker.node.agents.functional.test_ebs -*-
# Copyright Hybrid Logic Ltd.  See LICENSE file for details.

"""
An EBS implementation of the ``IBlockDeviceAPI``.
"""

from subprocess import check_output
import threading
import time
import logging
from uuid import UUID

from bitmath import Byte, GiB

from pyrsistent import PRecord, field, pset
from zope.interface import implementer
from boto import ec2
from boto import config
from boto.ec2.connection import EC2Connection
from boto.utils import get_instance_metadata
from boto.exception import EC2ResponseError
from twisted.python.filepath import FilePath

from eliot import Message

from .blockdevice import (
    IBlockDeviceAPI, BlockDeviceVolume, UnknownVolume, AlreadyAttachedVolume,
    UnattachedVolume,
)
from ._logging import (
    AWS_ACTION, BOTO_EC2RESPONSE_ERROR, NO_AVAILABLE_DEVICE,
    NO_NEW_DEVICE_IN_OS, WAITING_FOR_VOLUME_STATUS_CHANGE,
    BOTO_LOG_HEADER, IN_USE_DEVICES,
)

DATASET_ID_LABEL = u'flocker-dataset-id'
METADATA_VERSION_LABEL = u'flocker-metadata-version'
CLUSTER_ID_LABEL = u'flocker-cluster-id'
ATTACHED_DEVICE_LABEL = u'attached-device-name'
BOTO_NUM_RETRIES = u'20'
VOLUME_STATE_CHANGE_TIMEOUT = 300
<<<<<<< HEAD
MAX_RETRIES = 3
=======
MAX_ATTACH_RETRIES = 3
>>>>>>> 765487e3


class EliotLogHandler(logging.Handler):
    _to_log = {"Method", "Path", "Params"}

    def emit(self, record):
        fields = vars(record)
        # Only log certain things.  The log is massively too verbose
        # otherwise.
        if fields.get("msg", ":").split(":")[0] in self._to_log:
            Message.new(
                message_type=BOTO_LOG_HEADER, **fields
            ).write()


def _enable_boto_logging():
    """
    Make boto log activity using Eliot.
    """
    logger = logging.getLogger("boto")
    logger.addHandler(EliotLogHandler())

    # It seems as though basically all boto log messages are at the same
    # level.  Either we can see all of them or we can see none of them.
    # We'll do some extra filtering in the handler.
    logger.setLevel(logging.DEBUG)

_enable_boto_logging()


def ec2_client(region, zone, access_key_id, secret_access_key):
    """
    Establish connection to EC2 client.

    :param str region: The name of the EC2 region to connect to.
    :param str zone: The zone for the EC2 region to connect to.
    :param str access_key_id: "aws_access_key_id" credential for EC2.
    :param str secret_access_key: "aws_secret_access_key" EC2 credential.

    :return: An ``_EC2`` giving information about EC2 client connection
        and EC2 instance zone.
    """
    # Set 2 retry knobs in Boto to BOTO_NUM_RETRIES:
    # 1. ``num_retries``:
    # Request automatic exponential backoff and retry
    # attempts by Boto if an EC2 API call fails with
    # ``RequestLimitExceeded`` due to system load.
    # 2. ``metadata_service_num_attempts``:
    # Request for retry attempts by Boto to
    # retrieve data from Metadata Service used to retrieve
    # credentials for IAM roles on EC2 instances.
    if not config.has_section('Boto'):
        config.add_section('Boto')
    config.set('Boto', 'num_retries', BOTO_NUM_RETRIES)
    config.set('Boto', 'metadata_service_num_attempts', BOTO_NUM_RETRIES)

    # Get Boto EC2 connection with ``EC2ResponseError`` logged by Eliot.
    connection = ec2.connect_to_region(region,
                                       aws_access_key_id=access_key_id,
                                       aws_secret_access_key=secret_access_key)
    return _EC2(zone=zone,
                connection=_LoggedBotoConnection(connection=connection))


def _boto_logged_method(method_name, original_name):
    """
    Run a boto.ec2.connection.EC2Connection method and
    log additional information about any exceptions that are raised.

    :param str method_name: The name of the method of the wrapped object to
        call.
    :param str original_name: The name of the attribute of self where the
        wrapped object can be found.

    :return: A function which will call the method of the wrapped object and do
        the extra exception logging.
    """
    def _run_with_logging(self, *args, **kwargs):
        """
        Run given boto.ec2.connection.EC2Connection method with exception
        logging for ``EC2ResponseError``.
        """
        original = getattr(self, original_name)
        method = getattr(original, method_name)

        # Trace IBlockDeviceAPI ``method`` as Eliot Action.
        # See https://clusterhq.atlassian.net/browse/FLOC-2054
        # for ensuring all method arguments are serializable.
        with AWS_ACTION(operation=[method_name, args, kwargs]):
            try:
                return method(*args, **kwargs)
            except EC2ResponseError as e:
                BOTO_EC2RESPONSE_ERROR(
                    aws_code=e.code,
                    aws_message=e.message,
                    aws_request_id=e.request_id,
                ).write()
                raise
    return _run_with_logging


def boto_logger(*args, **kwargs):
    """
    Decorator to log all callable boto.ec2.connection.EC2Connection
    methods.

    :return: A function that will decorate all methods of the given
        class with Boto exception logging.
    """
    def _class_decorator(cls):
        for attr in EC2Connection.__dict__:
            # Log wrap all callable methods except `__init__`.
            if attr != '__init__':
                attribute = getattr(EC2Connection, attr)
                if callable(attribute):
                    setattr(cls, attr,
                            _boto_logged_method(attr, *args, **kwargs))
        return cls
    return _class_decorator


@boto_logger("connection")
class _LoggedBotoConnection(PRecord):
    """
    Wrapper ``PRecord`` around ``boto.ec2.connection.EC2Connection``
    to facilitate logging of exceptions from Boto APIs.

    :ivar boto.ec2.connection.EC2Connection connection: Object
        representing connection to an EC2 instance with logged
        ``EC2ConnectionError``.
    """
    connection = field(mandatory=True)


class _EC2(PRecord):
    """
    :ivar str zone: The name of the zone for the connection.
    :ivar boto.ec2.connection.EC2Connection connection: Object
        representing connection to an EC2 instance.
    """
    zone = field(mandatory=True)
    connection = field(mandatory=True)


def _blockdevicevolume_from_ebs_volume(ebs_volume):
    """
    Helper function to convert Volume information from
    EBS format to Flocker block device format.

    :param boto.ec2.volume ebs_volume: Volume in EC2 format.

    :return: Input volume in BlockDeviceVolume format.
    """
    return BlockDeviceVolume(
        blockdevice_id=unicode(ebs_volume.id),
        size=int(GiB(ebs_volume.size).to_Byte().value),
        attached_to=ebs_volume.attach_data.instance_id,
        dataset_id=UUID(ebs_volume.tags[DATASET_ID_LABEL])
    )


def _wait_for_volume(volume,
                     start_status,
                     transient_status,
                     end_status):
    """
    Helper function to wait for a given volume to change state
    from ``start_status`` via ``transient_status`` to ``end_status``.

    :param boto.ec2.volume volume: Volume to check
        status for.
    :param unicode start_status: Volume status at starting point.
    :param unicode transient_status: Allowed transient state for
        volume to be in, on the way to ``end_status``.
    :param unicode end_status: Expected destination status for
        the input volume.

    :raises Exception: When input volume failed to reach
        expected destination status.
    """
    # It typically takes a few seconds for anything to happen, so start
    # out sleeping a little before doing initial check to reduce
    # unnecessary polling of the API:
    time.sleep(5.0)

    # Wait ``VOLUME_STATE_CHANGE_TIMEOUT`` seconds for
    # volume status to transition from
    # start_status -> transient_status -> end_status.
    start_time = time.time()
    while time.time() - start_time < VOLUME_STATE_CHANGE_TIMEOUT:
        try:
            volume.update()
        except EC2ResponseError as e:
            # If AWS cannot find the volume, raise ``UnknownVolume``.
            # (http://docs.aws.amazon.com/AWSEC2/latest/APIReference/errors-overview.html
            # for error details).
            if e.code == u'InvalidVolume.NotFound':
                raise UnknownVolume(volume.id)
        if volume.status == end_status:
            return
        elif volume.status not in [start_status, transient_status]:
            break
        time.sleep(1.0)

        WAITING_FOR_VOLUME_STATUS_CHANGE(volume_id=volume.id,
                                         status=volume.status,
                                         target_status=end_status,
                                         wait_time=(time.time() - start_time))

    # We either:
    # 1) Timed out waiting to reach ``end_status``, or,
    # 2) Reached an unexpected status (state change did not
    #    start, or failed).
    # Raise an ``Exception`` in both cases.
    raise Exception(
        'Volume state transition failed. '
        'Volume: {!r}, '
        'Start Status: {!r}, '
        'Transient Status: {!r}, '
        'Expected End Status: {!r}, '
        'Discovered End Status: {!r},'
        'Wait time: {!r},'
        'Time limit: {!r}.'.format(
            volume, start_status, transient_status, end_status,
            volume.status, time.time() - start_time,
            VOLUME_STATE_CHANGE_TIMEOUT
            )
        )


def _get_device_size(device):
    """
    Helper function to fetch the size of given block device.

    :param unicode device: Name of the block device to fetch size for.

    :returns: Size, in SI metric bytes, of device we are interested in.
    :rtype: int
    """
    device_name = b"/dev/" + device.encode("ascii")

    # Retrieve size of device as OS sees it using `lsblk`.
    # Requires util-linux-ng package on CentOS, and
    # util-linux on Ubuntu.
    # Required package is installed by default
    # on Ubuntu 14.04 and CentOS 7.
    command = [b"/bin/lsblk", b"--noheadings", b"--bytes",
               b"--output", b"SIZE", device_name]

    # Get the base device size, which is the first line in
    # `lsblk` output. Ignore partition sizes.
    # XXX: Handle error cases during `check_output()` run
    # (https://clusterhq.atlassian.net/browse/FLOC-1886).
    command_output = check_output(command).split(b'\n')[0]
    device_size = int(command_output.strip().decode("ascii"))

    return device_size


def _wait_for_new_device(base, size, time_limit=60):
    """
    Helper function to wait for up to 60s for new
    EBS block device (`/dev/sd*` or `/dev/xvd*`) to
    manifest in the OS.

    :param list base: List of baseline block devices
        that existed before execution of operation that expects
        to create a new block device.
    :param int size: Size of the block device we are expected
        to manifest in the OS.
    :param int time_limit: Time, in seconds, to wait for
        new device to manifest. Defaults to 60s.

    :returns: formatted string name of the new block device.
    :rtype: unicode
    """
    start_time = time.time()
    elapsed_time = time.time() - start_time
    while elapsed_time < time_limit:
        for device in list(set(FilePath(b"/sys/block").children()) -
                           set(base)):
            device_name = FilePath.basename(device)
            if (device_name.startswith((b"sd", b"xvd")) and
                    _get_device_size(device_name) == size):
                new_device = u'/dev/' + device_name.decode("ascii")
                return new_device
        time.sleep(0.1)
        elapsed_time = time.time() - start_time

    # If we failed to find a new device of expected size,
    # log sizes of all new devices on this compute instance,
    # for debuggability.
    new_devices = list(set(FilePath(b"/sys/block").children()) - set(base))
    new_devices_size = [_get_device_size(device) for device in new_devices]
    NO_NEW_DEVICE_IN_OS(new_devices=new_devices,
                        new_devices_size=new_devices_size,
                        expected_size=size,
                        time_limit=time_limit).write()
    return None


def _is_cluster_volume(cluster_id, ebs_volume):
    """
    Helper function to check if given volume belongs to
    given cluster.

    :param UUID cluster_id: UUID of Flocker cluster to check for
        membership.
    :param boto.ec2.volume ebs_volume: EBS volume to check for
        input cluster membership.

    :return bool: True if input volume belongs to input
        Flocker cluster. False otherwise.
    """
    actual_cluster_id = ebs_volume.tags.get(CLUSTER_ID_LABEL)
    if actual_cluster_id is not None:
        actual_cluster_id = UUID(actual_cluster_id)
        if actual_cluster_id == cluster_id:
            return True
    return False


@implementer(IBlockDeviceAPI)
class EBSBlockDeviceAPI(object):
    """
    An EBS implementation of ``IBlockDeviceAPI`` which creates
    block devices in an EC2 cluster using Boto APIs.
    """
    def __init__(self, ec2_client, cluster_id):
        """
        Initialize EBS block device API instance.

        :param _EC2 ec2_client: A record of EC2 connection and zone.
        :param UUID cluster_id: UUID of cluster for this
            API instance.
        """
        self.connection = ec2_client.connection
        self.zone = ec2_client.zone
        self.cluster_id = cluster_id
        self.lock = threading.Lock()

    def allocation_unit(self):
        """
        Return a fixed allocation_unit for now; one which we observe
        to work on AWS.
        """
        return int(GiB(1).to_Byte().value)

    def compute_instance_id(self):
        """
        Look up the EC2 instance ID for this node.
        """
        return get_instance_metadata()['instance-id'].decode("ascii")

    def _get_ebs_volume(self, blockdevice_id):
        """
        Lookup EBS Volume information for a given blockdevice_id.

        :param unicode blockdevice_id: ID of a blockdevice that needs lookup.

        :returns: boto.ec2.volume.Volume for the input id.

        :raise UnknownVolume: If no volume with a matching identifier can be
             found.
        """
        try:
            all_volumes = self.connection.get_all_volumes(
                volume_ids=[blockdevice_id])
        except EC2ResponseError as e:
            # https://docs.aws.amazon.com/AWSEC2/latest/APIReference/errors-overview.html#CommonErrors
            if e.error_code == "InvalidVolume.NotFound":
                raise UnknownVolume(blockdevice_id)
            else:
                raise

        for volume in all_volumes:
            if volume.id == blockdevice_id:
                return volume
        raise UnknownVolume(blockdevice_id)

<<<<<<< HEAD
    def _next_device(self, instance_id, devices_in_use):
=======
    def _next_device(self, instance_id, volumes, devices_in_use):
>>>>>>> 765487e3
        """
        Get the next available EBS device name for a given EC2 instance.

        Algorithm:
        1. Get all ``Block devices`` currently in use by given instance:
            a) List all volumes visible to this instance.
            b) Gather device IDs of all devices attached to (a).
        2. Devices available for EBS volume usage are ``/dev/sd[f-p]``.
           Find the first device from this set that is currently not
           in use.
        XXX: Handle lack of free devices in ``/dev/sd[f-p]`` range
        (see https://clusterhq.atlassian.net/browse/FLOC-1887).

        :param unicode instance_id: EC2 instance ID.
        :param volumes: Collection of currently known
            ``BlockDeviceVolume`` instances.
        :param set devices_in_use: Unicode names of devices that are
            probably in use based on observed behavior.

        :returns unicode file_name: available device name for attaching
            EBS volume.
        :returns ``None`` if suitable EBS device names on this EC2
            instance are currently occupied.
        """
<<<<<<< HEAD
        volumes = self.connection.get_all_volumes()
        devices = pset({v.attach_data.device for v in volumes
                       if v.attach_data.instance_id == instance_id})
        devices = devices.add(devices_in_use)
=======
        devices = pset({v.attach_data.device for v in volumes
                       if v.attach_data.instance_id == instance_id})
        devices = devices | devices_in_use
>>>>>>> 765487e3
        IN_USE_DEVICES(devices=devices).write()

        for suffix in b"fghijklmonp":
            file_name = u'/dev/sd' + suffix
            if file_name not in devices:
                return file_name

        # Could not find any suitable device that is available
        # for attachment. Log to Eliot before giving up.
        NO_AVAILABLE_DEVICE(devices=devices).write()
        return None

    def create_volume(self, dataset_id, size):
        """
        Create a volume on EBS. Store Flocker-specific
        {metadata version, cluster id, dataset id} for the volume
        as volume tag data.
        Open issues: https://clusterhq.atlassian.net/browse/FLOC-1792
        """
        requested_volume = self.connection.create_volume(
            size=int(Byte(size).to_GiB().value), zone=self.zone)

        # Stamp created volume with Flocker-specific tags.
        metadata = {
            METADATA_VERSION_LABEL: '1',
            CLUSTER_ID_LABEL: unicode(self.cluster_id),
            DATASET_ID_LABEL: unicode(dataset_id),
        }
        self.connection.create_tags([requested_volume.id],
                                    metadata)

        # Wait for created volume to reach 'available' state.
        _wait_for_volume(requested_volume,
                         start_status=u'',
                         transient_status=u'creating',
                         end_status=u'available')

        # Return created volume in BlockDeviceVolume format.
        return _blockdevicevolume_from_ebs_volume(requested_volume)

    def list_volumes(self):
        """
        Return all volumes that belong to this Flocker cluster.
        """
        volumes = []
        for ebs_volume in self.connection.get_all_volumes():
            if _is_cluster_volume(self.cluster_id, ebs_volume):
                volumes.append(
                    _blockdevicevolume_from_ebs_volume(ebs_volume)
                )
        return volumes

    def attach_volume(self, blockdevice_id, attach_to):
        """
        Attach an EBS volume to given compute instance.

        :param unicode blockdevice_id: EBS UUID for volume to be attached.
        :param unicode attach_to: Instance id of AWS Compute instance to
            attached the blockdevice to.

        :raises UnknownVolume: If there does not exist a BlockDeviceVolume
            corresponding to the input blockdevice_id.
        :raises AlreadyAttachedVolume: If the input volume is already attached
            to a device.
        """
        ebs_volume = self._get_ebs_volume(blockdevice_id)
        volume = _blockdevicevolume_from_ebs_volume(ebs_volume)
        if (volume.attached_to is not None or
                ebs_volume.status != 'available'):
            raise AlreadyAttachedVolume(blockdevice_id)

<<<<<<< HEAD
        attached = False
        ignore_devices = pset([])
        attach_attempts = 0
        while (not attached and attach_attempts < MAX_RETRIES):
=======
        ignore_devices = pset([])
        attach_attempts = 0
        while True:
>>>>>>> 765487e3
            with self.lock:
                # begin lock scope

                blockdevices = FilePath(b"/sys/block").children()
<<<<<<< HEAD
                device = self._next_device(attach_to, ignore_devices)
=======
                volumes = self.connection.get_all_volumes()
                device = self._next_device(attach_to, volumes, ignore_devices)
>>>>>>> 765487e3

                if device is None:
                    # XXX: Handle lack of free devices in ``/dev/sd[f-p]``.
                    # (https://clusterhq.atlassian.net/browse/FLOC-1887).
                    # No point in attempting an ``attach_volume``, return.
                    return

                try:
                    self.connection.attach_volume(blockdevice_id,
                                                  attach_to,
                                                  device)
                except EC2ResponseError as e:
<<<<<<< HEAD
                    # If attach failed because selected device is currently
                    # in use, retry MAX_RETRIES times to find another
                    # unused device.
                    used = u"Attachment point {0} is already in use".format(
                        device)
                    if (e.code == u'InvalidParameterValue' and
                            used in e.message):
                        attach_attempts += 1
=======
                    # If attach failed that is often because of eventual
                    # consistency in AWS, so let's ignore this one if it
                    # fails:
                    if e.code == u'InvalidParameterValue':
                        attach_attempts += 1
                        if attach_attempts == MAX_ATTACH_RETRIES:
                            raise
>>>>>>> 765487e3
                        ignore_devices = ignore_devices.add(device)
                    else:
                        raise
                else:
                    # Wait for new device to manifest in the OS. Since there
                    # is currently no standardized protocol across Linux guests
                    # in EC2 for mapping `device` to the name device driver
                    # picked (http://docs.aws.amazon.com/AWSEC2/latest/
                    # UserGuide/device_naming.html), wait for new block device
                    # to be available to the OS, and interpret it as ours.
                    # Wait under lock scope to reduce false positives.
                    new_device = _wait_for_new_device(blockdevices,
                                                      volume.size)
<<<<<<< HEAD
                    attached = True
=======
                    break
>>>>>>> 765487e3
                # end lock scope

        # Stamp EBS volume with attached device name tag.
        # If OS fails to see new block device in 60 seconds,
        # `new_device` is `None`, indicating the volume failed
        # to attach to the compute instance.
        metadata = {
            ATTACHED_DEVICE_LABEL: unicode(new_device),
        }
        if new_device is not None:
            self.connection.create_tags([ebs_volume.id], metadata)
        _wait_for_volume(ebs_volume,
                         start_status=u'available',
                         transient_status=u'attaching',
                         end_status=u'in-use')

        attached_volume = volume.set('attached_to', attach_to)
        return attached_volume

    def detach_volume(self, blockdevice_id):
        """
        Detach EBS volume identified by blockdevice_id.

        :param unicode blockdevice_id: EBS UUID for volume to be detached.

        :raises UnknownVolume: If there does not exist a BlockDeviceVolume
            corresponding to the input blockdevice_id.
        :raises UnattachedVolume: If the BlockDeviceVolume for the
            blockdevice_id is not currently 'in-use'.
        """
        ebs_volume = self._get_ebs_volume(blockdevice_id)
        volume = _blockdevicevolume_from_ebs_volume(ebs_volume)
        if (volume.attached_to is None or
                ebs_volume.status != 'in-use'):
            raise UnattachedVolume(blockdevice_id)

        self.connection.detach_volume(blockdevice_id)

        _wait_for_volume(ebs_volume,
                         start_status=u'in-use',
                         transient_status=u'detaching',
                         end_status=u'available')

        # Delete attached device metadata from EBS Volume
        self.connection.delete_tags([ebs_volume.id], [ATTACHED_DEVICE_LABEL])

    def destroy_volume(self, blockdevice_id):
        """
        Destroy EBS volume identified by blockdevice_id.

        :param String blockdevice_id: EBS UUID for volume to be destroyed.

        :raises UnknownVolume: If there does not exist a Flocker cluster
            volume identified by input blockdevice_id.
        :raises Exception: If we failed to destroy Flocker cluster volume
            corresponding to input blockdevice_id.
        """
        ebs_volume = self._get_ebs_volume(blockdevice_id)
        destroy_result = self.connection.delete_volume(blockdevice_id)
        if destroy_result:
            try:
                _wait_for_volume(ebs_volume,
                                 start_status=u'available',
                                 transient_status=u'deleting',
                                 end_status='')
            except UnknownVolume:
                return
        else:
            raise Exception(
                'Failed to delete volume: {!r}'.format(blockdevice_id)
            )

    def get_device_path(self, blockdevice_id):
        """
        Get device path for the EBS volume corresponding to the given
        block device.

        :param unicode blockdevice_id: EBS UUID for the volume to look up.

        :returns: A ``FilePath`` for the device.
        :raises UnknownVolume: If the supplied ``blockdevice_id`` does not
            exist.
        :raises UnattachedVolume: If the supplied ``blockdevice_id`` is
            not attached to a host.
        """
        ebs_volume = self._get_ebs_volume(blockdevice_id)
        volume = _blockdevicevolume_from_ebs_volume(ebs_volume)
        if volume.attached_to is None:
            raise UnattachedVolume(blockdevice_id)

        try:
            device = ebs_volume.tags[ATTACHED_DEVICE_LABEL]
        except KeyError:
            raise UnattachedVolume(blockdevice_id)
        if device is None:
            raise UnattachedVolume(blockdevice_id)
        return FilePath(device)


def aws_from_configuration(region, zone, access_key_id, secret_access_key,
                           cluster_id):
    """
    Build an ``EBSBlockDeviceAPI`` instance using configuration and
    credentials.

    :param str region: The EC2 region slug.  Volumes will be manipulated in
        this region.
    :param str zone: The EC2 availability zone.  Volumes will be manipulated in
        this zone.
    :param str access_key_id: The EC2 API key identifier to use to make AWS API
        calls.
    :param str secret_access_key: The EC2 API key to use to make AWS API calls.
    :param UUID cluster_id: The unique identifier of the cluster with which to
        associate the resulting object.  It will only manipulate volumes
        belonging to this cluster.

    :return: A ``EBSBlockDeviceAPI`` instance using the given parameters.
    """
    return EBSBlockDeviceAPI(
        ec2_client=ec2_client(
            region=region,
            zone=zone,
            access_key_id=access_key_id,
            secret_access_key=secret_access_key,
        ),
        cluster_id=cluster_id,
    )<|MERGE_RESOLUTION|>--- conflicted
+++ resolved
@@ -40,11 +40,7 @@
 ATTACHED_DEVICE_LABEL = u'attached-device-name'
 BOTO_NUM_RETRIES = u'20'
 VOLUME_STATE_CHANGE_TIMEOUT = 300
-<<<<<<< HEAD
-MAX_RETRIES = 3
-=======
 MAX_ATTACH_RETRIES = 3
->>>>>>> 765487e3
 
 
 class EliotLogHandler(logging.Handler):
@@ -425,11 +421,7 @@
                 return volume
         raise UnknownVolume(blockdevice_id)
 
-<<<<<<< HEAD
-    def _next_device(self, instance_id, devices_in_use):
-=======
     def _next_device(self, instance_id, volumes, devices_in_use):
->>>>>>> 765487e3
         """
         Get the next available EBS device name for a given EC2 instance.
 
@@ -454,16 +446,9 @@
         :returns ``None`` if suitable EBS device names on this EC2
             instance are currently occupied.
         """
-<<<<<<< HEAD
-        volumes = self.connection.get_all_volumes()
-        devices = pset({v.attach_data.device for v in volumes
-                       if v.attach_data.instance_id == instance_id})
-        devices = devices.add(devices_in_use)
-=======
         devices = pset({v.attach_data.device for v in volumes
                        if v.attach_data.instance_id == instance_id})
         devices = devices | devices_in_use
->>>>>>> 765487e3
         IN_USE_DEVICES(devices=devices).write()
 
         for suffix in b"fghijklmonp":
@@ -535,26 +520,15 @@
                 ebs_volume.status != 'available'):
             raise AlreadyAttachedVolume(blockdevice_id)
 
-<<<<<<< HEAD
-        attached = False
-        ignore_devices = pset([])
-        attach_attempts = 0
-        while (not attached and attach_attempts < MAX_RETRIES):
-=======
         ignore_devices = pset([])
         attach_attempts = 0
         while True:
->>>>>>> 765487e3
             with self.lock:
                 # begin lock scope
 
                 blockdevices = FilePath(b"/sys/block").children()
-<<<<<<< HEAD
-                device = self._next_device(attach_to, ignore_devices)
-=======
                 volumes = self.connection.get_all_volumes()
                 device = self._next_device(attach_to, volumes, ignore_devices)
->>>>>>> 765487e3
 
                 if device is None:
                     # XXX: Handle lack of free devices in ``/dev/sd[f-p]``.
@@ -567,16 +541,6 @@
                                                   attach_to,
                                                   device)
                 except EC2ResponseError as e:
-<<<<<<< HEAD
-                    # If attach failed because selected device is currently
-                    # in use, retry MAX_RETRIES times to find another
-                    # unused device.
-                    used = u"Attachment point {0} is already in use".format(
-                        device)
-                    if (e.code == u'InvalidParameterValue' and
-                            used in e.message):
-                        attach_attempts += 1
-=======
                     # If attach failed that is often because of eventual
                     # consistency in AWS, so let's ignore this one if it
                     # fails:
@@ -584,7 +548,6 @@
                         attach_attempts += 1
                         if attach_attempts == MAX_ATTACH_RETRIES:
                             raise
->>>>>>> 765487e3
                         ignore_devices = ignore_devices.add(device)
                     else:
                         raise
@@ -598,11 +561,7 @@
                     # Wait under lock scope to reduce false positives.
                     new_device = _wait_for_new_device(blockdevices,
                                                       volume.size)
-<<<<<<< HEAD
-                    attached = True
-=======
                     break
->>>>>>> 765487e3
                 # end lock scope
 
         # Stamp EBS volume with attached device name tag.
