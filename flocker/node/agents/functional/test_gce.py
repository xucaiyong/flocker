--- conflicted
+++ resolved
@@ -22,35 +22,24 @@
 to all Google Cloud services in the same project.``
 
 """
-
 from uuid import uuid4
-from bitmath import GiB
 
 from fixtures import Fixture
 from characteristic import attributes
 from googleapiclient.errors import HttpError
+from testtools.matchers import MatchesAll, Contains, Not
 
 from ..blockdevice import AlreadyAttachedVolume, MandatoryProfiles
 from ..gce import get_machine_zone, get_machine_project, GCEDiskTypes
 from ....provision._gce import GCEInstanceBuilder
 from ..test.test_blockdevice import (
-<<<<<<< HEAD
     make_iblockdeviceapi_tests, make_iprofiledblockdeviceapi_tests,
-    detach_destroy_volumes,
-=======
-    make_iblockdeviceapi_tests, make_icloudapi_tests
->>>>>>> e1984f16
+    detach_destroy_volumes, make_icloudapi_tests
 )
 from ..test.blockdevicefactory import (
     ProviderType, get_blockdeviceapi_with_cleanup,
     get_minimum_allocatable_size, get_device_allocation_unit
 )
-<<<<<<< HEAD
-=======
-
-from testtools.matchers import MatchesAll, Contains, Not
-
->>>>>>> e1984f16
 from ....testtools import TestCase
 
 
@@ -135,7 +124,6 @@
         pass
 
 
-<<<<<<< HEAD
 class GCEProfiledBlockDeviceApiTests(
         make_iprofiledblockdeviceapi_tests(
             profiled_blockdevice_api_factory=gceblockdeviceapi_for_test,
@@ -164,7 +152,8 @@
             actual_disk_type = disk['type']
             actual_disk_type = actual_disk_type.split('/')[-1]
             self.assertEqual(expected_disk_type.value, actual_disk_type)
-=======
+
+
 class GCECloudAPIInterfaceTests(
         make_icloudapi_tests(
             blockdevice_api_factory=gceblockdeviceapi_for_test,
@@ -174,7 +163,6 @@
     :class:`ICloudAPI` Interface adherence Tests for
     :class:`GCEBlockDeviceAPI`.
     """
->>>>>>> e1984f16
 
 
 class GCEBlockDeviceAPITests(TestCase):
