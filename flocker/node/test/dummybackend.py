"""
A dummy backend plugin for flocker-dataset-agent.
"""

from twisted.python.filepath import FilePath

from flocker.node import BackendDescription, DeployerType
from flocker.node.agents.loopback import LoopbackBlockDeviceAPI

DUMMY_API = LoopbackBlockDeviceAPI(FilePath(b"/tmp/foo"), u"")


def api_factory(cluster_id, **kwargs):
    """
    Factory for ``IBlockDeviceAPI``.

    :return: ``LoopbackBlockDeviceAPI`` instance.
    """
    # We get custom arguments from /etc/flocker/agent.yml's backend
    # section:
    if kwargs != {"custom": u"arguments!"}:
        raise AssertionError("Didn't get correct arguments passed in")
    # A real implementation would create new IBlockDeviceAPI and return it
    # here, based on the given arguments:
    return DUMMY_API


# The backend provided by this plugin:
FLOCKER_BACKEND = BackendDescription(
    name=u"dummybackend",  # Not actually used for 3rd party plugins
    needs_reactor=False, needs_cluster_id=True,
<<<<<<< HEAD
    api_factory=api_factory, deployer_type=DeployerType.block,)
=======
    api_factory=api_factory, deployer_type=DeployerType.block)
>>>>>>> dfddf75d
<|MERGE_RESOLUTION|>--- conflicted
+++ resolved
@@ -29,8 +29,4 @@
 FLOCKER_BACKEND = BackendDescription(
     name=u"dummybackend",  # Not actually used for 3rd party plugins
     needs_reactor=False, needs_cluster_id=True,
-<<<<<<< HEAD
-    api_factory=api_factory, deployer_type=DeployerType.block,)
-=======
-    api_factory=api_factory, deployer_type=DeployerType.block)
->>>>>>> dfddf75d
+    api_factory=api_factory, deployer_type=DeployerType.block)