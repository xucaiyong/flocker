--- conflicted
+++ resolved
@@ -461,49 +461,6 @@
             u'Configuration error: Required key api_key is missing.'
         )
 
-<<<<<<< HEAD
-    def test_default_openstack(self):
-        """
-        An OpenStack backend is available by default.
-        """
-        mimic_port = mimic_for_test(test_case=self)
-        agent_service = self.agent_service.set(
-            "backend_name", u"openstack"
-        ).set(
-            "api_args", {
-                "region": "DFW",
-                "auth_plugin": "rackspace",
-                "auth_url": u"http://localhost:{}/identity/v2.0".format(
-                    mimic_port
-                ),
-                "username": "mimic",
-                "api_key": "12345",
-            }
-        )
-        cinder = agent_service.get_api()
-        self.assertIsInstance(cinder, CinderBlockDeviceAPI)
-
-    def test_default_aws(self):
-        """
-        An AWS backend is available by default.
-        """
-        agent_service = self.agent_service.set(
-            "backend_name", u"aws"
-        ).set(
-            "api_args", {
-                "region": "aq-south-1",
-                "zone": "aq-south-1g",
-                "access_key_id": "XXXXXXXXXX",
-                "secret_access_key": "YYYYYYYYYY",
-                "cluster_id": "123456789",
-                "validate_region": False,
-            }
-        )
-        ebs = agent_service.get_api()
-        self.assertIsInstance(ebs, EBSBlockDeviceAPI)
-
-=======
->>>>>>> 5eba9a79
     def test_3rd_party_backend(self):
         """
         If the backend name is not that of a pre-configured backend, the
