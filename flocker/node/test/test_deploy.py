# Copyright Hybrid Logic Ltd.  See LICENSE file for details.

"""
Tests for ``flocker.node._deploy``.
"""

from uuid import uuid4

from eliot.testing import validate_logging

from pyrsistent import pset

from twisted.internet.defer import fail, FirstError, succeed, Deferred
from twisted.trial.unittest import SynchronousTestCase, TestCase
from twisted.python.filepath import FilePath

from .. import (
    P2PNodeDeployer, ApplicationNodeDeployer, P2PManifestationDeployer,
)
from ..testtools import (
    ControllableAction, ControllableDeployer, ideployer_tests_factory, EMPTY,
    EMPTY_STATE
)
from ...control import (
    Application, DockerImage, Deployment, Node, Port, Link,
    NodeState, DeploymentState, RestartAlways)

from .. import sequentially, in_parallel

from .._deploy import (
<<<<<<< HEAD
    StartApplication, StopApplication,
    CreateDataset, WaitForDataset, HandoffDataset, SetProxies, PushDataset,
=======
    IStateChange, Sequentially, InParallel, StartApplication, StopApplication,
    CreateDataset, HandoffDataset, SetProxies, PushDataset,
>>>>>>> 4815f0a2
    ResizeDataset, _link_environment, _to_volume_name,
    DeleteDataset, OpenPorts
)
from ...testtools import CustomException
from .. import _deploy
from ...control._model import AttachedVolume, Dataset, Manifestation
from .._docker import (
    FakeDockerClient, AlreadyExists, Unit, PortMap, Environment,
    DockerClient, Volume as DockerVolume)
from ...route import Proxy, OpenPort, make_memory_network
from ...route._iptables import HostNetwork
from ...volume.service import VolumeName
from ...volume._model import VolumeSize
from ...volume.testtools import create_volume_service
from ...volume._ipc import RemoteVolumeManager, standard_node

from .istatechange import make_istatechange_tests


class ApplicationNodeDeployerAttributesTests(SynchronousTestCase):
    """
    Tests for attributes and initialiser arguments of
    `ApplicationNodeDeployer`.
    """
    def test_docker_client_default(self):
        """
        ``ApplicationNodeDeployer.docker_client`` is a ``DockerClient`` by
        default.
        """
        self.assertIsInstance(
            ApplicationNodeDeployer(u"example.com", None).docker_client,
            DockerClient
        )

    def test_docker_override(self):
        """
        ``ApplicationNodeDeployer.docker_client`` can be overridden in the
        constructor.
        """
        dummy_docker_client = object()
        self.assertIs(
            dummy_docker_client,
            ApplicationNodeDeployer(
                u'example.com',
                docker_client=dummy_docker_client).docker_client
        )

    def test_network_default(self):
        """
        ``ApplicationNodeDeployer._network`` is a ``HostNetwork`` by default.
        """
        self.assertIsInstance(
            ApplicationNodeDeployer(u'example.com', None).network,
            HostNetwork)

    def test_network_override(self):
        """
        ``ApplicationNodeDeployer._network`` can be overridden in the
        constructor.
        """
        dummy_network = object()
        self.assertIs(
            dummy_network,
            ApplicationNodeDeployer(u'example.com',
                                    network=dummy_network).network
        )


StartApplicationIStateChangeTests = make_istatechange_tests(
    StartApplication,
    dict(application=1, node_state=NodeState(hostname="node1.example.com")),
    dict(application=2, node_state=NodeState(hostname="node2.example.com")))
StopApplicationIStageChangeTests = make_istatechange_tests(
    StopApplication, dict(application=1), dict(application=2))
SetProxiesIStateChangeTests = make_istatechange_tests(
    SetProxies, dict(ports=[1]), dict(ports=[2]))
CreateVolumeIStateChangeTests = make_istatechange_tests(
    CreateDataset, dict(dataset=1), dict(dataset=2))
HandoffVolumeIStateChangeTests = make_istatechange_tests(
    HandoffDataset, dict(dataset=1, hostname=b"123"),
    dict(dataset=2, hostname=b"123"))
PushVolumeIStateChangeTests = make_istatechange_tests(
    PushDataset, dict(dataset=1, hostname=b"123"),
    dict(dataset=2, hostname=b"123"))
DeleteDatasetTests = make_istatechange_tests(
    DeleteDataset,
    dict(dataset=Dataset(dataset_id=unicode(uuid4()))),
    dict(dataset=Dataset(dataset_id=unicode(uuid4()))))


class ControllableActionIStateChangeTests(
        make_istatechange_tests(
            ControllableAction,
            kwargs1=dict(result=1),
            kwargs2=dict(result=2),
        )
):
    """
    Tests for ``ControllableAction``.
    """


class StartApplicationTests(SynchronousTestCase):
    """
    Tests for ``StartApplication``.
    """
    def test_start(self):
        """
        ``StartApplication`` accepts an application object and when ``run()``
        is called returns a ``Deferred`` which fires when the docker container
        has been added and started.
        """
        fake_docker = FakeDockerClient()
        api = ApplicationNodeDeployer(u'example.com',
                                      docker_client=fake_docker)
        docker_image = DockerImage(repository=u'clusterhq/flocker',
                                   tag=u'release-14.0')
        ports = frozenset([Port(internal_port=80, external_port=8080)])
        application = Application(
            name=u'site-example.com',
            image=docker_image,
            ports=ports,
            links=frozenset(),
        )
        start_result = StartApplication(application=application,
                                        node_state=EMPTY_NODESTATE).run(api)
        exists_result = fake_docker.exists(unit_name=application.name)

        port_maps = pset(
            [PortMap(internal_port=80, external_port=8080)]
        )
        self.assertEqual(
            (None, True, docker_image.full_name, port_maps),
            (self.successResultOf(start_result),
             self.successResultOf(exists_result),
             fake_docker._units[application.name].container_image,
             fake_docker._units[application.name].ports)
        )

    def test_already_exists(self):
        """
        ``StartApplication.run`` returns a `Deferred` which errbacks with
        an ``AlreadyExists`` error if there is already a unit with the supplied
        application name.
        """
        api = ApplicationNodeDeployer(u'example.com',
                                      docker_client=FakeDockerClient())
        application = Application(
            name=b'site-example.com',
            image=DockerImage(repository=u'clusterhq/flocker',
                              tag=u'release-14.0'),
            links=frozenset(),
        )

        result1 = StartApplication(application=application,
                                   node_state=EMPTY_NODESTATE).run(api)
        self.successResultOf(result1)

        result2 = StartApplication(application=application,
                                   node_state=EMPTY_NODESTATE).run(api)
        self.failureResultOf(result2, AlreadyExists)

    def test_environment_supplied_to_docker(self):
        """
        ``StartApplication.run()`` passes the environment dictionary of the
        application to ``DockerClient.add`` as an ``Environment`` instance.
        """
        fake_docker = FakeDockerClient()
        deployer = ApplicationNodeDeployer(u'example.com', fake_docker)

        application_name = u'site-example.com'
        variables = frozenset({u'foo': u"bar", u"baz": u"qux"}.iteritems())
        application = Application(
            name=application_name,
            image=DockerImage(repository=u'clusterhq/postgresql',
                              tag=u'9.3.5'),
            environment=variables.copy(),
            links=frozenset(),
            ports=(),
        )

        StartApplication(application=application,
                         node_state=EMPTY_NODESTATE).run(deployer)

        expected_environment = Environment(variables=variables.copy())

        self.assertEqual(
            expected_environment,
            fake_docker._units[application_name].environment
        )

    def test_environment_not_supplied(self):
        """
        ``StartApplication.run()`` only passes an ``Environment`` instance
        if the application defines an environment.
        """
        fake_docker = FakeDockerClient()
        deployer = ApplicationNodeDeployer(u'example.com', fake_docker)

        application_name = u'site-example.com'
        application = Application(
            name=application_name,
            image=DockerImage(repository=u'clusterhq/postgresql',
                              tag=u'9.3.5'),
            environment=None,
            links=frozenset(),
        )

        StartApplication(application=application,
                         node_state=EMPTY_NODESTATE).run(deployer)

        self.assertEqual(
            None,
            fake_docker._units[application_name].environment
        )

    def test_links(self):
        """
        ``StartApplication.run()`` passes environment variables to connect to
        the remote application to ``DockerClient.add``.
        """
        fake_docker = FakeDockerClient()
        deployer = ApplicationNodeDeployer(u'example.com', fake_docker)

        application_name = u'site-example.com'
        application = Application(
            name=application_name,
            image=DockerImage(repository=u'clusterhq/postgresql',
                              tag=u'9.3.5'),
            links=frozenset([Link(alias="alias", local_port=80,
                                  remote_port=8080)]))

        StartApplication(application=application,
                         node_state=EMPTY_NODESTATE).run(deployer)

        variables = frozenset({
            'ALIAS_PORT_80_TCP': 'tcp://example.com:8080',
            'ALIAS_PORT_80_TCP_ADDR': 'example.com',
            'ALIAS_PORT_80_TCP_PORT': '8080',
            'ALIAS_PORT_80_TCP_PROTO': 'tcp',
        }.iteritems())
        expected_environment = Environment(variables=variables.copy())

        self.assertEqual(
            expected_environment,
            fake_docker._units[application_name].environment
        )

    def test_volumes(self):
        """
        ``StartApplication.run()`` passes the appropriate volume arguments to
        ``DockerClient.add`` based on the application's volume.
        """
        DATASET_ID = unicode(uuid4())
        fake_docker = FakeDockerClient()
        deployer = ApplicationNodeDeployer(u'example.com', fake_docker)
        node_path = FilePath(b"/flocker/" + DATASET_ID.encode("ascii"))

        mountpoint = FilePath(b"/mymount")
        application_name = u'site-example.com'
        application = Application(
            name=application_name,
            image=DockerImage(repository=u'clusterhq/postgresql',
                              tag=u'9.3.5'),
            links=frozenset(),
            volume=AttachedVolume(
                manifestation=Manifestation(
                    dataset=Dataset(dataset_id=DATASET_ID),
                    primary=True),
                mountpoint=mountpoint))

        StartApplication(
            application=application,
            node_state=EMPTY_NODESTATE.set(
                "paths", {DATASET_ID: node_path})).run(deployer)

        self.assertEqual(
            pset([DockerVolume(node_path=node_path,
                               container_path=mountpoint)]),
            fake_docker._units[application_name].volumes
        )

    def test_memory_limit(self):
        """
        ``StartApplication.run()`` passes an ``Application``'s mem_limit to
        ``DockerClient.add`` which is used when creating a Unit.
        """
        EXPECTED_MEMORY_LIMIT = 100000000
        fake_docker = FakeDockerClient()
        deployer = ApplicationNodeDeployer(u'example.com', fake_docker)

        application_name = u'site-example.com'
        application = Application(
            name=application_name,
            image=DockerImage(repository=u'clusterhq/postgresql',
                              tag=u'9.3.5'),
            environment=None,
            links=frozenset(),
            memory_limit=EXPECTED_MEMORY_LIMIT
        )

        StartApplication(application=application,
                         node_state=EMPTY_NODESTATE).run(deployer)

        self.assertEqual(
            EXPECTED_MEMORY_LIMIT,
            fake_docker._units[application_name].mem_limit
        )

    def test_cpu_shares(self):
        """
        ``StartApplication.run()`` passes an ``Application``'s cpu_shares to
        ``DockerClient.add`` which is used when creating a Unit.
        """
        EXPECTED_CPU_SHARES = 512
        fake_docker = FakeDockerClient()
        deployer = ApplicationNodeDeployer(u'example.com', fake_docker)

        application_name = u'site-example.com'
        application = Application(
            name=application_name,
            image=DockerImage(repository=u'clusterhq/postgresql',
                              tag=u'9.3.5'),
            environment=None,
            links=frozenset(),
            cpu_shares=EXPECTED_CPU_SHARES
        )

        StartApplication(application=application,
                         node_state=EMPTY_NODESTATE).run(deployer)

        self.assertEqual(
            EXPECTED_CPU_SHARES,
            fake_docker._units[application_name].cpu_shares
        )

    def test_restart_policy(self):
        """
        ``StartApplication.run()`` passes an ``Application``'s restart_policy
        to ``DockerClient.add`` which is used when creating a Unit.
        """
        policy = object()
        fake_docker = FakeDockerClient()
        deployer = ApplicationNodeDeployer(u'example.com', fake_docker)

        application_name = u'site-example.com'
        application = Application(
            name=application_name,
            image=DockerImage(repository=u'clusterhq/postgresql',
                              tag=u'9.3.5'),
            restart_policy=policy,
        )

        StartApplication(application=application,
                         node_state=EMPTY_NODESTATE).run(deployer)

        self.assertIs(
            policy,
            fake_docker._units[application_name].restart_policy,
        )


class LinkEnviromentTests(SynchronousTestCase):
    """
    Tests for ``_link_environment``.
    """

    def test_link_environment(self):
        """
        ``_link_environment(link)`` returns a dictonary
        with keys used by docker to represent links. Specifically
        ``<alias>_PORT_<local_port>_<protocol>`` and the broken out variants
        ``_ADDR``, ``_PORT`` and ``_PROTO``.
        """

        environment = _link_environment(
            protocol="udp",
            alias="dash-alias",
            local_port=80,
            hostname=u"the-host",
            remote_port=8080)
        self.assertEqual(
            environment,
            {
                u'DASH_ALIAS_PORT_80_UDP': u'udp://the-host:8080',
                u'DASH_ALIAS_PORT_80_UDP_PROTO': u'udp',
                u'DASH_ALIAS_PORT_80_UDP_ADDR': u'the-host',
                u'DASH_ALIAS_PORT_80_UDP_PORT': u'8080',
            })


class StopApplicationTests(SynchronousTestCase):
    """
    Tests for ``StopApplication``.
    """
    def test_stop(self):
        """
        ``StopApplication`` accepts an application object and when ``run()``
        is called returns a ``Deferred`` which fires when the container
        has been removed.
        """
        fake_docker = FakeDockerClient()
        api = ApplicationNodeDeployer(u'example.com',
                                      docker_client=fake_docker)
        application = Application(
            name=b'site-example.com',
            image=DockerImage(repository=u'clusterhq/flocker',
                              tag=u'release-14.0'),
            links=frozenset(),
        )

        StartApplication(application=application,
                         node_state=EMPTY_NODESTATE).run(api)
        existed = fake_docker.exists(application.name)
        stop_result = StopApplication(application=application).run(api)
        exists_result = fake_docker.exists(unit_name=application.name)

        self.assertEqual(
            (None, True, False),
            (self.successResultOf(stop_result),
             self.successResultOf(existed),
             self.successResultOf(exists_result))
        )

    def test_does_not_exist(self):
        """
        ``StopApplication.run()`` does not errback if the application does
        not exist.
        """
        api = ApplicationNodeDeployer(u'example.com',
                                      docker_client=FakeDockerClient())
        application = Application(
            name=b'site-example.com',
            image=DockerImage(repository=u'clusterhq/flocker',
                              tag=u'release-14.0'),
            links=frozenset(),
        )
        result = StopApplication(application=application).run(api)
        result = self.successResultOf(result)

        self.assertIs(None, result)


# This models an application that has a volume.

APPLICATION_WITH_VOLUME_NAME = b"psql-clusterhq"
DATASET_ID = unicode(uuid4())
DATASET = Dataset(dataset_id=DATASET_ID)
APPLICATION_WITH_VOLUME_MOUNTPOINT = FilePath(b"/var/lib/postgresql")
APPLICATION_WITH_VOLUME_IMAGE = u"clusterhq/postgresql:9.1"
APPLICATION_WITH_VOLUME = Application(
    name=APPLICATION_WITH_VOLUME_NAME,
    image=DockerImage.from_string(APPLICATION_WITH_VOLUME_IMAGE),
    volume=AttachedVolume(
        manifestation=Manifestation(dataset=DATASET, primary=True),
        mountpoint=APPLICATION_WITH_VOLUME_MOUNTPOINT,
    ),
    links=frozenset(),
)
MANIFESTATION = APPLICATION_WITH_VOLUME.volume.manifestation

DATASET_WITH_SIZE = Dataset(dataset_id=DATASET_ID,
                            metadata=DATASET.metadata,
                            maximum_size=1024 * 1024 * 100)

APPLICATION_WITH_VOLUME_SIZE = Application(
    name=APPLICATION_WITH_VOLUME_NAME,
    image=DockerImage.from_string(APPLICATION_WITH_VOLUME_IMAGE),
    volume=AttachedVolume(
        manifestation=Manifestation(dataset=DATASET_WITH_SIZE,
                                    primary=True),
        mountpoint=APPLICATION_WITH_VOLUME_MOUNTPOINT,
    ),
    links=frozenset(),
)

MANIFESTATION_WITH_SIZE = APPLICATION_WITH_VOLUME_SIZE.volume.manifestation

# Placeholder in case at some point discovered application is different
# than requested application:
DISCOVERED_APPLICATION_WITH_VOLUME = APPLICATION_WITH_VOLUME


class DeployerDiscoverStateTests(SynchronousTestCase):
    """
    Tests for ``P2PNodeDeployer.discover_state``.
    """
    def test_adapted_local_state(self):
        """
        ``P2PNodeDeployer.discover_state`` adapts the return value of
        ``P2PNodeDeployer.discover_local_state`` to the type required by the
        interface.
        """
        api = P2PNodeDeployer(
            u"example.com",
            create_volume_service(self),
            docker_client=FakeDockerClient(units={}),
            network=make_memory_network(),
        )
        known_local_state = NodeState(hostname=api.hostname)

        old_result = api.discover_local_state(known_local_state)
        new_result = api.discover_state(known_local_state)
        self.assertEqual(
            (self.successResultOf(old_result),),
            self.successResultOf(new_result)
        )


APP_NAME = u"site-example.com"
UNIT_FOR_APP = Unit(name=APP_NAME,
                    container_name=APP_NAME,
                    container_image=u"flocker/wordpress:latest",
                    activation_state=u'active')
APP = Application(
    name=APP_NAME,
    image=DockerImage.from_string(UNIT_FOR_APP.container_image)
)
APP_NAME2 = u"site-example.net"
UNIT_FOR_APP2 = Unit(name=APP_NAME2,
                     container_name=APP_NAME2,
                     container_image=u"flocker/wordpress:latest",
                     activation_state=u'active')
APP2 = Application(
    name=APP_NAME2,
    image=DockerImage.from_string(UNIT_FOR_APP2.container_image)
)
EMPTY_NODESTATE = NodeState(hostname=u"example.com")


class ApplicationNodeDeployerDiscoverNodeConfigurationTests(
        SynchronousTestCase):
    """
    Tests for ``ApplicationNodeDeployer.discover_local_state``.
    """
    def setUp(self):
        self.network = make_memory_network()

    def test_discover_none(self):
        """
        ``ApplicationNodeDeployer.discover_state`` returns an empty
        ``NodeState`` if there are no Docker containers on the host.
        """
        fake_docker = FakeDockerClient(units={})
        api = ApplicationNodeDeployer(
            u'example.com',
            docker_client=fake_docker,
            network=self.network
        )
        d = api.discover_state(EMPTY_NODESTATE)

        self.assertEqual([NodeState(hostname=api.hostname,
                                    manifestations=None,
                                    paths=None)],
                         self.successResultOf(d))

    def test_discover_one(self):
        """
        ``ApplicationNodeDeployer.discover_state`` returns ``NodeState``
        with a a list of running ``Application``\ s; one for each active
        container.
        """
        fake_docker = FakeDockerClient(units={APP_NAME: UNIT_FOR_APP})
        api = ApplicationNodeDeployer(
            u'example.com',
            docker_client=fake_docker,
            network=self.network
        )
        d = api.discover_state(EMPTY_NODESTATE)

        self.assertEqual([NodeState(hostname=api.hostname,
                                    applications=[APP],
                                    manifestations=None,
                                    paths=None)],
                         self.successResultOf(d))

    def test_discover_multiple(self):
        """
        ``ApplicationNodeDeployer.discover_state`` returns a
        ``NodeState`` with a running ``Application`` for every active
        container on the host.
        """
        units = {APP_NAME: UNIT_FOR_APP, APP_NAME2: UNIT_FOR_APP2}

        fake_docker = FakeDockerClient(units=units)
        applications = [APP, APP2]
        api = ApplicationNodeDeployer(
            u'example.com',
            docker_client=fake_docker,
            network=self.network
        )
        d = api.discover_state(EMPTY_NODESTATE)

        self.assertItemsEqual(pset(applications),
                              self.successResultOf(d)[0].applications)

    def test_discover_application_with_environment(self):
        """
        An ``Application`` with ``Environment`` objects is discovered from a
        ``Unit`` with ``Environment`` objects.
        """
        environment_variables = (
            (b'CUSTOM_ENV_A', b'a value'),
            (b'CUSTOM_ENV_B', b'something else'),
        )
        environment = Environment(variables=environment_variables)
        unit1 = UNIT_FOR_APP.set("environment", environment)
        units = {unit1.name: unit1}

        fake_docker = FakeDockerClient(units=units)
        applications = [APP.set("environment", dict(environment_variables))]
        api = ApplicationNodeDeployer(
            u'example.com',
            docker_client=fake_docker,
            network=self.network
        )
        d = api.discover_state(EMPTY_NODESTATE)

        self.assertItemsEqual(pset(applications),
                              self.successResultOf(d)[0].applications)

    def test_discover_application_with_environment_and_links(self):
        """
        An ``Application`` with ``Environment`` and ``Link`` objects is
        discovered from a ``Unit`` with both custom environment variables and
        environment variables representing container links. The environment
        variables taking the format <ALIAS>_PORT_<PORT>_TCP are separated in
        to ``Link`` representations in the ``Application``.
        """
        environment_variables = (
            (b'CUSTOM_ENV_A', b'a value'),
            (b'CUSTOM_ENV_B', b'something else'),
        )
        link_environment_variables = (
            (b'APACHE_PORT_80_TCP', b'tcp://example.com:8080'),
            (b'APACHE_PORT_80_TCP_PROTO', b'tcp'),
            (b'APACHE_PORT_80_TCP_ADDR', b'example.com'),
            (b'APACHE_PORT_80_TCP_PORT', b'8080'),
        )
        unit_environment = environment_variables + link_environment_variables
        environment = Environment(variables=frozenset(unit_environment))
        unit1 = UNIT_FOR_APP.set("environment", environment)
        units = {unit1.name: unit1}

        fake_docker = FakeDockerClient(units=units)
        links = [
            Link(local_port=80, remote_port=8080, alias=u"APACHE")
        ]
        applications = [APP.set("links", links).set(
            "environment", dict(environment_variables))]

        api = ApplicationNodeDeployer(
            u'example.com',
            docker_client=fake_docker,
            network=self.network
        )
        d = api.discover_state(EMPTY_NODESTATE)

        self.assertItemsEqual(pset(applications),
                              self.successResultOf(d)[0].applications)

    def test_discover_application_with_links(self):
        """
        An ``Application`` with ``Link`` objects is discovered from a ``Unit``
        with environment variables that correspond to an exposed link.
        """
        fake_docker = FakeDockerClient()
        applications = [APP.set("links", [
            Link(local_port=80, remote_port=8080, alias=u'APACHE')
        ])]
        api = ApplicationNodeDeployer(
            u'example.com',
            docker_client=fake_docker,
            network=self.network
        )
        for app in applications:
            StartApplication(
                node_state=NodeState(hostname=api.hostname), application=app
            ).run(api)
        d = api.discover_state(EMPTY_NODESTATE)

        self.assertItemsEqual(applications,
                              self.successResultOf(d)[0].applications)

    def test_discover_application_with_ports(self):
        """
        An ``Application`` with ``Port`` objects is discovered from a ``Unit``
        with exposed ``Portmap`` objects.
        """
        ports = [PortMap(internal_port=80, external_port=8080)]
        unit1 = UNIT_FOR_APP.set("ports", ports)
        units = {unit1.name: unit1}

        fake_docker = FakeDockerClient(units=units)
        applications = [APP.set("ports",
                                [Port(internal_port=80, external_port=8080)])]
        api = ApplicationNodeDeployer(
            u'example.com',
            docker_client=fake_docker,
            network=self.network
        )
        d = api.discover_state(EMPTY_NODESTATE)

        self.assertEqual(sorted(applications),
                         sorted(self.successResultOf(d)[0].applications))

    def test_discover_attached_volume(self):
        """
        Datasets that are mounted at a path that matches the container's
        volume are added to ``Application`` with same name as an
        ``AttachedVolume``.
        """
        DATASET_ID = unicode(uuid4())
        DATASET_ID2 = unicode(uuid4())

        path1 = FilePath(b"/flocker").child(DATASET_ID.encode("ascii"))
        path2 = FilePath(b"/flocker").child(DATASET_ID2.encode("ascii"))
        manifestations = {dataset_id:
                          Manifestation(
                              dataset=Dataset(dataset_id=dataset_id),
                              primary=True,
                          )
                          for dataset_id in (DATASET_ID, DATASET_ID2)}
        current_known_state = NodeState(hostname=u'example.com',
                                        manifestations=manifestations,
                                        paths={DATASET_ID: path1,
                                               DATASET_ID2: path2})

        unit1 = UNIT_FOR_APP.set("volumes", [
            DockerVolume(
                node_path=path1,
                container_path=FilePath(b'/var/lib/data')
            )]
        )

        unit2 = UNIT_FOR_APP2.set("volumes", [
            DockerVolume(
                node_path=path2,
                container_path=FilePath(b'/var/lib/data')
            )]
        )
        units = {unit1.name: unit1, unit2.name: unit2}

        fake_docker = FakeDockerClient(units=units)
        applications = [app.set("volume", AttachedVolume(
            manifestation=manifestations[respective_id],
            mountpoint=FilePath(b'/var/lib/data')
        )) for (app, respective_id) in [(APP, DATASET_ID),
                                        (APP2, DATASET_ID2)]]
        api = ApplicationNodeDeployer(
            u'example.com',
            docker_client=fake_docker,
            network=self.network
        )
        d = api.discover_state(current_known_state)

        self.assertItemsEqual(pset(applications),
                              self.successResultOf(d)[0].applications)

    def test_ignore_unknown_volumes(self):
        """
        Docker volumes that cannot be matched to a dataset are ignored.
        """
        unit = UNIT_FOR_APP.set("volumes", [
            DockerVolume(
                node_path=FilePath(b"/some/random/path"),
                container_path=FilePath(b'/var/lib/data')
            )],
        )
        units = {unit.name: unit}

        fake_docker = FakeDockerClient(units=units)

        applications = [APP]
        api = ApplicationNodeDeployer(
            u'example.com',
            docker_client=fake_docker,
            network=self.network
        )
        d = api.discover_state(EMPTY_NODESTATE)

        self.assertEqual(sorted(applications),
                         sorted(self.successResultOf(d)[0].applications))

    def test_not_running_units(self):
        """
        Units that are not active are considered to be not running by
        ``discover_state()``.
        """
        unit1 = UNIT_FOR_APP.set("activation_state", u"inactive")
        unit2 = UNIT_FOR_APP2.set("activation_state", u'madeup')
        units = {unit1.name: unit1, unit2.name: unit2}

        fake_docker = FakeDockerClient(units=units)
        applications = [APP.set("running", False), APP2.set("running", False)]
        api = ApplicationNodeDeployer(
            u'example.com',
            docker_client=fake_docker,
            network=self.network
        )
        d = api.discover_state(EMPTY_NODESTATE)
        result = self.successResultOf(d)

        self.assertEqual([NodeState(hostname=api.hostname,
                                    applications=applications,
                                    manifestations=None,
                                    paths=None)],
                         result)

    def test_discover_used_ports(self):
        """
        Any ports in use, as reported by the deployer's ``INetwork`` provider,
        are reported in the ``used_ports`` attribute of the ``NodeState``
        returned by ``discover_state``.
        """
        used_ports = frozenset([1, 3, 5, 1000])
        api = ApplicationNodeDeployer(
            u'example.com',
            docker_client=FakeDockerClient(),
            network=make_memory_network(used_ports=used_ports)
        )

        discovering = api.discover_state(EMPTY_NODESTATE)
        states = self.successResultOf(discovering)

        self.assertEqual(
            [NodeState(hostname=api.hostname, used_ports=used_ports,
                       manifestations=None, paths=None)],
            states
        )

    def test_discover_application_restart_policy(self):
        """
        An ``Application`` with the appropriate ``IRestartPolicy`` is
        discovered from the corresponding restart policy of the ``Unit``.
        """
        policy = RestartAlways()
        unit1 = UNIT_FOR_APP.set("restart_policy", policy)
        units = {unit1.name: unit1}

        fake_docker = FakeDockerClient(units=units)
        applications = [APP.set("restart_policy", policy)]
        api = ApplicationNodeDeployer(
            u'example.com',
            docker_client=fake_docker,
            network=self.network
        )
        d = api.discover_state(EMPTY_NODESTATE)

        self.assertEqual(applications,
                         list(self.successResultOf(d)[0].applications))

    def test_unknown_manifestations(self):
        """
        If the given ``NodeState`` indicates ignorance of manifestations, the
        ``ApplicationNodeDeployer`` doesn't bother doing any discovery and
        just indicates ignorance of applications.
        """
        fake_docker = FakeDockerClient(units={APP_NAME: UNIT_FOR_APP})
        api = ApplicationNodeDeployer(
            u'example.com',
            docker_client=fake_docker,
            network=self.network
        )
        # Apparently we know nothing about manifestations one way or the
        # other:
        d = api.discover_state(NodeState(
            hostname=api.hostname,
            manifestations=None, paths=None))

        self.assertEqual([NodeState(hostname=api.hostname,
                                    # Can't do app discovery if don't know
                                    # about manifestations:
                                    applications=None,
                                    used_ports=None,
                                    manifestations=None,
                                    paths=None)],
                         self.successResultOf(d))


class P2PManifestationDeployerDiscoveryTests(SynchronousTestCase):
    """
    Tests for ``P2PManifestationDeployer`` discovery.
    """
    def setUp(self):
        self.volume_service = create_volume_service(self)

    DATASET_ID = unicode(uuid4())
    DATASET_ID2 = unicode(uuid4())

    def test_unknown_applications_and_ports(self):
        """
        Applications and ports are left as ``None`` in discovery results.
        """
        deployer = P2PManifestationDeployer(
            u'example.com', self.volume_service)
        self.assertEqual(
            self.successResultOf(deployer.discover_state(
                EMPTY_NODESTATE)),
            [NodeState(hostname=deployer.hostname,
                       manifestations={}, paths={},
                       applications=None, used_ports=None)])

    def _setup_datasets(self):
        """
        Setup a ``P2PManifestationDeployer`` that will discover two
        manifestations.

        :return: Suitably configured ``P2PManifestationDeployer``.
        """
        self.successResultOf(self.volume_service.create(
            self.volume_service.get(_to_volume_name(self.DATASET_ID))
        ))
        self.successResultOf(self.volume_service.create(
            self.volume_service.get(_to_volume_name(self.DATASET_ID2))
        ))

        return P2PManifestationDeployer(
            u'example.com',
            self.volume_service,
        )

    def test_discover_datasets(self):
        """
        All datasets on the node are added to ``NodeState.manifestations``.
        """
        api = self._setup_datasets()
        d = api.discover_state(EMPTY_NODESTATE)

        self.assertEqual(
            {self.DATASET_ID: Manifestation(
                dataset=Dataset(dataset_id=self.DATASET_ID),
                primary=True),
             self.DATASET_ID2: Manifestation(
                 dataset=Dataset(dataset_id=self.DATASET_ID2),
                 primary=True)},
            self.successResultOf(d)[0].manifestations)

    def test_discover_manifestation_paths(self):
        """
        All datasets on the node have their paths added to
        ``NodeState.manifestations``.
        """
        api = self._setup_datasets()
        d = api.discover_state(EMPTY_NODESTATE)

        self.assertEqual(
            {self.DATASET_ID:
             self.volume_service.get(_to_volume_name(
                 self.DATASET_ID)).get_filesystem().get_path(),
             self.DATASET_ID2:
             self.volume_service.get(_to_volume_name(
                 self.DATASET_ID2)).get_filesystem().get_path()},
            self.successResultOf(d)[0].paths)

    def test_discover_manifestation_with_size(self):
        """
        Manifestation with a locally configured size have their
        ``maximum_size`` attribute set.
        """
        self.successResultOf(self.volume_service.create(
            self.volume_service.get(
                _to_volume_name(self.DATASET_ID),
                size=VolumeSize(maximum_size=1024 * 1024 * 100)
            )
        ))

        manifestation = Manifestation(
            dataset=Dataset(
                dataset_id=DATASET_ID,
                maximum_size=1024 * 1024 * 100),
            primary=True,
        )

        api = P2PManifestationDeployer(
            u'example.com',
            self.volume_service,
        )
        d = api.discover_state(EMPTY_NODESTATE)

        self.assertItemsEqual(
            self.successResultOf(d)[0].manifestations[self.DATASET_ID],
            manifestation)


class ApplicationNodeDeployerCalculateChangesTests(SynchronousTestCase):
    """
    Tests for ``ApplicationNodeDeployer.calculate_changes``.
    """
    def test_no_state_changes(self):
        """
        ``ApplicationNodeDeployer.calculate_changes`` returns a
        ``Deferred`` which fires with a :class:`IStateChange` instance
        indicating that no changes are necessary when there are no
        applications running or desired, and no proxies exist or are
        desired.
        """
        api = ApplicationNodeDeployer(u'node.example.com',
                                      docker_client=FakeDockerClient(),
                                      network=make_memory_network())
        result = api.calculate_changes(
            desired_configuration=EMPTY,
            current_cluster_state=EMPTY_STATE)
        expected = Sequentially(changes=[])
        self.assertEqual(expected, result)

    def test_proxy_needs_creating(self):
        """
        ``ApplicationNodeDeployer.calculate_changes`` returns a
        ``IStateChange``, specifically a ``SetProxies`` with a list of
        ``Proxy`` objects. One for each port exposed by ``Application``\ s
        hosted on a remote nodes.
        """
        api = ApplicationNodeDeployer(u'node2.example.com',
                                      docker_client=FakeDockerClient(),
                                      network=make_memory_network())
        expected_destination_port = 1001
        expected_destination_host = u'node1.example.com'
        port = Port(internal_port=3306,
                    external_port=expected_destination_port)
        application = Application(
            name=b'mysql-hybridcluster',
            image=DockerImage(repository=u'clusterhq/mysql',
                              tag=u'release-14.0'),
            ports=frozenset([port]),
        )

        nodes = frozenset([
            Node(
                hostname=expected_destination_host,
                applications=frozenset([application])
            )
        ])

        desired = Deployment(nodes=nodes)
        result = api.calculate_changes(
            desired_configuration=desired, current_cluster_state=EMPTY_STATE)
        proxy = Proxy(ip=expected_destination_host,
                      port=expected_destination_port)
        expected = Sequentially(changes=[SetProxies(ports=frozenset([proxy]))])
        self.assertEqual(expected, result)

    def test_proxy_empty(self):
        """
        ``ApplicationNodeDeployer.calculate_changes`` returns a
        ``SetProxies`` instance containing an empty `proxies`
        list if there are no remote applications that need proxies.
        """
        network = make_memory_network()
        network.create_proxy_to(ip=u'192.0.2.100', port=3306)

        api = ApplicationNodeDeployer(u'node2.example.com',
                                      docker_client=FakeDockerClient(),
                                      network=network)
        desired = Deployment(nodes=frozenset())
        result = api.calculate_changes(
            desired_configuration=desired, current_cluster_state=EMPTY)
        expected = Sequentially(changes=[SetProxies(ports=frozenset())])
        self.assertEqual(expected, result)

    def test_open_port_needs_creating(self):
        """
        ``ApplicationNodeDeployer.calculate_changes`` returns a
        ``IStateChange``, specifically a ``OpenPorts`` with a list of
        ports to open. One for each port exposed by ``Application``\ s
        hosted on this node.
        """
<<<<<<< HEAD
        ports = [PortMap(internal_port=80, external_port=8080)]
        unit1 = UNIT_FOR_APP.set("ports", ports)
        units = {unit1.name: unit1}

        fake_docker = FakeDockerClient(units=units)
        applications = [APP.set("ports",
                                [Port(internal_port=80, external_port=8080)])]
        api = ApplicationNodeDeployer(
            u'example.com',
            docker_client=fake_docker,
            network=self.network
        )
        d = api.discover_local_state(EMPTY_NODESTATE)

        self.assertEqual(sorted(applications),
                         sorted(self.successResultOf(d).applications))

    def test_discover_attached_volume(self):
        """
        Datasets that are mounted at a path that matches the container's
        volume are added to ``Application`` with same name as an
        ``AttachedVolume``.
        """
        DATASET_ID = unicode(uuid4())
        DATASET_ID2 = unicode(uuid4())

        path1 = FilePath(b"/flocker").child(DATASET_ID.encode("ascii"))
        path2 = FilePath(b"/flocker").child(DATASET_ID2.encode("ascii"))
        manifestations = {dataset_id:
                          Manifestation(
                              dataset=Dataset(dataset_id=dataset_id),
                              primary=True,
                          )
                          for dataset_id in (DATASET_ID, DATASET_ID2)}
        current_known_state = NodeState(hostname=u'example.com',
                                        manifestations=manifestations,
                                        paths={DATASET_ID: path1,
                                               DATASET_ID2: path2})

        unit1 = UNIT_FOR_APP.set("volumes", [
            DockerVolume(
                node_path=path1,
                container_path=FilePath(b'/var/lib/data')
            )]
        )

        unit2 = UNIT_FOR_APP2.set("volumes", [
            DockerVolume(
                node_path=path2,
                container_path=FilePath(b'/var/lib/data')
            )]
        )
        units = {unit1.name: unit1, unit2.name: unit2}

        fake_docker = FakeDockerClient(units=units)
        applications = [app.set("volume", AttachedVolume(
            manifestation=manifestations[respective_id],
            mountpoint=FilePath(b'/var/lib/data')
        )) for (app, respective_id) in [(APP, DATASET_ID),
                                        (APP2, DATASET_ID2)]]
        api = ApplicationNodeDeployer(
            u'example.com',
            docker_client=fake_docker,
            network=self.network
        )
        d = api.discover_local_state(current_known_state)

        self.assertItemsEqual(pset(applications),
                              self.successResultOf(d).applications)

    def test_ignore_unknown_volumes(self):
        """
        Docker volumes that cannot be matched to a dataset are ignored.
        """
        unit = UNIT_FOR_APP.set("volumes", [
            DockerVolume(
                node_path=FilePath(b"/some/random/path"),
                container_path=FilePath(b'/var/lib/data')
            )],
        )
        units = {unit.name: unit}

        fake_docker = FakeDockerClient(units=units)

        applications = [APP]
        api = ApplicationNodeDeployer(
            u'example.com',
            docker_client=fake_docker,
            network=self.network
        )
        d = api.discover_local_state(EMPTY_NODESTATE)

        self.assertEqual(sorted(applications),
                         sorted(self.successResultOf(d).applications))

    def test_not_running_units(self):
        """
        Units that are not active are considered to be not running by
        ``discover_local_state()``.
        """
        unit1 = UNIT_FOR_APP.set("activation_state", u"inactive")
        unit2 = UNIT_FOR_APP2.set("activation_state", u'madeup')
        units = {unit1.name: unit1, unit2.name: unit2}

        fake_docker = FakeDockerClient(units=units)
        applications = [APP.set("running", False), APP2.set("running", False)]
        api = ApplicationNodeDeployer(
            u'example.com',
            docker_client=fake_docker,
            network=self.network
        )
        d = api.discover_local_state(EMPTY_NODESTATE)
        result = self.successResultOf(d)

        self.assertEqual(NodeState(hostname=api.hostname,
                                   applications=applications,
                                   manifestations=None,
                                   paths=None),
                         result)

    def test_discover_used_ports(self):
        """
        Any ports in use, as reported by the deployer's ``INetwork`` provider,
        are reported in the ``used_ports`` attribute of the ``NodeState``
        returned by ``discover_local_state``.
        """
        used_ports = frozenset([1, 3, 5, 1000])
        api = ApplicationNodeDeployer(
            u'example.com',
            docker_client=FakeDockerClient(),
            network=make_memory_network(used_ports=used_ports)
        )

        discovering = api.discover_local_state(EMPTY_NODESTATE)
        state = self.successResultOf(discovering)

        self.assertEqual(
            NodeState(hostname=api.hostname, used_ports=used_ports,
                      manifestations=None, paths=None),
            state
        )

    def test_discover_application_restart_policy(self):
        """
        An ``Application`` with the appropriate ``IRestartPolicy`` is
        discovered from the corresponding restart policy of the ``Unit``.
        """
        policy = RestartAlways()
        unit1 = UNIT_FOR_APP.set("restart_policy", policy)
        units = {unit1.name: unit1}

        fake_docker = FakeDockerClient(units=units)
        applications = [APP.set("restart_policy", policy)]
        api = ApplicationNodeDeployer(
            u'example.com',
            docker_client=fake_docker,
            network=self.network
        )
        d = api.discover_local_state(EMPTY_NODESTATE)

        self.assertEqual(applications,
                         list(self.successResultOf(d).applications))

    def test_unknown_manifestations(self):
        """
        If the given ``NodeState`` indicates ignorance of manifestations, the
        ``ApplicationNodeDeployer`` doesn't bother doing any discovery and
        just indicates ignorance of applications.
        """
        fake_docker = FakeDockerClient(units={APP_NAME: UNIT_FOR_APP})
        api = ApplicationNodeDeployer(
            u'example.com',
            docker_client=fake_docker,
            network=self.network
        )
        # Apparently we know nothing about manifestations one way or the
        # other:
        d = api.discover_local_state(NodeState(
            hostname=api.hostname,
            manifestations=None, paths=None))

        self.assertEqual(NodeState(hostname=api.hostname,
                                   # Can't do app discovery if don't know
                                   # about manifestations:
                                   applications=None,
                                   used_ports=None,
                                   manifestations=None,
                                   paths=None),
                         self.successResultOf(d))


class P2PManifestationDeployerDiscoveryTests(SynchronousTestCase):
    """
    Tests for ``P2PManifestationDeployer`` discovery.
    """
    def setUp(self):
        self.volume_service = create_volume_service(self)

    DATASET_ID = unicode(uuid4())
    DATASET_ID2 = unicode(uuid4())

    def test_unknown_applications_and_ports(self):
        """
        Applications and ports are left as ``None`` in discovery results.
        """
        deployer = P2PManifestationDeployer(
            u'example.com', self.volume_service)
        self.assertEqual(
            self.successResultOf(deployer.discover_local_state(
                EMPTY_NODESTATE)),
            NodeState(hostname=deployer.hostname,
                      manifestations={}, paths={},
                      applications=None, used_ports=None))

    def _setup_datasets(self):
        """
        Setup a ``P2PManifestationDeployer`` that will discover two
        manifestations.

        :return: Suitably configured ``P2PManifestationDeployer``.
        """
        self.successResultOf(self.volume_service.create(
            self.volume_service.get(_to_volume_name(self.DATASET_ID))
        ))
        self.successResultOf(self.volume_service.create(
            self.volume_service.get(_to_volume_name(self.DATASET_ID2))
        ))

        return P2PManifestationDeployer(
            u'example.com',
            self.volume_service,
        )

    def test_discover_datasets(self):
        """
        All datasets on the node are added to ``NodeState.manifestations``.
        """
        api = self._setup_datasets()
        d = api.discover_local_state(EMPTY_NODESTATE)

        self.assertEqual(
            {self.DATASET_ID: Manifestation(
                dataset=Dataset(dataset_id=self.DATASET_ID),
                primary=True),
             self.DATASET_ID2: Manifestation(
                 dataset=Dataset(dataset_id=self.DATASET_ID2),
                 primary=True)},
            self.successResultOf(d).manifestations)

    def test_discover_manifestation_paths(self):
        """
        All datasets on the node have their paths added to
        ``NodeState.manifestations``.
        """
        api = self._setup_datasets()
        d = api.discover_local_state(EMPTY_NODESTATE)

        self.assertEqual(
            {self.DATASET_ID:
             self.volume_service.get(_to_volume_name(
                 self.DATASET_ID)).get_filesystem().get_path(),
             self.DATASET_ID2:
             self.volume_service.get(_to_volume_name(
                 self.DATASET_ID2)).get_filesystem().get_path()},
            self.successResultOf(d).paths)

    def test_discover_manifestation_with_size(self):
        """
        Manifestation with a locally configured size have their
        ``maximum_size`` attribute set.
        """
        self.successResultOf(self.volume_service.create(
            self.volume_service.get(
                _to_volume_name(self.DATASET_ID),
                size=VolumeSize(maximum_size=1024 * 1024 * 100)
            )
        ))

        manifestation = Manifestation(
            dataset=Dataset(
                dataset_id=DATASET_ID,
                maximum_size=1024 * 1024 * 100),
            primary=True,
        )

        api = P2PManifestationDeployer(
            u'example.com',
            self.volume_service,
        )
        d = api.discover_local_state(EMPTY_NODESTATE)

        self.assertItemsEqual(
            self.successResultOf(d).manifestations[self.DATASET_ID],
            manifestation)


class DeployerCalculateNecessaryStateChangesTests(SynchronousTestCase):
    """
    Tests for ``P2PNodeDeployer.calculate_necessary_state_changes``.
    """
    def test_no_state_changes(self):
        """
        ``P2PNodeDeployer.calculate_necessary_state_changes`` returns a
        ``Deferred`` which fires with a :class:`IStateChange` instance
        indicating that no changes are necessary when there are no
        applications running or desired, and no proxies exist or are
        desired.
        """
        fake_docker = FakeDockerClient(units={})
        api = P2PNodeDeployer(u'node.example.com', create_volume_service(self),
                              docker_client=fake_docker,
                              network=make_memory_network())
        desired = Deployment(nodes=frozenset())
        result = api.calculate_necessary_state_changes(
            self.successResultOf(api.discover_local_state(
                NodeState(hostname=api.hostname))),
            desired_configuration=desired,
            current_cluster_state=EMPTY)
        expected = sequentially(changes=[])
        self.assertEqual(expected, result)

    def test_proxy_needs_creating(self):
        """
        ``P2PNodeDeployer.calculate_necessary_state_changes`` returns a
        ``IStateChange``, specifically a ``SetProxies`` with a list of
        ``Proxy`` objects. One for each port exposed by ``Application``\ s
        hosted on a remote nodes.
        """
        fake_docker = FakeDockerClient(units={})
        api = P2PNodeDeployer(u'node2.example.com',
                              create_volume_service(self),
                              docker_client=fake_docker,
                              network=make_memory_network())
        expected_destination_port = 1001
        expected_destination_host = u'node1.example.com'
        port = Port(internal_port=3306,
                    external_port=expected_destination_port)
        application = Application(
            name=b'mysql-hybridcluster',
            image=DockerImage(repository=u'clusterhq/mysql',
                              tag=u'release-14.0'),
            ports=frozenset([port]),
        )

        nodes = frozenset([
            Node(
                hostname=expected_destination_host,
                applications=frozenset([application])
            )
        ])

        desired = Deployment(nodes=nodes)
        result = api.calculate_necessary_state_changes(
            self.successResultOf(api.discover_local_state(
                NodeState(hostname=api.hostname))),
            desired_configuration=desired, current_cluster_state=EMPTY)
        proxy = Proxy(ip=expected_destination_host,
                      port=expected_destination_port)
        expected = sequentially(changes=[SetProxies(ports=frozenset([proxy]))])
        self.assertEqual(expected, result)

    def test_proxy_empty(self):
        """
        ``P2PNodeDeployer.calculate_necessary_state_changes`` returns a
        ``SetProxies`` instance containing an empty `proxies`
        list if there are no remote applications that need proxies.
        """
        network = make_memory_network()
        network.create_proxy_to(ip=u'192.0.2.100', port=3306)

        api = P2PNodeDeployer(u'node2.example.com',
                              create_volume_service(self),
                              docker_client=FakeDockerClient(),
                              network=network)
        desired = Deployment(nodes=frozenset())
        result = api.calculate_necessary_state_changes(
            self.successResultOf(api.discover_local_state(
                NodeState(hostname=api.hostname))),
            desired_configuration=desired, current_cluster_state=EMPTY)
        expected = sequentially(changes=[SetProxies(ports=frozenset())])
        self.assertEqual(expected, result)

    def test_open_port_needs_creating(self):
        """
        ``P2PNodeDeployer.calculate_necessary_state_changes`` returns a
        ``IStateChange``, specifically a ``OpenPorts`` with a list of
        ports to open. One for each port exposed by ``Application``\ s
        hosted on this node.
        """
        fake_docker = FakeDockerClient(units={})
        unit = Unit(name=u'mysql-hybridcluster',
                    container_name=u'mysql-hybridcluster',
                    container_image=u'clusterhq/mysql:release-14.0',
                    activation_state=u'active',
                    ports=frozenset([PortMap(
                        external_port=1001,
                        internal_port=3306,
                        )]),
                    )

        fake_docker = FakeDockerClient(units={unit.name: unit})

        api = P2PNodeDeployer(u'node2.example.com',
                              create_volume_service(self),
                              docker_client=fake_docker,
                              network=make_memory_network())
        expected_destination_port = 1001
        port = Port(internal_port=3306,
                    external_port=expected_destination_port)
        application = Application(
            name=b'mysql-hybridcluster',
            image=DockerImage(repository=u'clusterhq/mysql',
                              tag=u'release-14.0'),
            ports=[port],
        )

        nodes = [
            Node(
                hostname=api.hostname,
                applications=[application]
            )
        ]

        desired = Deployment(nodes=nodes)
        result = api.calculate_necessary_state_changes(
            self.successResultOf(api.discover_local_state(
                NodeState(hostname=api.hostname))),
            desired_configuration=desired, current_cluster_state=EMPTY)
        expected = sequentially(changes=[
            OpenPorts(ports=[OpenPort(port=expected_destination_port)])])
        self.assertEqual(expected, result)

    def test_open_ports_empty(self):
        """
        ``P2PNodeDeployer.calculate_necessary_state_changes`` returns a
        ``OpenPorts`` instance containing an empty `ports`
        list if there are no local applications that need open_ports.
        """
        network = make_memory_network()
        network.open_port(port=3306)

        api = P2PNodeDeployer(u'node2.example.com',
                              create_volume_service(self),
                              docker_client=FakeDockerClient(),
                              network=network)
        desired = Deployment(nodes=[])
        result = api.calculate_necessary_state_changes(
            self.successResultOf(api.discover_local_state(
                NodeState(hostname=api.hostname))),

            desired_configuration=desired, current_cluster_state=EMPTY)
        expected = sequentially(changes=[OpenPorts(ports=[])])
        self.assertEqual(expected, result)

    def test_application_needs_stopping(self):
        """
        ``P2PNodeDeployer.calculate_necessary_state_changes`` specifies that an
        application must be stopped when it is running but not desired.
        """
        unit = Unit(name=u'site-example.com',
                    container_name=u'site-example.com',
                    container_image=u'flocker/wordpress:v1.0.0',
                    activation_state=u'active')

        fake_docker = FakeDockerClient(units={unit.name: unit})
        api = P2PNodeDeployer(u'node.example.com', create_volume_service(self),
                              docker_client=fake_docker,
                              network=make_memory_network())
        desired = Deployment(nodes=frozenset())
        result = api.calculate_necessary_state_changes(
            self.successResultOf(api.discover_local_state(
                NodeState(hostname=u"node.example.com"))),
            desired_configuration=desired,
            current_cluster_state=EMPTY)
        to_stop = StopApplication(application=Application(
            name=unit.name, image=DockerImage.from_string(
                unit.container_image)))
        expected = sequentially(changes=[in_parallel(changes=[to_stop])])
        self.assertEqual(expected, result)

    def test_application_needs_starting(self):
        """
        ``P2PNodeDeployer.calculate_necessary_state_changes`` specifies that an
        application must be started when it is desired on the given node but
        not running.
        """
        fake_docker = FakeDockerClient(units={})
        api = P2PNodeDeployer(u'node.example.com', create_volume_service(self),
                              docker_client=fake_docker,
                              network=make_memory_network())
        application = Application(
            name=b'mysql-hybridcluster',
            image=DockerImage(repository=u'clusterhq/flocker',
                              tag=u'release-14.0')
        )

        nodes = frozenset([
            Node(
                hostname=u'node.example.com',
                applications=frozenset([application])
            )
        ])

        desired = Deployment(nodes=nodes)
        result = api.calculate_necessary_state_changes(
            self.successResultOf(api.discover_local_state(
                NodeState(hostname=api.hostname))),
            desired_configuration=desired,
            current_cluster_state=EMPTY)
        expected = sequentially(changes=[in_parallel(
            changes=[StartApplication(application=application,
                                      hostname="node.example.com")])])
        self.assertEqual(expected, result)

    def test_only_this_node(self):
        """
        ``P2PNodeDeployer.calculate_necessary_state_changes`` does not specify
        that an application must be started if the desired changes apply
        to a different node.
        """
        fake_docker = FakeDockerClient(units={})
        api = P2PNodeDeployer(u'node.example.com', create_volume_service(self),
                              docker_client=fake_docker,
                              network=make_memory_network())
        application = Application(
            name=b'mysql-hybridcluster',
            image=DockerImage(repository=u'clusterhq/flocker',
                              tag=u'release-14.0')
        )

        nodes = frozenset([
            Node(
                hostname=u'node1.example.net',
                applications=frozenset([application])
            )
        ])

        desired = Deployment(nodes=nodes)
        result = api.calculate_necessary_state_changes(
            self.successResultOf(api.discover_local_state(
                NodeState(hostname=api.hostname))),
            desired_configuration=desired,
            current_cluster_state=EMPTY)
        expected = sequentially(changes=[])
        self.assertEqual(expected, result)

    def test_no_change_needed(self):
        """
        ``P2PNodeDeployer.calculate_necessary_state_changes`` does not specify
        that an application must be started or stopped if the desired
        configuration is the same as the current configuration.
        """
        unit = Unit(name=u'mysql-hybridcluster',
                    container_name=u'mysql-hybridcluster',
                    container_image=u'clusterhq/mysql:latest',
                    activation_state=u'active',
                    )

        fake_docker = FakeDockerClient(units={unit.name: unit})
        api = P2PNodeDeployer(u'node.example.com', create_volume_service(self),
                              docker_client=fake_docker,
                              network=make_memory_network())

        application = Application(
            name=u'mysql-hybridcluster',
            image=DockerImage(repository=u'clusterhq/mysql',
                              tag=u'latest'),
            ports=frozenset(),
        )

        nodes = frozenset([
            Node(
                hostname=u'node.example.com',
                applications=frozenset([application])
            )
        ])

        desired = Deployment(nodes=nodes)
        result = api.calculate_necessary_state_changes(
            self.successResultOf(api.discover_local_state(
                NodeState(hostname=api.hostname))),
            desired_configuration=desired,
            current_cluster_state=EMPTY)
        expected = sequentially(changes=[])
        self.assertEqual(expected, result)

    def test_node_not_described(self):
        """
        ``P2PNodeDeployer.calculate_necessary_state_changes`` specifies that
        all applications on a node must be stopped if the desired
        configuration does not include that node.
        """
        unit = Unit(name=u'mysql-hybridcluster',
                    container_name='mysql-hybridcluster',
                    container_image=u'clusterhq/mysql:latest',
                    activation_state=u'active')

        fake_docker = FakeDockerClient(units={unit.name: unit})
        api = P2PNodeDeployer(u'node.example.com', create_volume_service(self),
                              docker_client=fake_docker,
                              network=make_memory_network())
        desired = Deployment(nodes=frozenset())
        result = api.calculate_necessary_state_changes(
            self.successResultOf(api.discover_local_state(
                NodeState(hostname=api.hostname))),
            desired_configuration=desired,
            current_cluster_state=EMPTY)
        to_stop = StopApplication(
            application=Application(
                name=unit.name,
                image=DockerImage.from_string(unit.container_image)
            )
        )
        expected = sequentially(changes=[in_parallel(changes=[to_stop])])
        self.assertEqual(expected, result)

    def test_volume_created(self):
        """
        ``P2PNodeDeployer.calculate_necessary_state_changes`` specifies that a
        new volume must be created if the desired configuration specifies
        that an application which was previously running nowhere is going
        to be running on *this* node and that application requires a
        volume.
        """
        hostname = u"node1.example.com"

        # The application is not running here - therefore there is no container
        # for it.
        docker = FakeDockerClient(units={})

        # The discovered current configuration of the cluster also reflects
        # this.
        current = Deployment(nodes=frozenset({
            Node(hostname=hostname, applications=frozenset()),
        }))

        api = P2PNodeDeployer(hostname, create_volume_service(self),
                              docker_client=docker,
                              network=make_memory_network())

        node = Node(
            hostname=hostname,
            applications=frozenset({APPLICATION_WITH_VOLUME}),
            manifestations={MANIFESTATION.dataset_id:
                            MANIFESTATION},
        )

        # This completely expresses the configuration for a cluster of one node
        # with one application which requires a volume.  It's the state we
        # should get to with the changes calculated below.
        desired = Deployment(nodes=frozenset({node}))

        changes = api.calculate_necessary_state_changes(
            self.successResultOf(api.discover_local_state(
                NodeState(hostname=api.hostname))),
            desired_configuration=desired,
            current_cluster_state=current,
        )

        volume = APPLICATION_WITH_VOLUME.volume

        expected = sequentially(changes=[
            in_parallel(changes=[CreateDataset(dataset=volume.dataset)]),
            in_parallel(changes=[StartApplication(
                application=APPLICATION_WITH_VOLUME,
                hostname=hostname)])])
        self.assertEqual(expected, changes)

    def test_dataset_deleted(self):
        """
        ``P2PNodeDeployer.calculate_necessary_state_changes`` specifies that a
        dataset must be deleted if the desired configuration specifies
        that the dataset has the ``deleted`` attribute set to True.

        Note that for now this happens regardless of whether the node
        actually has the dataset, since the deployer doesn't know about
        replicas... see FLOC-1240.
        """
        docker = FakeDockerClient(units={})
        node = Node(
            hostname=u"10.1.1.1",
            manifestations={MANIFESTATION.dataset_id:
                            MANIFESTATION},
        )
        current = Deployment(nodes=[node])

        volume_service = create_volume_service(self)
        self.successResultOf(volume_service.create(
            volume_service.get(_to_volume_name(DATASET_ID))))

        api = P2PNodeDeployer(
            node.hostname,
            volume_service, docker_client=docker,
            network=make_memory_network()
        )
        desired = current.update_node(node.transform(
            ("manifestations", DATASET_ID, "dataset", "deleted"), True))

        changes = api.calculate_necessary_state_changes(
            self.successResultOf(api.discover_local_state(
                NodeState(hostname=api.hostname))),
            desired_configuration=desired,
            current_cluster_state=current,
        )

        expected = sequentially(changes=[
            in_parallel(changes=[DeleteDataset(dataset=DATASET.set(
                "deleted", True))])
            ])
        self.assertEqual(expected, changes)

    def test_deletion_after_application_stop(self):
        """
        ``P2PNodeDeployer.calculate_necessary_state_changes`` ensures dataset
        deletion happens after application stop phase to make sure nothing
        is using the deleted dataset.
        """
        unit = Unit(name=u'site-example.com',
                    container_name=u'site-example.com',
                    container_image=u'flocker/wordpress:v1.0.0',
                    activation_state=u'active')

        docker = FakeDockerClient(units={unit.name: unit})
        node = Node(
            hostname=u"10.1.1.1",
            manifestations={MANIFESTATION.dataset_id:
                            MANIFESTATION},
        )
        current = Deployment(nodes=[node])

        volume_service = create_volume_service(self)
        self.successResultOf(volume_service.create(
            volume_service.get(_to_volume_name(DATASET_ID))))

        api = P2PNodeDeployer(
            node.hostname,
            volume_service, docker_client=docker,
            network=make_memory_network()
        )
        desired = current.update_node(node.transform(
            ("manifestations", DATASET_ID, "dataset", "deleted"), True))

        changes = api.calculate_necessary_state_changes(
            self.successResultOf(api.discover_local_state(
                NodeState(hostname=api.hostname))),
            desired_configuration=desired,
            current_cluster_state=current,
        )

        to_stop = StopApplication(application=Application(
            name=unit.name, image=DockerImage.from_string(
                unit.container_image)))
        expected = sequentially(changes=[
            in_parallel(changes=[to_stop]),
            in_parallel(changes=[DeleteDataset(dataset=DATASET.set(
                "deleted", True))])
            ])
        self.assertEqual(expected, changes)

    def test_volume_wait(self):
        """
        ``P2PNodeDeployer.calculate_necessary_state_changes`` specifies that
        the volume for an application which was previously running on
        another node must be waited for, in anticipation of that node
        handing it off to us.
        """
        # The application is not running here - therefore there is no container
        # for it.
        docker = FakeDockerClient(units={})

        node = Node(
            hostname=u"node1.example.com",
            applications=frozenset(),
        )
        another_node = Node(
            hostname=u"node2.example.com",
            applications=frozenset({DISCOVERED_APPLICATION_WITH_VOLUME}),
            manifestations={MANIFESTATION.dataset_id: MANIFESTATION},
        )

        # The discovered current configuration of the cluster reveals the
        # application is running somewhere else.
        current = Deployment(nodes=frozenset([node, another_node]))

        api = P2PNodeDeployer(
            node.hostname,
            create_volume_service(self), docker_client=docker,
            network=make_memory_network()
        )

        desired = Deployment(nodes=frozenset({
            Node(hostname=node.hostname,
                 applications=frozenset({APPLICATION_WITH_VOLUME}),
                 manifestations={MANIFESTATION.dataset_id:
                                 MANIFESTATION}),
            Node(hostname=another_node.hostname,
                 applications=frozenset()),
        }))

        changes = api.calculate_necessary_state_changes(
            self.successResultOf(api.discover_local_state(
                NodeState(hostname=api.hostname))),
            desired_configuration=desired,
            current_cluster_state=current,
        )

        volume = APPLICATION_WITH_VOLUME.volume

        expected = sequentially(changes=[
            in_parallel(changes=[WaitForDataset(dataset=volume.dataset)]),
            in_parallel(changes=[ResizeDataset(dataset=volume.dataset)]),
            in_parallel(changes=[StartApplication(
                application=APPLICATION_WITH_VOLUME,
                hostname="node1.example.com")])])
        self.assertEqual(expected, changes)

    def test_volume_handoff(self):
        """
        ``P2PNodeDeployer.calculate_necessary_state_changes`` specifies that
        the volume for an application which was previously running on this
        node but is now running on another node must be handed off.
        """
        # The application is running here.
        unit = Unit(
            name=APPLICATION_WITH_VOLUME_NAME,
            container_name=APPLICATION_WITH_VOLUME_NAME,
            container_image=APPLICATION_WITH_VOLUME_IMAGE,
            activation_state=u'active'
        )
        docker = FakeDockerClient(units={unit.name: unit})

        node = Node(
            hostname=u"node1.example.com",
            applications=frozenset({DISCOVERED_APPLICATION_WITH_VOLUME}),
            manifestations={MANIFESTATION.dataset_id:
                            MANIFESTATION},
        )
        another_node = Node(
            hostname=u"node2.example.com",
            applications=frozenset(),
        )

        # The discovered current configuration of the cluster reveals the
        # application is running here.
        current = Deployment(nodes=frozenset([node, another_node]))

        volume_service = create_volume_service(self)
        self.successResultOf(volume_service.create(
            volume_service.get(_to_volume_name(DATASET_ID))))

        api = P2PNodeDeployer(
            node.hostname,
            volume_service, docker_client=docker,
            network=make_memory_network()
        )

        desired = Deployment(nodes=frozenset({
            Node(hostname=node.hostname,
                 applications=frozenset()),
            Node(hostname=another_node.hostname,
                 applications=frozenset({APPLICATION_WITH_VOLUME}),
                 manifestations={MANIFESTATION.dataset_id:
                                 MANIFESTATION}),
        }))

        changes = api.calculate_necessary_state_changes(
            self.successResultOf(api.discover_local_state(
                NodeState(hostname=api.hostname))),
            desired_configuration=desired,
            current_cluster_state=current,
=======
        api = ApplicationNodeDeployer(u'example.com',
                                      docker_client=FakeDockerClient(),
                                      network=make_memory_network())
        expected_destination_port = 1001
        port = Port(internal_port=3306,
                    external_port=expected_destination_port)
        application = Application(
            name=b'mysql-hybridcluster',
            image=DockerImage(repository=u'clusterhq/mysql',
                              tag=u'release-14.0'),
            ports=[port],
>>>>>>> 4815f0a2
        )

        nodes = [
            Node(
                hostname=api.hostname,
                applications=[application]
            )
        ]

<<<<<<< HEAD
        expected = sequentially(changes=[
            in_parallel(changes=[PushDataset(
                dataset=volume.dataset, hostname=another_node.hostname)]),
            in_parallel(changes=[StopApplication(
                application=Application(name=APPLICATION_WITH_VOLUME_NAME,
                                        image=DockerImage.from_string(
                                            unit.container_image
                                        )),)]),
            in_parallel(changes=[HandoffDataset(
                dataset=volume.dataset, hostname=another_node.hostname)]),
        ])
        self.assertEqual(expected, changes)
=======
        desired = Deployment(nodes=nodes)
        result = api.calculate_changes(
            desired_configuration=desired, current_cluster_state=EMPTY_STATE)
        expected = Sequentially(changes=[
            OpenPorts(ports=[OpenPort(port=expected_destination_port)]),
            InParallel(changes=[
                StartApplication(application=application,
                                 node_state=EMPTY_NODESTATE)])])
        self.assertEqual(expected, result)
>>>>>>> 4815f0a2

    def test_open_ports_empty(self):
        """
        ``ApplicationNodeDeployer.calculate_changes`` returns a
        ``OpenPorts`` instance containing an empty `ports`
        list if there are no local applications that need open_ports.
        """
        network = make_memory_network()
        network.open_port(port=3306)

        api = ApplicationNodeDeployer(u'node2.example.com',
                                      docker_client=FakeDockerClient(),
                                      network=network)
        desired = Deployment(nodes=[])
        result = api.calculate_changes(
            desired_configuration=desired, current_cluster_state=EMPTY)
        expected = Sequentially(changes=[OpenPorts(ports=[])])
        self.assertEqual(expected, result)

    def test_application_needs_stopping(self):
        """
        ``ApplicationNodeDeployer.calculate_changes`` specifies that an
        application must be stopped when it is running but not desired.
        """
        api = ApplicationNodeDeployer(u'node.example.com',
                                      docker_client=FakeDockerClient(),
                                      network=make_memory_network())

        to_stop = StopApplication(application=Application(
            name=u"site-example.com", image=DockerImage.from_string(
                u"flocker/wordpress")))

<<<<<<< HEAD
        expected = sequentially(changes=[])
        self.assertEqual(expected, changes)
=======
        result = api.calculate_changes(
            desired_configuration=EMPTY,
            current_cluster_state=DeploymentState(nodes=[NodeState(
                hostname=api.hostname, applications={to_stop.application})]))
        expected = Sequentially(changes=[InParallel(changes=[to_stop])])
        self.assertEqual(expected, result)
>>>>>>> 4815f0a2

    def test_application_needs_starting(self):
        """
        ``ApplicationNodeDeployer.calculate_changes`` specifies that an
        application must be started when it is desired on the given node but
        not running.
        """
        api = ApplicationNodeDeployer(u'example.com',
                                      docker_client=FakeDockerClient(),
                                      network=make_memory_network())
        application = Application(
            name=b'mysql-hybridcluster',
            image=DockerImage(repository=u'clusterhq/flocker',
                              tag=u'release-14.0')
        )

        nodes = frozenset([
            Node(
                hostname=u'example.com',
                applications=frozenset([application])
            )
        ])

        desired = Deployment(nodes=nodes)
        result = api.calculate_changes(
            desired_configuration=desired,
<<<<<<< HEAD
            current_cluster_state=current,
        )

        expected = sequentially(changes=[
            in_parallel(
                changes=[ResizeDataset(
                    dataset=APPLICATION_WITH_VOLUME_SIZE.volume.dataset,
                    )]
            ),
            in_parallel(
                changes=[sequentially(
                    changes=[
                        StopApplication(application=APPLICATION_WITH_VOLUME),
                        StartApplication(
                            application=APPLICATION_WITH_VOLUME_SIZE,
                            hostname=u'node1.example.com')
                    ])]
            )])
        self.assertEqual(expected, changes)
=======
            current_cluster_state=EMPTY_STATE)
        expected = Sequentially(changes=[InParallel(
            changes=[StartApplication(application=application,
                                      node_state=EMPTY_NODESTATE)])])
        self.assertEqual(expected, result)
>>>>>>> 4815f0a2

    def test_only_this_node(self):
        """
        ``ApplicationNodeDeployer.calculate_changes`` does not specify
        that an application must be started if the desired changes apply
        to a different node.
        """
        api = ApplicationNodeDeployer(u'node.example.com',
                                      docker_client=FakeDockerClient(),
                                      network=make_memory_network())
        application = Application(
            name=b'mysql-hybridcluster',
            image=DockerImage(repository=u'clusterhq/flocker',
                              tag=u'release-14.0')
        )

        nodes = frozenset([
            Node(
                hostname=u'node1.example.net',
                applications=frozenset([application])
            )
        ])

        desired = Deployment(nodes=nodes)
        result = api.calculate_changes(
            desired_configuration=desired,
<<<<<<< HEAD
            current_cluster_state=current,
        )

        volume = APPLICATION_WITH_VOLUME_SIZE.volume

        # expected is: resize volume, push, stop application, handoff
        expected = sequentially(changes=[
            in_parallel(
                changes=[ResizeDataset(dataset=volume.dataset)],
            ),
            in_parallel(
                changes=[PushDataset(
                    dataset=volume.dataset,
                    hostname=u'node2.example.com')]
            ),
            in_parallel(
                changes=[
                    StopApplication(application=APPLICATION_WITH_VOLUME)
                ]
            ),
            in_parallel(
                changes=[HandoffDataset(
                    dataset=volume.dataset,
                    hostname=u'node2.example.com')]
            )])
        self.assertEqual(expected, changes)
=======
            current_cluster_state=EMPTY_STATE)
        expected = Sequentially(changes=[])
        self.assertEqual(expected, result)
>>>>>>> 4815f0a2

    def test_no_change_needed(self):
        """
        ``ApplicationNodeDeployer.calculate_changes`` does not specify
        that an application must be started or stopped if the desired
        configuration is the same as the current configuration.
        """
        api = ApplicationNodeDeployer(u'node.example.com',
                                      docker_client=FakeDockerClient(),
                                      network=make_memory_network())

        application = Application(
            name=u'mysql-hybridcluster',
            image=DockerImage(repository=u'clusterhq/mysql',
                              tag=u'latest'),
            ports=frozenset(),
        )

        nodes = frozenset([
            Node(
                hostname=u'node.example.com',
                applications=frozenset([application])
            )
        ])

        desired = Deployment(nodes=nodes)
        result = api.calculate_changes(
            desired_configuration=desired,
<<<<<<< HEAD
            current_cluster_state=current,
        )
        self.assertEqual(changes, sequentially(changes=[]))
=======
            current_cluster_state=DeploymentState(nodes=[
                NodeState(hostname=api.hostname,
                          applications=[application])]))
        expected = Sequentially(changes=[])
        self.assertEqual(expected, result)
>>>>>>> 4815f0a2

    def test_node_not_described(self):
        """
        ``ApplicationNodeDeployer.calculate_changes`` specifies that
        all applications on a node must be stopped if the desired
        configuration does not include that node.
        """
        api = ApplicationNodeDeployer(u'node.example.com',
                                      docker_client=FakeDockerClient(),
                                      network=make_memory_network())
        application = Application(
            name=u"my-db",
            image=DockerImage.from_string("postgres")
        )
        desired = Deployment(nodes=frozenset())
        result = api.calculate_changes(
            desired_configuration=desired,
            current_cluster_state=DeploymentState(nodes=[
                NodeState(hostname=api.hostname,
                          applications=[application])]))
        to_stop = StopApplication(
            application=application,
        )
<<<<<<< HEAD

        volume = APPLICATION_WITH_VOLUME_SIZE.volume

        expected = sequentially(changes=[
            in_parallel(changes=[WaitForDataset(dataset=volume.dataset)]),
            in_parallel(changes=[ResizeDataset(dataset=volume.dataset)]),
            in_parallel(changes=[StartApplication(
                application=APPLICATION_WITH_VOLUME_SIZE,
                hostname="node1.example.com")])])
        self.assertEqual(expected, changes)
=======
        expected = Sequentially(changes=[InParallel(changes=[to_stop])])
        self.assertEqual(expected, result)
>>>>>>> 4815f0a2

    def test_local_not_running_applications_restarted(self):
        """
        Applications that are not running but are supposed to be on the local
        node are added to the list of applications to restart.
        """
        api = ApplicationNodeDeployer(u'n.example.com',
                                      docker_client=FakeDockerClient(),
                                      network=make_memory_network())
        application = Application(
            name=b'mysql-hybridcluster',
            image=DockerImage(repository=u'clusterhq/flocker',
                              tag=u'release-14.0')
        )
        nodes = frozenset([
            Node(
                hostname=u'n.example.com',
                applications=frozenset([application])
            )
        ])
        node_state = NodeState(
            hostname=api.hostname,
            applications=[application.set("running", False)])
        desired = Deployment(nodes=nodes)
        result = api.calculate_changes(
            desired_configuration=desired,
            current_cluster_state=DeploymentState(nodes=[node_state]))

        expected = sequentially(changes=[in_parallel(changes=[
            sequentially(changes=[StopApplication(application=application),
                                  StartApplication(application=application,
                                                   node_state=node_state)]),
        ])])
        self.assertEqual(expected, result)

    def test_not_local_not_running_applications_stopped(self):
        """
        Applications that are not running and are not supposed to be on the
        local node are added to the list of applications to stop.
        """
        api = ApplicationNodeDeployer(
            u'example.com',
            docker_client=FakeDockerClient(),
            network=make_memory_network())
        to_stop = Application(
            name=u"myapp",
            image=DockerImage.from_string(u"postgres"),
            running=False,
        )
<<<<<<< HEAD
        expected = sequentially(changes=[in_parallel(changes=[
            StopApplication(application=to_stop)])])
        self.assertEqual(expected, result)

    def test_handoff_precedes_wait(self):
        """
        Volume handoffs happen before volume waits, to prevent deadlocks
        between two nodes that are swapping volumes.
        """
        # The application is running here.
        unit = Unit(
            name=APPLICATION_WITH_VOLUME_NAME,
            container_name=APPLICATION_WITH_VOLUME_NAME,
            activation_state=u'active',
            container_image=APPLICATION_WITH_VOLUME_IMAGE,
        )
        docker = FakeDockerClient(units={unit.name: unit})
        volume = APPLICATION_WITH_VOLUME.volume
        volume2 = AttachedVolume(
            manifestation=Manifestation(
                dataset=Dataset(
                    dataset_id=unicode(uuid4()),
                    metadata=pmap({"name": "another"})),
                primary=True),
            mountpoint=FilePath(b"/blah"))

        another_application = Application(
            name=u"another",
            image=DockerImage(repository=u'clusterhq/postgresql',
                              tag=u'9.1'),
            volume=volume2,
            links=frozenset(),
        )
        discovered_another_application = Application(
            name=u"another",
            image=DockerImage.from_string(u'clusterhq/postgresql:9.1'),
            volume=volume2,
        )

        node = Node(
            hostname=u"node1.example.com",
            applications=frozenset({DISCOVERED_APPLICATION_WITH_VOLUME}),
            manifestations={MANIFESTATION.dataset_id: MANIFESTATION},
        )
        another_node = Node(
            hostname=u"node2.example.com",
            applications=frozenset({discovered_another_application}),
            manifestations={volume2.manifestation.dataset_id:
                            volume2.manifestation},
        )

        # The discovered current configuration of the cluster reveals the
        # application is running here, and another application is running
        # at the other node.
        current = Deployment(nodes=frozenset([node, another_node]))

        volume_service = create_volume_service(self)
        self.successResultOf(volume_service.create(
            volume_service.get(_to_volume_name(DATASET_ID))))

        api = P2PNodeDeployer(
            node.hostname,
            volume_service, docker_client=docker,
            network=make_memory_network()
        )

        # We're swapping the location of applications:
        desired = Deployment(nodes=frozenset({
            Node(hostname=node.hostname,
                 applications=frozenset({another_application}),
                 manifestations={volume2.manifestation.dataset_id:
                                 volume2.manifestation}),
            Node(hostname=another_node.hostname,
                 applications=frozenset({APPLICATION_WITH_VOLUME}),
                 manifestations={MANIFESTATION.dataset_id:
                                 MANIFESTATION}),
        }))

        changes = api.calculate_necessary_state_changes(
            self.successResultOf(api.discover_local_state(
                NodeState(hostname=api.hostname))),
            desired_configuration=desired,
            current_cluster_state=current,
        )

        expected = sequentially(changes=[
            in_parallel(changes=[PushDataset(
                dataset=volume.dataset, hostname=another_node.hostname)]),
            in_parallel(changes=[StopApplication(
                application=Application(name=APPLICATION_WITH_VOLUME_NAME,
                                        image=DockerImage.from_string(
                                            u'clusterhq/postgresql:9.1'),),)]),
            in_parallel(changes=[HandoffDataset(
                dataset=volume.dataset, hostname=another_node.hostname)]),
            in_parallel(changes=[WaitForDataset(dataset=volume2.dataset)]),
            in_parallel(changes=[ResizeDataset(dataset=volume2.dataset)]),
            in_parallel(changes=[
                StartApplication(application=another_application,
                                 hostname="node1.example.com")]),
        ])
        self.assertEqual(expected, changes)

=======

        result = api.calculate_changes(
            desired_configuration=EMPTY,
            current_cluster_state=DeploymentState(nodes=[
                NodeState(hostname=api.hostname,
                          applications={to_stop})]))
        expected = Sequentially(changes=[InParallel(changes=[
            StopApplication(application=to_stop)])])
        self.assertEqual(expected, result)

>>>>>>> 4815f0a2
    def test_restart_application_once_only(self):
        """
        An ``Application`` will only be added once to the list of applications
        to restart even if there are different reasons to restart it (it is
        not running and its setup has changed).
        """
        api = ApplicationNodeDeployer(
            u'node1.example.com',
            docker_client=FakeDockerClient(),
            network=make_memory_network()
        )

        old_postgres_app = Application(
            name=u'postgres-example',
            image=DockerImage.from_string(u'clusterhq/postgres:7.5'),
            running=False,
        )

        new_postgres_app = Application(
            name=u'postgres-example',
            image=DockerImage.from_string(u'docker/postgres:7.6'),
        )

        node = Node(
            hostname=u"node1.example.com",
            applications=frozenset({old_postgres_app}),
        )

        desired = Deployment(nodes=frozenset({
            Node(hostname=node.hostname,
                 applications=frozenset({new_postgres_app})),
        }))
        node_state = NodeState(
            hostname=api.hostname,
            applications={old_postgres_app})

        result = api.calculate_changes(
            desired_configuration=desired,
            current_cluster_state=DeploymentState(nodes=[node_state]))

<<<<<<< HEAD
        expected = sequentially(changes=[
            in_parallel(changes=[
                CreateDataset(dataset=new_postgres_app.volume.dataset)]),
            in_parallel(changes=[
                sequentially(changes=[
=======
        expected = Sequentially(changes=[
            InParallel(changes=[
                Sequentially(changes=[
>>>>>>> 4815f0a2
                    StopApplication(application=new_postgres_app),
                    StartApplication(application=new_postgres_app,
                                     node_state=node_state)
                ])
            ])
        ])
        self.assertEqual(expected, result)

    def test_app_with_changed_image_restarted(self):
        """
        An ``Application`` running on a given node that has a different image
        specified in the desired state to the image used by the application now
        is added to the list of applications to restart.
        """
        api = ApplicationNodeDeployer(
            u'node1.example.com',
            docker_client=FakeDockerClient(),
            network=make_memory_network()
        )

        old_postgres_app = Application(
            name=u'postgres-example',
            image=DockerImage.from_string(u'clusterhq/postgres:latest'),
            volume=None
        )

        new_postgres_app = Application(
            name=u'postgres-example',
            image=DockerImage.from_string(u'docker/postgres:latest'),
            volume=None
        )

        node = Node(
            hostname=u"node1.example.com",
            applications=frozenset({old_postgres_app}),
        )

        desired = Deployment(nodes=frozenset({
            Node(hostname=node.hostname,
                 applications=frozenset({new_postgres_app})),
        }))
        node_state = NodeState(
            hostname=api.hostname,
            applications={old_postgres_app})
        result = api.calculate_changes(
            desired_configuration=desired,
            current_cluster_state=DeploymentState(nodes={node_state}),
        )

        expected = sequentially(changes=[in_parallel(changes=[
            sequentially(changes=[
                StopApplication(application=old_postgres_app),
                StartApplication(application=new_postgres_app,
                                 node_state=node_state)
                ]),
        ])])

        self.assertEqual(expected, result)

    def test_app_with_changed_ports_restarted(self):
        """
        An ``Application`` running on a given node that has different port
        exposures specified in the desired state to the ports exposed by the
        application's current state is added to the list of applications to
        restart.
        """
        network = make_memory_network()
        network.open_port(50432)

        api = ApplicationNodeDeployer(
            u'node1.example.com',
            docker_client=FakeDockerClient(),
            network=network,
        )

        old_postgres_app = Application(
            name=u'postgres-example',
            image=DockerImage.from_string(u'clusterhq/postgres:latest'),
            volume=None,
            ports=frozenset([Port(
                internal_port=5432,
                external_port=50432
            )])
        )

        new_postgres_app = Application(
            name=u'postgres-example',
            image=DockerImage.from_string(u'clusterhq/postgres:latest'),
            volume=None,
            ports=frozenset([Port(
                internal_port=5433,
                external_port=50433
            )])
        )

        node_state = NodeState(
            hostname=api.hostname,
            applications={old_postgres_app},
        )

        desired = Deployment(nodes=frozenset({
            Node(hostname=api.hostname,
                 applications=frozenset({new_postgres_app})),
        }))
        result = api.calculate_changes(
            desired_configuration=desired,
            current_cluster_state=DeploymentState(nodes={node_state}),
        )

        expected = sequentially(changes=[
            OpenPorts(ports=[OpenPort(port=50433)]),
            in_parallel(changes=[
                sequentially(changes=[
                    StopApplication(application=old_postgres_app),
                    StartApplication(application=new_postgres_app,
                                     node_state=node_state)
                ]),
            ]),
        ])

        self.assertEqual(expected, result)

    def test_app_with_changed_links_restarted(self):
        """
        An ``Application`` running on a given node that has different links
        specified in the desired state to the links specified by the
        application's current state is added to the list of applications to
        restart.
        """
        api = ApplicationNodeDeployer(
            u'node1.example.com',
            docker_client=FakeDockerClient(),
            network=make_memory_network()
        )

        old_wordpress_app = Application(
            name=u'wordpress-example',
            image=DockerImage.from_string(u'clusterhq/wordpress:latest'),
            volume=None,
            links=frozenset([
                Link(
                    local_port=5432, remote_port=50432, alias='POSTGRES'
                )
            ])
        )

        postgres_app = Application(
            name=u'postgres-example',
            image=DockerImage.from_string(u'clusterhq/postgres:latest')
        )
        new_wordpress_app = Application(
            name=u'wordpress-example',
            image=DockerImage.from_string(u'clusterhq/wordpress:latest'),
            volume=None,
            links=frozenset([
                Link(
                    local_port=5432, remote_port=51432, alias='POSTGRES'
                )
            ])
        )

        desired = Deployment(nodes=frozenset({
            Node(hostname=u'node1.example.com',
                 applications=frozenset({new_wordpress_app, postgres_app})),
        }))
        node_state = NodeState(hostname=api.hostname,
                               applications={postgres_app, old_wordpress_app})
        result = api.calculate_changes(
            desired_configuration=desired,
            current_cluster_state=DeploymentState(nodes={node_state}),
        )

        expected = sequentially(changes=[in_parallel(changes=[
            sequentially(changes=[
                StopApplication(application=old_wordpress_app),
                StartApplication(application=new_wordpress_app,
                                 node_state=node_state)
                ]),
        ])])

        self.assertEqual(expected, result)

    def test_unknown_applications(self):
        """
        If application state for local state is unknown, don't do anything.
        """
        api = ApplicationNodeDeployer(
            u'node1.example.com',
            docker_client=FakeDockerClient(),
            network=make_memory_network()
        )

        postgres_app = Application(
            name=u'postgres-example',
            image=DockerImage.from_string(u'docker/postgres:latest'),
        )
        node = Node(
            hostname=api.hostname, applications={postgres_app})
        desired = Deployment(nodes=[node])

        result = api.calculate_changes(desired, DeploymentState(nodes=[
            NodeState(hostname=api.hostname, applications=None)]))
        self.assertEqual(result, Sequentially(changes=[]))

    def test_missing_volume(self):
        """
        If a desired but non-running application has a volume but its
        manifestation does not exist on the node, the application is not
        started.

        Eventually the manifestation will appear, at which point the
        application can be started.
        """
        api = ApplicationNodeDeployer(u'example.com',
                                      docker_client=FakeDockerClient(),
                                      network=make_memory_network())
        manifestation = Manifestation(
            dataset=Dataset(dataset_id=unicode(uuid4())),
            primary=True,
        )
        application = Application(
            name=b'mysql-hybridcluster',
            image=DockerImage(repository=u'clusterhq/flocker',
                              tag=u'release-14.0'),
            volume=AttachedVolume(
                manifestation=manifestation,
                mountpoint=FilePath(b"/data"),
            )
        )

        desired = Deployment(
            nodes=[Node(hostname=api.hostname, applications=[application],
                        manifestations={manifestation.dataset_id:
                                        manifestation})])

        result = api.calculate_changes(
            desired_configuration=desired,
            # No manifestations available!
            current_cluster_state=EMPTY_STATE)
        expected = Sequentially(changes=[])
        self.assertEqual(expected, result)


class P2PManifestationDeployerCalculateChangesTests(SynchronousTestCase):
    """
    Tests for
    ``P2PManifestationDeployer.calculate_changes``.
    """
    def test_dataset_deleted(self):
        """
        ``P2PManifestationDeployer.calculate_changes`` specifies that a
        dataset must be deleted if the desired configuration specifies
        that the dataset has the ``deleted`` attribute set to True.

        Note that for now this happens regardless of whether the node
        actually has the dataset, since the deployer doesn't know about
        replicas... see FLOC-1240.
        """
        node_state = NodeState(
            hostname=u"10.1.1.1",
            manifestations={MANIFESTATION.dataset_id:
                            MANIFESTATION},
        )

        api = P2PManifestationDeployer(
            node_state.hostname,
            create_volume_service(self),
        )
        current = DeploymentState(nodes=[node_state])
        desired = Deployment(nodes=[
            Node(hostname=api.hostname,
                 manifestations=node_state.manifestations.transform(
                     (DATASET_ID, "dataset", "deleted"), True))])

        changes = api.calculate_changes(desired, current)
        expected = Sequentially(changes=[
            InParallel(changes=[DeleteDataset(dataset=DATASET.set(
                "deleted", True))])
            ])
        self.assertEqual(expected, changes)

    def test_no_deletion_if_in_use(self):
        """
        ``P2PManifestationDeployer.calculate_changes`` ensures dataset
        deletion happens only if there is no application using the deleted
        dataset.

        This will eventually be switched to use a lease system, rather
        than inspecting application configuration.
        """
        node = Node(
            hostname=u"10.1.1.1",
            manifestations={
                MANIFESTATION.dataset_id:
                MANIFESTATION.transform(("dataset", "deleted"), True)},
        )
        desired = Deployment(nodes=[node])
        current = DeploymentState(nodes=[NodeState(
            hostname=node.hostname,
            applications={APPLICATION_WITH_VOLUME},
            manifestations={MANIFESTATION.dataset_id: MANIFESTATION})])

        api = P2PManifestationDeployer(
            node.hostname, create_volume_service(self),
        )
        changes = api.calculate_changes(desired, current)
        self.assertEqual(Sequentially(changes=[]), changes)

<<<<<<< HEAD
        expected = sequentially(changes=[
            in_parallel(changes=[CreateDataset(
                dataset=MANIFESTATION.dataset)])])
        self.assertEqual(expected, changes)
=======
    def test_no_resize_if_in_use(self):
        """
        ``P2PManifestationDeployer.calculate_changes`` ensures dataset
        deletion happens only if there is no application using the deleted
        dataset.
>>>>>>> 4815f0a2

        This will eventually be switched to use a lease system, rather
        than inspecting application configuration.
        """
        current_node = NodeState(
            hostname=u"node1.example.com",
            manifestations={MANIFESTATION.dataset_id: MANIFESTATION},
            applications={APPLICATION_WITH_VOLUME},
        )
        desired_node = Node(
            hostname=u"node1.example.com",
            manifestations={MANIFESTATION_WITH_SIZE.dataset_id:
                            MANIFESTATION_WITH_SIZE},
        )

        current = DeploymentState(nodes=[current_node])
        desired = Deployment(nodes=[desired_node])
        api = P2PManifestationDeployer(current_node.hostname,
                                       create_volume_service(self))

        changes = api.calculate_changes(desired, current)

        expected = Sequentially(changes=[])
        self.assertEqual(expected, changes)

    def test_no_handoff_if_in_use(self):
        """
        ``P2PManifestationDeployer.calculate_changes`` ensures dataset handoff
        happens only if there is no application using the dataset that
        needs to be moved.

        This will eventually be switched to use a lease system, rather
        than inspecting application configuration.
        """
        node_state = NodeState(
            hostname=u"node1.example.com",
            manifestations={MANIFESTATION.dataset_id:
                            MANIFESTATION},
            applications={APPLICATION_WITH_VOLUME},
        )
        another_node_state = NodeState(
            hostname=u"node2.example.com",
        )
        current = DeploymentState(nodes=[node_state, another_node_state])
        desired = Deployment(nodes={
            Node(hostname=node_state.hostname),
            Node(hostname=another_node_state.hostname,
                 manifestations={MANIFESTATION.dataset_id:
                                 MANIFESTATION}),
        })

        api = P2PManifestationDeployer(
            node_state.hostname, create_volume_service(self),
        )

        changes = api.calculate_changes(desired, current)
        self.assertEqual(Sequentially(changes=[]), changes)

    def test_volume_handoff(self):
        """
        ``P2PManifestationDeployer.calculate_changes`` specifies that
        the volume for an application which was previously running on this
        node but is now running on another node must be handed off.
        """
        node_state = NodeState(
            hostname=u"node1.example.com",
            manifestations={MANIFESTATION.dataset_id:
                            MANIFESTATION},
        )
        another_node_state = NodeState(
            hostname=u"node2.example.com",
        )
        current = DeploymentState(nodes=[node_state, another_node_state])
        desired = Deployment(nodes={
            Node(hostname=node_state.hostname),
            Node(hostname=another_node_state.hostname,
                 manifestations={MANIFESTATION.dataset_id:
                                 MANIFESTATION}),
        })

        api = P2PManifestationDeployer(
            node_state.hostname, create_volume_service(self),
        )

<<<<<<< HEAD
        expected = sequentially(changes=[
            in_parallel(changes=[
                WaitForDataset(dataset=MANIFESTATION.dataset)]),
            in_parallel(changes=[
                ResizeDataset(dataset=MANIFESTATION.dataset)])])
=======
        changes = api.calculate_changes(desired, current)
        volume = APPLICATION_WITH_VOLUME.volume

        expected = Sequentially(changes=[
            InParallel(changes=[HandoffDataset(
                dataset=volume.dataset,
                hostname=another_node_state.hostname)]),
        ])
>>>>>>> 4815f0a2
        self.assertEqual(expected, changes)

    def test_no_volume_changes(self):
        """
        ``P2PManifestationDeployer.calculate_changes`` specifies no work for
        the volume if it was and is supposed to be available on the node.
        """
        current_node = NodeState(
            hostname=u"node1.example.com",
            applications=frozenset({APPLICATION_WITH_VOLUME}),
            manifestations={MANIFESTATION.dataset_id:
                            MANIFESTATION},
        )
        desired_node = Node(
            hostname=u"node1.example.com",
            applications=frozenset({APPLICATION_WITH_VOLUME}),
            manifestations={MANIFESTATION.dataset_id:
                            MANIFESTATION},
        )
        current = DeploymentState(nodes=[current_node])
        desired = Deployment(nodes=[desired_node])

        api = P2PManifestationDeployer(
            current_node.hostname, create_volume_service(self),
        )

        changes = api.calculate_changes(desired, current)
        expected = Sequentially(changes=[])
        self.assertEqual(expected, changes)

    def test_metadata_does_not_cause_changes(self):
        """
        ``P2PManifestationDeployer.calculate_changes`` indicates no
        action necessary if the configuration has metadata for a dataset
        that is a volume.

        Current cluster state lacks metadata, so we want to verify no
        erroneous restarts are suggested.
        """
        current_nodes = [
            NodeState(
                hostname=u"node1.example.com",
                applications={APPLICATION_WITH_VOLUME},
                manifestations={MANIFESTATION.dataset_id: MANIFESTATION},
            ),
        ]
        manifestation_with_metadata = MANIFESTATION.transform(
            ["dataset", "metadata"], {u"xyz": u"u"})

        desired_nodes = [
            Node(
                hostname=u"node1.example.com",
                applications={APPLICATION_WITH_VOLUME.transform(
                    ["volume", "manifestation"], manifestation_with_metadata)},
                manifestations={MANIFESTATION.dataset_id:
                                manifestation_with_metadata},
            ),
        ]

        # The discovered current configuration of the cluster reveals the
        # application is running here.
        current = DeploymentState(nodes=current_nodes)
        desired = Deployment(nodes=desired_nodes)

        api = P2PManifestationDeployer(
            u"node1.example.com",
            create_volume_service(self),
        )

<<<<<<< HEAD
        dataset = MANIFESTATION.dataset

        expected = sequentially(changes=[
            in_parallel(changes=[PushDataset(
                dataset=dataset, hostname=another_node.hostname)]),
            in_parallel(changes=[HandoffDataset(
                dataset=dataset, hostname=another_node.hostname)]),
        ])
        self.assertEqual(expected, changes)
=======
        changes = api.calculate_changes(desired, current)
        self.assertEqual(changes, Sequentially(changes=[]))
>>>>>>> 4815f0a2

    def test_dataset_created(self):
        """
        ``P2PManifestationDeployer.calculate_changes`` specifies that a
        new dataset must be created if the desired configuration specifies
        that a dataset that previously existed nowhere is going to be on
        this node.
        """
        hostname = u"node1.example.com"

        current = DeploymentState(nodes=frozenset({
            NodeState(hostname=hostname),
        }))

        api = P2PManifestationDeployer(
            hostname,
            create_volume_service(self),
        )

        node = Node(
            hostname=hostname,
            manifestations={MANIFESTATION.dataset_id: MANIFESTATION},
        )
        desired = Deployment(nodes=frozenset({node}))

        changes = api.calculate_changes(desired, current)

<<<<<<< HEAD
        expected = sequentially(changes=[])
=======
        expected = Sequentially(changes=[
            InParallel(changes=[CreateDataset(
                dataset=MANIFESTATION.dataset)])])
>>>>>>> 4815f0a2
        self.assertEqual(expected, changes)

    def test_dataset_resize(self):
        """
        ``P2PManifestationDeployer.calculate_changes`` specifies that a
        dataset will be resized if a dataset which was previously hosted
        on this node continues to be on this node but specifies a dataset
        maximum_size that differs to the existing dataset size.
        """
        current_node = NodeState(
            hostname=u"node1.example.com",
            manifestations={MANIFESTATION.dataset_id: MANIFESTATION},
        )
        desired_node = Node(
            hostname=u"node1.example.com",
            manifestations={MANIFESTATION_WITH_SIZE.dataset_id:
                            MANIFESTATION_WITH_SIZE},
        )

        current = DeploymentState(nodes=[current_node])
        desired = Deployment(nodes=frozenset([desired_node]))

        api = P2PManifestationDeployer(
            current_node.hostname,
            create_volume_service(self),
        )

        changes = api.calculate_changes(desired, current)

        expected = sequentially(changes=[
            in_parallel(
                changes=[ResizeDataset(
                    dataset=APPLICATION_WITH_VOLUME_SIZE.volume.dataset,
                    )]
            )
        ])
        self.assertEqual(expected, changes)

    def test_dataset_resized_before_move(self):
        """
        ``P2PManifestationDeployer.calculate_changes`` specifies that a
        dataset will be resized if it is to be relocated to a different
        node but specifies a maximum_size that differs to the existing
        size. The dataset will be resized before moving.
        """
        current_nodes = [
            NodeState(
                hostname=u"node1.example.com",
                manifestations={MANIFESTATION.dataset_id: MANIFESTATION},
            ),
            NodeState(
                hostname=u"node2.example.com",
            )
        ]
        desired_nodes = [
            Node(
                hostname=u"node1.example.com",
            ),
            Node(
                hostname=u"node2.example.com",
                manifestations={MANIFESTATION_WITH_SIZE.dataset_id:
                                MANIFESTATION_WITH_SIZE},
            ),
        ]

        current = DeploymentState(nodes=current_nodes)
        desired = Deployment(nodes=desired_nodes)

        api = P2PManifestationDeployer(
            u"node1.example.com", create_volume_service(self),
        )

        changes = api.calculate_changes(desired, current)

        dataset = MANIFESTATION_WITH_SIZE.dataset

        # expected is: resize, push, handoff
        expected = sequentially(changes=[
            in_parallel(
                changes=[ResizeDataset(dataset=dataset)],
            ),
<<<<<<< HEAD
            in_parallel(
                changes=[PushDataset(
                    dataset=dataset,
                    hostname=u'node2.example.com')]
            ),
            in_parallel(
=======
            InParallel(
>>>>>>> 4815f0a2
                changes=[HandoffDataset(
                    dataset=dataset,
                    hostname=u'node2.example.com')]
            )])
        self.assertEqual(expected, changes)

    def test_unknown_applications(self):
        """
        If applications are unknown, no changes are calculated.
        """
        node_state = NodeState(
            hostname=u"10.1.1.1",
            manifestations={MANIFESTATION.dataset_id:
                            MANIFESTATION},
            applications=None,
        )

        api = P2PManifestationDeployer(
            node_state.hostname, create_volume_service(self)
        )
        current = DeploymentState(nodes=[node_state])
        desired = Deployment(nodes=[
            Node(hostname=api.hostname,
                 manifestations=node_state.manifestations.transform(
                     (DATASET_ID, "dataset", "deleted"), True))])

<<<<<<< HEAD
        dataset = MANIFESTATION_WITH_SIZE.dataset

        expected = sequentially(changes=[
            in_parallel(changes=[WaitForDataset(dataset=dataset)]),
            in_parallel(changes=[ResizeDataset(dataset=dataset)]),
        ])
=======
        changes = api.calculate_changes(desired, current)
        expected = Sequentially(changes=[])
>>>>>>> 4815f0a2
        self.assertEqual(expected, changes)


class SetProxiesTests(SynchronousTestCase):
    """
    Tests for ``SetProxies``.
    """
    def test_proxies_added(self):
        """
        Proxies which are required are added.
        """
        fake_network = make_memory_network()
        api = ApplicationNodeDeployer(
            u'example.com',
            docker_client=FakeDockerClient(),
            network=fake_network)

        expected_proxy = Proxy(ip=u'192.0.2.100', port=3306)
        d = SetProxies(ports=[expected_proxy]).run(api)
        self.successResultOf(d)
        self.assertEqual(
            [expected_proxy],
            fake_network.enumerate_proxies()
        )

    def test_proxies_removed(self):
        """
        Proxies which are no longer required on the node are removed.
        """
        fake_network = make_memory_network()
        fake_network.create_proxy_to(ip=u'192.0.2.100', port=3306)
        api = ApplicationNodeDeployer(
            u'example.com', docker_client=FakeDockerClient(),
            network=fake_network)

        d = SetProxies(ports=[]).run(api)
        self.successResultOf(d)
        self.assertEqual(
            [],
            fake_network.enumerate_proxies()
        )

    def test_desired_proxies_remain(self):
        """
        Proxies which exist on the node and which are still required are not
        removed.
        """
        fake_network = make_memory_network()

        # A proxy which will be removed
        fake_network.create_proxy_to(ip=u'192.0.2.100', port=3306)
        # And some proxies which are still required
        required_proxy1 = fake_network.create_proxy_to(ip=u'192.0.2.101',
                                                       port=3306)
        required_proxy2 = fake_network.create_proxy_to(ip=u'192.0.2.101',
                                                       port=8080)

        api = ApplicationNodeDeployer(
            u'example.com', docker_client=FakeDockerClient(),
            network=fake_network)

        d = SetProxies(ports=[required_proxy1, required_proxy2]).run(api)

        self.successResultOf(d)
        self.assertEqual(
            set([required_proxy1, required_proxy2]),
            set(fake_network.enumerate_proxies())
        )

    def test_delete_proxy_errors_as_errbacks(self):
        """
        Exceptions raised in `delete_proxy` operations are reported as
        failures in the returned deferred.
        """
        fake_network = make_memory_network()
        fake_network.create_proxy_to(ip=u'192.0.2.100', port=3306)
        fake_network.delete_proxy = lambda proxy: 1/0

        api = ApplicationNodeDeployer(
            u'example.com', docker_client=FakeDockerClient(),
            network=fake_network)

        d = SetProxies(ports=[]).run(api)
        exception = self.failureResultOf(d, FirstError)
        self.assertIsInstance(
            exception.value.subFailure.value,
            ZeroDivisionError
        )
        self.flushLoggedErrors(ZeroDivisionError)

    def test_create_proxy_errors_as_errbacks(self):
        """
        Exceptions raised in `create_proxy_to` operations are reported as
        failures in the returned deferred.
        """
        fake_network = make_memory_network()
        fake_network.create_proxy_to = lambda ip, port: 1/0

        api = ApplicationNodeDeployer(
            u'example.com', docker_client=FakeDockerClient(),
            network=fake_network)

        d = SetProxies(ports=[Proxy(ip=u'192.0.2.100', port=3306)]).run(api)
        exception = self.failureResultOf(d, FirstError)
        self.assertIsInstance(
            exception.value.subFailure.value,
            ZeroDivisionError
        )
        self.flushLoggedErrors(ZeroDivisionError)

    def test_create_proxy_errors_all_logged(self):
        """
        Exceptions raised in `create_proxy_to` operations are all logged.
        """
        fake_network = make_memory_network()
        fake_network.create_proxy_to = lambda ip, port: 1/0

        api = ApplicationNodeDeployer(
            u'example.com', docker_client=FakeDockerClient(),
            network=fake_network)

        d = SetProxies(
            ports=[Proxy(ip=u'192.0.2.100', port=3306),
                   Proxy(ip=u'192.0.2.101', port=3306),
                   Proxy(ip=u'192.0.2.102', port=3306)]
        ).run(api)

        self.failureResultOf(d, FirstError)

        failures = self.flushLoggedErrors(ZeroDivisionError)
        self.assertEqual(3, len(failures))


class OpenPortsTests(SynchronousTestCase):
    """
    Tests for ``OpenPorts``.
    """
    def test_open_ports_added(self):
        """
        Porst which are required are opened.
        """
        fake_network = make_memory_network()
        api = ApplicationNodeDeployer(
            u'example.com', docker_client=FakeDockerClient(),
            network=fake_network)

        expected_open_port = OpenPort(port=3306)
        d = OpenPorts(ports=[expected_open_port]).run(api)
        self.successResultOf(d)
        self.assertEqual(
            [expected_open_port],
            fake_network.enumerate_open_ports()
        )

    def test_open_ports_removed(self):
        """
        Open ports which are no longer required on the node are closed.
        """
        fake_network = make_memory_network()
        fake_network.open_port(port=3306)
        api = ApplicationNodeDeployer(
            u'example.com', docker_client=FakeDockerClient(),
            network=fake_network)

        d = OpenPorts(ports=[]).run(api)
        self.successResultOf(d)
        self.assertEqual(
            [],
            fake_network.enumerate_proxies()
        )

    def test_desired_open_ports_remain(self):
        """
        Open ports which exist on the node and which are still required are not
        removed.
        """
        fake_network = make_memory_network()

        # A open_port which will be removed
        fake_network.open_port(port=3305)
        # And some open ports which are still required
        required_open_port_1 = fake_network.open_port(port=3306)
        required_open_port_2 = fake_network.open_port(port=8080)

        api = ApplicationNodeDeployer(
            u'example.com', docker_client=FakeDockerClient(),
            network=fake_network)

        state_change = OpenPorts(
            ports=[required_open_port_1, required_open_port_2])
        d = state_change.run(api)

        self.successResultOf(d)
        self.assertEqual(
            set([required_open_port_1, required_open_port_2]),
            set(fake_network.enumerate_open_ports())
        )

    def test_delete_open_port_errors_as_errbacks(self):
        """
        Exceptions raised in `delete_open_port` operations are reported as
        failures in the returned deferred.
        """
        fake_network = make_memory_network()
        fake_network.open_port(port=3306)
        fake_network.delete_open_port = lambda open_port: 1/0

        api = ApplicationNodeDeployer(
            u'example.com', docker_client=FakeDockerClient(),
            network=fake_network)

        d = OpenPorts(ports=[]).run(api)
        exception = self.failureResultOf(d, FirstError)
        self.assertIsInstance(
            exception.value.subFailure.value,
            ZeroDivisionError
        )
        self.flushLoggedErrors(ZeroDivisionError)

    def test_open_port_errors_as_errbacks(self):
        """
        Exceptions raised in `open_port` operations are reported as
        failures in the returned deferred.
        """
        fake_network = make_memory_network()
        fake_network.open_port = lambda port: 1/0

        api = ApplicationNodeDeployer(
            u'example.com', docker_client=FakeDockerClient(),
            network=fake_network)

        d = OpenPorts(ports=[OpenPort(port=3306)]).run(api)
        exception = self.failureResultOf(d, FirstError)
        self.assertIsInstance(
            exception.value.subFailure.value,
            ZeroDivisionError
        )
        self.flushLoggedErrors(ZeroDivisionError)

    def test_open_ports_errors_all_logged(self):
        """
        Exceptions raised in `OpenPorts` operations are all logged.
        """
        fake_network = make_memory_network()
        fake_network.open_port = lambda port: 1/0

        api = ApplicationNodeDeployer(
            u'example.com', docker_client=FakeDockerClient(),
            network=fake_network)

        d = OpenPorts(
            ports=[OpenPort(port=3306),
                   OpenPort(port=3307),
                   OpenPort(port=3308)]
        ).run(api)

        self.failureResultOf(d, FirstError)

        failures = self.flushLoggedErrors(ZeroDivisionError)
        self.assertEqual(3, len(failures))


class CreateDatasetTests(SynchronousTestCase):
    """
    Tests for ``CreateDataset``.
    """
    def test_creates(self):
        """
        ``CreateDataset.run()`` creates the named volume.
        """
        volume_service = create_volume_service(self)
        deployer = P2PManifestationDeployer(
            u'example.com', volume_service)
        volume = APPLICATION_WITH_VOLUME.volume
        create = CreateDataset(dataset=volume.dataset)
        create.run(deployer)
        self.assertIn(
            volume_service.get(_to_volume_name(volume.dataset.dataset_id)),
            list(self.successResultOf(volume_service.enumerate())))

    def test_creates_respecting_size(self):
        """
        ``CreateDataset.run()`` creates the named volume with a ``VolumeSize``
        instance respecting the maximum_size passed in from the
        ``AttachedVolume``.
        """
        EXPECTED_SIZE_BYTES = 1024 * 1024 * 100
        EXPECTED_SIZE = VolumeSize(maximum_size=EXPECTED_SIZE_BYTES)

        volume_service = create_volume_service(self)
        deployer = P2PManifestationDeployer(
            u'example.com', volume_service)
        volume = APPLICATION_WITH_VOLUME_SIZE.volume
        create = CreateDataset(dataset=volume.dataset)
        create.run(deployer)
        enumerated_volumes = list(
            self.successResultOf(volume_service.enumerate())
        )
        expected_volume = volume_service.get(
            _to_volume_name(volume.dataset.dataset_id), size=EXPECTED_SIZE
        )
        self.assertIn(expected_volume, enumerated_volumes)
        self.assertEqual(expected_volume.size, EXPECTED_SIZE)

    def test_return(self):
        """
        ``CreateDataset.run()`` returns a ``Deferred`` that fires with the
        created volume.
        """
        deployer = P2PManifestationDeployer(
            u'example.com', create_volume_service(self))
        volume = APPLICATION_WITH_VOLUME.volume
        create = CreateDataset(dataset=volume.dataset)
        result = self.successResultOf(create.run(deployer))
        self.assertEqual(result, deployer.volume_service.get(
            _to_volume_name(volume.dataset.dataset_id)))


class DeleteDatasetTests(TestCase):
    """
    Tests for ``DeleteDataset``.
    """
    def setUp(self):
        self.volume_service = create_volume_service(self)
        self.deployer = P2PManifestationDeployer(
            u'example.com', self.volume_service)

        id1 = unicode(uuid4())
        self.volume1 = self.volume_service.get(_to_volume_name(id1))
        id2 = unicode(uuid4())
        self.volume2 = self.volume_service.get(_to_volume_name(id2))
        self.successResultOf(self.volume_service.create(self.volume1))
        self.successResultOf(self.volume_service.create(self.volume2))

    def test_deletes(self):
        """
        ``DeleteDataset.run()`` deletes volumes whose ``dataset_id`` matches
        the one the instance was created with.
        """
        delete = DeleteDataset(
            dataset=Dataset(dataset_id=self.volume2.name.dataset_id))
        self.successResultOf(delete.run(self.deployer))

        self.assertEqual(
            list(self.successResultOf(self.volume_service.enumerate())),
            [self.volume1])

    @validate_logging(
        lambda test, logger: logger.flush_tracebacks(CustomException))
    def test_failed_create(self, logger):
        """
        Failed deletions of volumes does not result in a failed result from
        ``DeleteDataset.run()``.

        The traceback is, however, logged.
        """
        self.patch(self.volume_service.pool, "destroy",
                   lambda fs: fail(CustomException()))
        self.patch(_deploy, "_logger", logger)
        delete = DeleteDataset(
            dataset=Dataset(dataset_id=self.volume2.name.dataset_id))
        self.successResultOf(delete.run(self.deployer))


class ResizeVolumeTests(TestCase):
    """
    Tests for ``ResizeVolume``.
    """
    def test_sets_size(self):
        """
        ``ResizeVolume.run`` changes the maximum size of the named volume.
        """
        size = VolumeSize(maximum_size=1234567890)
        volume_service = create_volume_service(self)
        volume_name = VolumeName(namespace=u"default", dataset_id=u"myvol")
        volume = volume_service.get(volume_name)
        d = volume_service.create(volume)

        def created(ignored):
            dataset = Dataset(
                dataset_id=volume_name.dataset_id,
                maximum_size=size.maximum_size,
            )
            change = ResizeDataset(dataset=dataset)
            deployer = P2PManifestationDeployer(
                u'example.com', volume_service)
            return change.run(deployer)
        d.addCallback(created)

        def resized(ignored):
            # enumerate re-loads size data from the system
            # get does not.
            # so use enumerate.
            return volume_service.pool.enumerate()
        d.addCallback(resized)

        def got_filesystems(filesystems):
            (filesystem,) = filesystems
            self.assertEqual(size, filesystem.size)
        d.addCallback(resized)
        return d


class HandoffVolumeTests(SynchronousTestCase):
    """
    Tests for ``HandoffVolume``.
    """
    def test_handoff(self):
        """
        ``HandoffVolume.run()`` hands off the named volume to the given
        destination nodex.
        """
        volume_service = create_volume_service(self)
        hostname = b"dest.example.com"

        result = []

        def _handoff(volume, destination):
            result.extend([volume, destination])
        self.patch(volume_service, "handoff", _handoff)
        deployer = P2PManifestationDeployer(
            u'example.com', volume_service)
        handoff = HandoffDataset(
            dataset=APPLICATION_WITH_VOLUME.volume.dataset,
            hostname=hostname)
        handoff.run(deployer)
        self.assertEqual(
            result,
            [volume_service.get(_to_volume_name(DATASET.dataset_id)),
             RemoteVolumeManager(standard_node(hostname))])

    def test_return(self):
        """
        ``HandoffVolume.run()`` returns the result of
        ``VolumeService.handoff``.
        """
        result = Deferred()
        volume_service = create_volume_service(self)
        self.patch(volume_service, "handoff",
                   lambda volume, destination: result)
        deployer = P2PManifestationDeployer(
            u'example.com', volume_service)
        handoff = HandoffDataset(
            dataset=APPLICATION_WITH_VOLUME.volume.dataset,
            hostname=b"dest.example.com")
        handoff_result = handoff.run(deployer)
        self.assertIs(handoff_result, result)


class PushVolumeTests(SynchronousTestCase):
    """
    Tests for ``PushVolume``.
    """
    def test_push(self):
        """
        ``PushVolume.run()`` pushes the named volume to the given destination
        node.
        """
        volume_service = create_volume_service(self)
        hostname = b"dest.example.com"

        result = []

        def _push(volume, destination):
            result.extend([volume, destination])
        self.patch(volume_service, "push", _push)
        deployer = P2PManifestationDeployer(
            u'example.com', volume_service)
        push = PushDataset(
            dataset=APPLICATION_WITH_VOLUME.volume.dataset,
            hostname=hostname)
        push.run(deployer)
        self.assertEqual(
            result,
            [volume_service.get(_to_volume_name(DATASET.dataset_id)),
             RemoteVolumeManager(standard_node(hostname))])

    def test_return(self):
        """
        ``PushVolume.run()`` returns the result of
        ``VolumeService.push``.
        """
        result = Deferred()
        volume_service = create_volume_service(self)
        self.patch(volume_service, "push",
                   lambda volume, destination: result)
        deployer = P2PManifestationDeployer(
            u'example.com', volume_service)
        push = PushDataset(
            dataset=APPLICATION_WITH_VOLUME.volume.dataset,
            hostname=b"dest.example.com")
        push_result = push.run(deployer)
        self.assertIs(push_result, result)


class P2PNodeDeployerInterfaceTests(ideployer_tests_factory(
        lambda test: P2PNodeDeployer(u"localhost",
                                     create_volume_service(test),
                                     FakeDockerClient(),
                                     make_memory_network()))):
    """
    ``IDeployer`` tests for ``P2PNodeDeployer``.
    """


class ControllableDeployerInterfaceTests(
        ideployer_tests_factory(
            lambda test: ControllableDeployer(
                hostname=u"192.0.2.123",
                local_states=[succeed(NodeState(hostname=u'192.0.2.123'))],
                calculated_actions=[in_parallel(changes=[])],
            )
        )
):
    """
    ``IDeployer`` tests for ``ControllableDeployer``.
    """<|MERGE_RESOLUTION|>--- conflicted
+++ resolved
@@ -25,16 +25,11 @@
     Application, DockerImage, Deployment, Node, Port, Link,
     NodeState, DeploymentState, RestartAlways)
 
-from .. import sequentially, in_parallel
+from .. import IStateChange, sequentially, in_parallel
 
 from .._deploy import (
-<<<<<<< HEAD
     StartApplication, StopApplication,
-    CreateDataset, WaitForDataset, HandoffDataset, SetProxies, PushDataset,
-=======
-    IStateChange, Sequentially, InParallel, StartApplication, StopApplication,
     CreateDataset, HandoffDataset, SetProxies, PushDataset,
->>>>>>> 4815f0a2
     ResizeDataset, _link_environment, _to_volume_name,
     DeleteDataset, OpenPorts
 )
@@ -1038,7 +1033,7 @@
         result = api.calculate_changes(
             desired_configuration=EMPTY,
             current_cluster_state=EMPTY_STATE)
-        expected = Sequentially(changes=[])
+        expected = sequentially(changes=[])
         self.assertEqual(expected, result)
 
     def test_proxy_needs_creating(self):
@@ -1074,7 +1069,7 @@
             desired_configuration=desired, current_cluster_state=EMPTY_STATE)
         proxy = Proxy(ip=expected_destination_host,
                       port=expected_destination_port)
-        expected = Sequentially(changes=[SetProxies(ports=frozenset([proxy]))])
+        expected = sequentially(changes=[SetProxies(ports=frozenset([proxy]))])
         self.assertEqual(expected, result)
 
     def test_proxy_empty(self):
@@ -1092,7 +1087,7 @@
         desired = Deployment(nodes=frozenset())
         result = api.calculate_changes(
             desired_configuration=desired, current_cluster_state=EMPTY)
-        expected = Sequentially(changes=[SetProxies(ports=frozenset())])
+        expected = sequentially(changes=[SetProxies(ports=frozenset())])
         self.assertEqual(expected, result)
 
     def test_open_port_needs_creating(self):
@@ -1102,878 +1097,6 @@
         ports to open. One for each port exposed by ``Application``\ s
         hosted on this node.
         """
-<<<<<<< HEAD
-        ports = [PortMap(internal_port=80, external_port=8080)]
-        unit1 = UNIT_FOR_APP.set("ports", ports)
-        units = {unit1.name: unit1}
-
-        fake_docker = FakeDockerClient(units=units)
-        applications = [APP.set("ports",
-                                [Port(internal_port=80, external_port=8080)])]
-        api = ApplicationNodeDeployer(
-            u'example.com',
-            docker_client=fake_docker,
-            network=self.network
-        )
-        d = api.discover_local_state(EMPTY_NODESTATE)
-
-        self.assertEqual(sorted(applications),
-                         sorted(self.successResultOf(d).applications))
-
-    def test_discover_attached_volume(self):
-        """
-        Datasets that are mounted at a path that matches the container's
-        volume are added to ``Application`` with same name as an
-        ``AttachedVolume``.
-        """
-        DATASET_ID = unicode(uuid4())
-        DATASET_ID2 = unicode(uuid4())
-
-        path1 = FilePath(b"/flocker").child(DATASET_ID.encode("ascii"))
-        path2 = FilePath(b"/flocker").child(DATASET_ID2.encode("ascii"))
-        manifestations = {dataset_id:
-                          Manifestation(
-                              dataset=Dataset(dataset_id=dataset_id),
-                              primary=True,
-                          )
-                          for dataset_id in (DATASET_ID, DATASET_ID2)}
-        current_known_state = NodeState(hostname=u'example.com',
-                                        manifestations=manifestations,
-                                        paths={DATASET_ID: path1,
-                                               DATASET_ID2: path2})
-
-        unit1 = UNIT_FOR_APP.set("volumes", [
-            DockerVolume(
-                node_path=path1,
-                container_path=FilePath(b'/var/lib/data')
-            )]
-        )
-
-        unit2 = UNIT_FOR_APP2.set("volumes", [
-            DockerVolume(
-                node_path=path2,
-                container_path=FilePath(b'/var/lib/data')
-            )]
-        )
-        units = {unit1.name: unit1, unit2.name: unit2}
-
-        fake_docker = FakeDockerClient(units=units)
-        applications = [app.set("volume", AttachedVolume(
-            manifestation=manifestations[respective_id],
-            mountpoint=FilePath(b'/var/lib/data')
-        )) for (app, respective_id) in [(APP, DATASET_ID),
-                                        (APP2, DATASET_ID2)]]
-        api = ApplicationNodeDeployer(
-            u'example.com',
-            docker_client=fake_docker,
-            network=self.network
-        )
-        d = api.discover_local_state(current_known_state)
-
-        self.assertItemsEqual(pset(applications),
-                              self.successResultOf(d).applications)
-
-    def test_ignore_unknown_volumes(self):
-        """
-        Docker volumes that cannot be matched to a dataset are ignored.
-        """
-        unit = UNIT_FOR_APP.set("volumes", [
-            DockerVolume(
-                node_path=FilePath(b"/some/random/path"),
-                container_path=FilePath(b'/var/lib/data')
-            )],
-        )
-        units = {unit.name: unit}
-
-        fake_docker = FakeDockerClient(units=units)
-
-        applications = [APP]
-        api = ApplicationNodeDeployer(
-            u'example.com',
-            docker_client=fake_docker,
-            network=self.network
-        )
-        d = api.discover_local_state(EMPTY_NODESTATE)
-
-        self.assertEqual(sorted(applications),
-                         sorted(self.successResultOf(d).applications))
-
-    def test_not_running_units(self):
-        """
-        Units that are not active are considered to be not running by
-        ``discover_local_state()``.
-        """
-        unit1 = UNIT_FOR_APP.set("activation_state", u"inactive")
-        unit2 = UNIT_FOR_APP2.set("activation_state", u'madeup')
-        units = {unit1.name: unit1, unit2.name: unit2}
-
-        fake_docker = FakeDockerClient(units=units)
-        applications = [APP.set("running", False), APP2.set("running", False)]
-        api = ApplicationNodeDeployer(
-            u'example.com',
-            docker_client=fake_docker,
-            network=self.network
-        )
-        d = api.discover_local_state(EMPTY_NODESTATE)
-        result = self.successResultOf(d)
-
-        self.assertEqual(NodeState(hostname=api.hostname,
-                                   applications=applications,
-                                   manifestations=None,
-                                   paths=None),
-                         result)
-
-    def test_discover_used_ports(self):
-        """
-        Any ports in use, as reported by the deployer's ``INetwork`` provider,
-        are reported in the ``used_ports`` attribute of the ``NodeState``
-        returned by ``discover_local_state``.
-        """
-        used_ports = frozenset([1, 3, 5, 1000])
-        api = ApplicationNodeDeployer(
-            u'example.com',
-            docker_client=FakeDockerClient(),
-            network=make_memory_network(used_ports=used_ports)
-        )
-
-        discovering = api.discover_local_state(EMPTY_NODESTATE)
-        state = self.successResultOf(discovering)
-
-        self.assertEqual(
-            NodeState(hostname=api.hostname, used_ports=used_ports,
-                      manifestations=None, paths=None),
-            state
-        )
-
-    def test_discover_application_restart_policy(self):
-        """
-        An ``Application`` with the appropriate ``IRestartPolicy`` is
-        discovered from the corresponding restart policy of the ``Unit``.
-        """
-        policy = RestartAlways()
-        unit1 = UNIT_FOR_APP.set("restart_policy", policy)
-        units = {unit1.name: unit1}
-
-        fake_docker = FakeDockerClient(units=units)
-        applications = [APP.set("restart_policy", policy)]
-        api = ApplicationNodeDeployer(
-            u'example.com',
-            docker_client=fake_docker,
-            network=self.network
-        )
-        d = api.discover_local_state(EMPTY_NODESTATE)
-
-        self.assertEqual(applications,
-                         list(self.successResultOf(d).applications))
-
-    def test_unknown_manifestations(self):
-        """
-        If the given ``NodeState`` indicates ignorance of manifestations, the
-        ``ApplicationNodeDeployer`` doesn't bother doing any discovery and
-        just indicates ignorance of applications.
-        """
-        fake_docker = FakeDockerClient(units={APP_NAME: UNIT_FOR_APP})
-        api = ApplicationNodeDeployer(
-            u'example.com',
-            docker_client=fake_docker,
-            network=self.network
-        )
-        # Apparently we know nothing about manifestations one way or the
-        # other:
-        d = api.discover_local_state(NodeState(
-            hostname=api.hostname,
-            manifestations=None, paths=None))
-
-        self.assertEqual(NodeState(hostname=api.hostname,
-                                   # Can't do app discovery if don't know
-                                   # about manifestations:
-                                   applications=None,
-                                   used_ports=None,
-                                   manifestations=None,
-                                   paths=None),
-                         self.successResultOf(d))
-
-
-class P2PManifestationDeployerDiscoveryTests(SynchronousTestCase):
-    """
-    Tests for ``P2PManifestationDeployer`` discovery.
-    """
-    def setUp(self):
-        self.volume_service = create_volume_service(self)
-
-    DATASET_ID = unicode(uuid4())
-    DATASET_ID2 = unicode(uuid4())
-
-    def test_unknown_applications_and_ports(self):
-        """
-        Applications and ports are left as ``None`` in discovery results.
-        """
-        deployer = P2PManifestationDeployer(
-            u'example.com', self.volume_service)
-        self.assertEqual(
-            self.successResultOf(deployer.discover_local_state(
-                EMPTY_NODESTATE)),
-            NodeState(hostname=deployer.hostname,
-                      manifestations={}, paths={},
-                      applications=None, used_ports=None))
-
-    def _setup_datasets(self):
-        """
-        Setup a ``P2PManifestationDeployer`` that will discover two
-        manifestations.
-
-        :return: Suitably configured ``P2PManifestationDeployer``.
-        """
-        self.successResultOf(self.volume_service.create(
-            self.volume_service.get(_to_volume_name(self.DATASET_ID))
-        ))
-        self.successResultOf(self.volume_service.create(
-            self.volume_service.get(_to_volume_name(self.DATASET_ID2))
-        ))
-
-        return P2PManifestationDeployer(
-            u'example.com',
-            self.volume_service,
-        )
-
-    def test_discover_datasets(self):
-        """
-        All datasets on the node are added to ``NodeState.manifestations``.
-        """
-        api = self._setup_datasets()
-        d = api.discover_local_state(EMPTY_NODESTATE)
-
-        self.assertEqual(
-            {self.DATASET_ID: Manifestation(
-                dataset=Dataset(dataset_id=self.DATASET_ID),
-                primary=True),
-             self.DATASET_ID2: Manifestation(
-                 dataset=Dataset(dataset_id=self.DATASET_ID2),
-                 primary=True)},
-            self.successResultOf(d).manifestations)
-
-    def test_discover_manifestation_paths(self):
-        """
-        All datasets on the node have their paths added to
-        ``NodeState.manifestations``.
-        """
-        api = self._setup_datasets()
-        d = api.discover_local_state(EMPTY_NODESTATE)
-
-        self.assertEqual(
-            {self.DATASET_ID:
-             self.volume_service.get(_to_volume_name(
-                 self.DATASET_ID)).get_filesystem().get_path(),
-             self.DATASET_ID2:
-             self.volume_service.get(_to_volume_name(
-                 self.DATASET_ID2)).get_filesystem().get_path()},
-            self.successResultOf(d).paths)
-
-    def test_discover_manifestation_with_size(self):
-        """
-        Manifestation with a locally configured size have their
-        ``maximum_size`` attribute set.
-        """
-        self.successResultOf(self.volume_service.create(
-            self.volume_service.get(
-                _to_volume_name(self.DATASET_ID),
-                size=VolumeSize(maximum_size=1024 * 1024 * 100)
-            )
-        ))
-
-        manifestation = Manifestation(
-            dataset=Dataset(
-                dataset_id=DATASET_ID,
-                maximum_size=1024 * 1024 * 100),
-            primary=True,
-        )
-
-        api = P2PManifestationDeployer(
-            u'example.com',
-            self.volume_service,
-        )
-        d = api.discover_local_state(EMPTY_NODESTATE)
-
-        self.assertItemsEqual(
-            self.successResultOf(d).manifestations[self.DATASET_ID],
-            manifestation)
-
-
-class DeployerCalculateNecessaryStateChangesTests(SynchronousTestCase):
-    """
-    Tests for ``P2PNodeDeployer.calculate_necessary_state_changes``.
-    """
-    def test_no_state_changes(self):
-        """
-        ``P2PNodeDeployer.calculate_necessary_state_changes`` returns a
-        ``Deferred`` which fires with a :class:`IStateChange` instance
-        indicating that no changes are necessary when there are no
-        applications running or desired, and no proxies exist or are
-        desired.
-        """
-        fake_docker = FakeDockerClient(units={})
-        api = P2PNodeDeployer(u'node.example.com', create_volume_service(self),
-                              docker_client=fake_docker,
-                              network=make_memory_network())
-        desired = Deployment(nodes=frozenset())
-        result = api.calculate_necessary_state_changes(
-            self.successResultOf(api.discover_local_state(
-                NodeState(hostname=api.hostname))),
-            desired_configuration=desired,
-            current_cluster_state=EMPTY)
-        expected = sequentially(changes=[])
-        self.assertEqual(expected, result)
-
-    def test_proxy_needs_creating(self):
-        """
-        ``P2PNodeDeployer.calculate_necessary_state_changes`` returns a
-        ``IStateChange``, specifically a ``SetProxies`` with a list of
-        ``Proxy`` objects. One for each port exposed by ``Application``\ s
-        hosted on a remote nodes.
-        """
-        fake_docker = FakeDockerClient(units={})
-        api = P2PNodeDeployer(u'node2.example.com',
-                              create_volume_service(self),
-                              docker_client=fake_docker,
-                              network=make_memory_network())
-        expected_destination_port = 1001
-        expected_destination_host = u'node1.example.com'
-        port = Port(internal_port=3306,
-                    external_port=expected_destination_port)
-        application = Application(
-            name=b'mysql-hybridcluster',
-            image=DockerImage(repository=u'clusterhq/mysql',
-                              tag=u'release-14.0'),
-            ports=frozenset([port]),
-        )
-
-        nodes = frozenset([
-            Node(
-                hostname=expected_destination_host,
-                applications=frozenset([application])
-            )
-        ])
-
-        desired = Deployment(nodes=nodes)
-        result = api.calculate_necessary_state_changes(
-            self.successResultOf(api.discover_local_state(
-                NodeState(hostname=api.hostname))),
-            desired_configuration=desired, current_cluster_state=EMPTY)
-        proxy = Proxy(ip=expected_destination_host,
-                      port=expected_destination_port)
-        expected = sequentially(changes=[SetProxies(ports=frozenset([proxy]))])
-        self.assertEqual(expected, result)
-
-    def test_proxy_empty(self):
-        """
-        ``P2PNodeDeployer.calculate_necessary_state_changes`` returns a
-        ``SetProxies`` instance containing an empty `proxies`
-        list if there are no remote applications that need proxies.
-        """
-        network = make_memory_network()
-        network.create_proxy_to(ip=u'192.0.2.100', port=3306)
-
-        api = P2PNodeDeployer(u'node2.example.com',
-                              create_volume_service(self),
-                              docker_client=FakeDockerClient(),
-                              network=network)
-        desired = Deployment(nodes=frozenset())
-        result = api.calculate_necessary_state_changes(
-            self.successResultOf(api.discover_local_state(
-                NodeState(hostname=api.hostname))),
-            desired_configuration=desired, current_cluster_state=EMPTY)
-        expected = sequentially(changes=[SetProxies(ports=frozenset())])
-        self.assertEqual(expected, result)
-
-    def test_open_port_needs_creating(self):
-        """
-        ``P2PNodeDeployer.calculate_necessary_state_changes`` returns a
-        ``IStateChange``, specifically a ``OpenPorts`` with a list of
-        ports to open. One for each port exposed by ``Application``\ s
-        hosted on this node.
-        """
-        fake_docker = FakeDockerClient(units={})
-        unit = Unit(name=u'mysql-hybridcluster',
-                    container_name=u'mysql-hybridcluster',
-                    container_image=u'clusterhq/mysql:release-14.0',
-                    activation_state=u'active',
-                    ports=frozenset([PortMap(
-                        external_port=1001,
-                        internal_port=3306,
-                        )]),
-                    )
-
-        fake_docker = FakeDockerClient(units={unit.name: unit})
-
-        api = P2PNodeDeployer(u'node2.example.com',
-                              create_volume_service(self),
-                              docker_client=fake_docker,
-                              network=make_memory_network())
-        expected_destination_port = 1001
-        port = Port(internal_port=3306,
-                    external_port=expected_destination_port)
-        application = Application(
-            name=b'mysql-hybridcluster',
-            image=DockerImage(repository=u'clusterhq/mysql',
-                              tag=u'release-14.0'),
-            ports=[port],
-        )
-
-        nodes = [
-            Node(
-                hostname=api.hostname,
-                applications=[application]
-            )
-        ]
-
-        desired = Deployment(nodes=nodes)
-        result = api.calculate_necessary_state_changes(
-            self.successResultOf(api.discover_local_state(
-                NodeState(hostname=api.hostname))),
-            desired_configuration=desired, current_cluster_state=EMPTY)
-        expected = sequentially(changes=[
-            OpenPorts(ports=[OpenPort(port=expected_destination_port)])])
-        self.assertEqual(expected, result)
-
-    def test_open_ports_empty(self):
-        """
-        ``P2PNodeDeployer.calculate_necessary_state_changes`` returns a
-        ``OpenPorts`` instance containing an empty `ports`
-        list if there are no local applications that need open_ports.
-        """
-        network = make_memory_network()
-        network.open_port(port=3306)
-
-        api = P2PNodeDeployer(u'node2.example.com',
-                              create_volume_service(self),
-                              docker_client=FakeDockerClient(),
-                              network=network)
-        desired = Deployment(nodes=[])
-        result = api.calculate_necessary_state_changes(
-            self.successResultOf(api.discover_local_state(
-                NodeState(hostname=api.hostname))),
-
-            desired_configuration=desired, current_cluster_state=EMPTY)
-        expected = sequentially(changes=[OpenPorts(ports=[])])
-        self.assertEqual(expected, result)
-
-    def test_application_needs_stopping(self):
-        """
-        ``P2PNodeDeployer.calculate_necessary_state_changes`` specifies that an
-        application must be stopped when it is running but not desired.
-        """
-        unit = Unit(name=u'site-example.com',
-                    container_name=u'site-example.com',
-                    container_image=u'flocker/wordpress:v1.0.0',
-                    activation_state=u'active')
-
-        fake_docker = FakeDockerClient(units={unit.name: unit})
-        api = P2PNodeDeployer(u'node.example.com', create_volume_service(self),
-                              docker_client=fake_docker,
-                              network=make_memory_network())
-        desired = Deployment(nodes=frozenset())
-        result = api.calculate_necessary_state_changes(
-            self.successResultOf(api.discover_local_state(
-                NodeState(hostname=u"node.example.com"))),
-            desired_configuration=desired,
-            current_cluster_state=EMPTY)
-        to_stop = StopApplication(application=Application(
-            name=unit.name, image=DockerImage.from_string(
-                unit.container_image)))
-        expected = sequentially(changes=[in_parallel(changes=[to_stop])])
-        self.assertEqual(expected, result)
-
-    def test_application_needs_starting(self):
-        """
-        ``P2PNodeDeployer.calculate_necessary_state_changes`` specifies that an
-        application must be started when it is desired on the given node but
-        not running.
-        """
-        fake_docker = FakeDockerClient(units={})
-        api = P2PNodeDeployer(u'node.example.com', create_volume_service(self),
-                              docker_client=fake_docker,
-                              network=make_memory_network())
-        application = Application(
-            name=b'mysql-hybridcluster',
-            image=DockerImage(repository=u'clusterhq/flocker',
-                              tag=u'release-14.0')
-        )
-
-        nodes = frozenset([
-            Node(
-                hostname=u'node.example.com',
-                applications=frozenset([application])
-            )
-        ])
-
-        desired = Deployment(nodes=nodes)
-        result = api.calculate_necessary_state_changes(
-            self.successResultOf(api.discover_local_state(
-                NodeState(hostname=api.hostname))),
-            desired_configuration=desired,
-            current_cluster_state=EMPTY)
-        expected = sequentially(changes=[in_parallel(
-            changes=[StartApplication(application=application,
-                                      hostname="node.example.com")])])
-        self.assertEqual(expected, result)
-
-    def test_only_this_node(self):
-        """
-        ``P2PNodeDeployer.calculate_necessary_state_changes`` does not specify
-        that an application must be started if the desired changes apply
-        to a different node.
-        """
-        fake_docker = FakeDockerClient(units={})
-        api = P2PNodeDeployer(u'node.example.com', create_volume_service(self),
-                              docker_client=fake_docker,
-                              network=make_memory_network())
-        application = Application(
-            name=b'mysql-hybridcluster',
-            image=DockerImage(repository=u'clusterhq/flocker',
-                              tag=u'release-14.0')
-        )
-
-        nodes = frozenset([
-            Node(
-                hostname=u'node1.example.net',
-                applications=frozenset([application])
-            )
-        ])
-
-        desired = Deployment(nodes=nodes)
-        result = api.calculate_necessary_state_changes(
-            self.successResultOf(api.discover_local_state(
-                NodeState(hostname=api.hostname))),
-            desired_configuration=desired,
-            current_cluster_state=EMPTY)
-        expected = sequentially(changes=[])
-        self.assertEqual(expected, result)
-
-    def test_no_change_needed(self):
-        """
-        ``P2PNodeDeployer.calculate_necessary_state_changes`` does not specify
-        that an application must be started or stopped if the desired
-        configuration is the same as the current configuration.
-        """
-        unit = Unit(name=u'mysql-hybridcluster',
-                    container_name=u'mysql-hybridcluster',
-                    container_image=u'clusterhq/mysql:latest',
-                    activation_state=u'active',
-                    )
-
-        fake_docker = FakeDockerClient(units={unit.name: unit})
-        api = P2PNodeDeployer(u'node.example.com', create_volume_service(self),
-                              docker_client=fake_docker,
-                              network=make_memory_network())
-
-        application = Application(
-            name=u'mysql-hybridcluster',
-            image=DockerImage(repository=u'clusterhq/mysql',
-                              tag=u'latest'),
-            ports=frozenset(),
-        )
-
-        nodes = frozenset([
-            Node(
-                hostname=u'node.example.com',
-                applications=frozenset([application])
-            )
-        ])
-
-        desired = Deployment(nodes=nodes)
-        result = api.calculate_necessary_state_changes(
-            self.successResultOf(api.discover_local_state(
-                NodeState(hostname=api.hostname))),
-            desired_configuration=desired,
-            current_cluster_state=EMPTY)
-        expected = sequentially(changes=[])
-        self.assertEqual(expected, result)
-
-    def test_node_not_described(self):
-        """
-        ``P2PNodeDeployer.calculate_necessary_state_changes`` specifies that
-        all applications on a node must be stopped if the desired
-        configuration does not include that node.
-        """
-        unit = Unit(name=u'mysql-hybridcluster',
-                    container_name='mysql-hybridcluster',
-                    container_image=u'clusterhq/mysql:latest',
-                    activation_state=u'active')
-
-        fake_docker = FakeDockerClient(units={unit.name: unit})
-        api = P2PNodeDeployer(u'node.example.com', create_volume_service(self),
-                              docker_client=fake_docker,
-                              network=make_memory_network())
-        desired = Deployment(nodes=frozenset())
-        result = api.calculate_necessary_state_changes(
-            self.successResultOf(api.discover_local_state(
-                NodeState(hostname=api.hostname))),
-            desired_configuration=desired,
-            current_cluster_state=EMPTY)
-        to_stop = StopApplication(
-            application=Application(
-                name=unit.name,
-                image=DockerImage.from_string(unit.container_image)
-            )
-        )
-        expected = sequentially(changes=[in_parallel(changes=[to_stop])])
-        self.assertEqual(expected, result)
-
-    def test_volume_created(self):
-        """
-        ``P2PNodeDeployer.calculate_necessary_state_changes`` specifies that a
-        new volume must be created if the desired configuration specifies
-        that an application which was previously running nowhere is going
-        to be running on *this* node and that application requires a
-        volume.
-        """
-        hostname = u"node1.example.com"
-
-        # The application is not running here - therefore there is no container
-        # for it.
-        docker = FakeDockerClient(units={})
-
-        # The discovered current configuration of the cluster also reflects
-        # this.
-        current = Deployment(nodes=frozenset({
-            Node(hostname=hostname, applications=frozenset()),
-        }))
-
-        api = P2PNodeDeployer(hostname, create_volume_service(self),
-                              docker_client=docker,
-                              network=make_memory_network())
-
-        node = Node(
-            hostname=hostname,
-            applications=frozenset({APPLICATION_WITH_VOLUME}),
-            manifestations={MANIFESTATION.dataset_id:
-                            MANIFESTATION},
-        )
-
-        # This completely expresses the configuration for a cluster of one node
-        # with one application which requires a volume.  It's the state we
-        # should get to with the changes calculated below.
-        desired = Deployment(nodes=frozenset({node}))
-
-        changes = api.calculate_necessary_state_changes(
-            self.successResultOf(api.discover_local_state(
-                NodeState(hostname=api.hostname))),
-            desired_configuration=desired,
-            current_cluster_state=current,
-        )
-
-        volume = APPLICATION_WITH_VOLUME.volume
-
-        expected = sequentially(changes=[
-            in_parallel(changes=[CreateDataset(dataset=volume.dataset)]),
-            in_parallel(changes=[StartApplication(
-                application=APPLICATION_WITH_VOLUME,
-                hostname=hostname)])])
-        self.assertEqual(expected, changes)
-
-    def test_dataset_deleted(self):
-        """
-        ``P2PNodeDeployer.calculate_necessary_state_changes`` specifies that a
-        dataset must be deleted if the desired configuration specifies
-        that the dataset has the ``deleted`` attribute set to True.
-
-        Note that for now this happens regardless of whether the node
-        actually has the dataset, since the deployer doesn't know about
-        replicas... see FLOC-1240.
-        """
-        docker = FakeDockerClient(units={})
-        node = Node(
-            hostname=u"10.1.1.1",
-            manifestations={MANIFESTATION.dataset_id:
-                            MANIFESTATION},
-        )
-        current = Deployment(nodes=[node])
-
-        volume_service = create_volume_service(self)
-        self.successResultOf(volume_service.create(
-            volume_service.get(_to_volume_name(DATASET_ID))))
-
-        api = P2PNodeDeployer(
-            node.hostname,
-            volume_service, docker_client=docker,
-            network=make_memory_network()
-        )
-        desired = current.update_node(node.transform(
-            ("manifestations", DATASET_ID, "dataset", "deleted"), True))
-
-        changes = api.calculate_necessary_state_changes(
-            self.successResultOf(api.discover_local_state(
-                NodeState(hostname=api.hostname))),
-            desired_configuration=desired,
-            current_cluster_state=current,
-        )
-
-        expected = sequentially(changes=[
-            in_parallel(changes=[DeleteDataset(dataset=DATASET.set(
-                "deleted", True))])
-            ])
-        self.assertEqual(expected, changes)
-
-    def test_deletion_after_application_stop(self):
-        """
-        ``P2PNodeDeployer.calculate_necessary_state_changes`` ensures dataset
-        deletion happens after application stop phase to make sure nothing
-        is using the deleted dataset.
-        """
-        unit = Unit(name=u'site-example.com',
-                    container_name=u'site-example.com',
-                    container_image=u'flocker/wordpress:v1.0.0',
-                    activation_state=u'active')
-
-        docker = FakeDockerClient(units={unit.name: unit})
-        node = Node(
-            hostname=u"10.1.1.1",
-            manifestations={MANIFESTATION.dataset_id:
-                            MANIFESTATION},
-        )
-        current = Deployment(nodes=[node])
-
-        volume_service = create_volume_service(self)
-        self.successResultOf(volume_service.create(
-            volume_service.get(_to_volume_name(DATASET_ID))))
-
-        api = P2PNodeDeployer(
-            node.hostname,
-            volume_service, docker_client=docker,
-            network=make_memory_network()
-        )
-        desired = current.update_node(node.transform(
-            ("manifestations", DATASET_ID, "dataset", "deleted"), True))
-
-        changes = api.calculate_necessary_state_changes(
-            self.successResultOf(api.discover_local_state(
-                NodeState(hostname=api.hostname))),
-            desired_configuration=desired,
-            current_cluster_state=current,
-        )
-
-        to_stop = StopApplication(application=Application(
-            name=unit.name, image=DockerImage.from_string(
-                unit.container_image)))
-        expected = sequentially(changes=[
-            in_parallel(changes=[to_stop]),
-            in_parallel(changes=[DeleteDataset(dataset=DATASET.set(
-                "deleted", True))])
-            ])
-        self.assertEqual(expected, changes)
-
-    def test_volume_wait(self):
-        """
-        ``P2PNodeDeployer.calculate_necessary_state_changes`` specifies that
-        the volume for an application which was previously running on
-        another node must be waited for, in anticipation of that node
-        handing it off to us.
-        """
-        # The application is not running here - therefore there is no container
-        # for it.
-        docker = FakeDockerClient(units={})
-
-        node = Node(
-            hostname=u"node1.example.com",
-            applications=frozenset(),
-        )
-        another_node = Node(
-            hostname=u"node2.example.com",
-            applications=frozenset({DISCOVERED_APPLICATION_WITH_VOLUME}),
-            manifestations={MANIFESTATION.dataset_id: MANIFESTATION},
-        )
-
-        # The discovered current configuration of the cluster reveals the
-        # application is running somewhere else.
-        current = Deployment(nodes=frozenset([node, another_node]))
-
-        api = P2PNodeDeployer(
-            node.hostname,
-            create_volume_service(self), docker_client=docker,
-            network=make_memory_network()
-        )
-
-        desired = Deployment(nodes=frozenset({
-            Node(hostname=node.hostname,
-                 applications=frozenset({APPLICATION_WITH_VOLUME}),
-                 manifestations={MANIFESTATION.dataset_id:
-                                 MANIFESTATION}),
-            Node(hostname=another_node.hostname,
-                 applications=frozenset()),
-        }))
-
-        changes = api.calculate_necessary_state_changes(
-            self.successResultOf(api.discover_local_state(
-                NodeState(hostname=api.hostname))),
-            desired_configuration=desired,
-            current_cluster_state=current,
-        )
-
-        volume = APPLICATION_WITH_VOLUME.volume
-
-        expected = sequentially(changes=[
-            in_parallel(changes=[WaitForDataset(dataset=volume.dataset)]),
-            in_parallel(changes=[ResizeDataset(dataset=volume.dataset)]),
-            in_parallel(changes=[StartApplication(
-                application=APPLICATION_WITH_VOLUME,
-                hostname="node1.example.com")])])
-        self.assertEqual(expected, changes)
-
-    def test_volume_handoff(self):
-        """
-        ``P2PNodeDeployer.calculate_necessary_state_changes`` specifies that
-        the volume for an application which was previously running on this
-        node but is now running on another node must be handed off.
-        """
-        # The application is running here.
-        unit = Unit(
-            name=APPLICATION_WITH_VOLUME_NAME,
-            container_name=APPLICATION_WITH_VOLUME_NAME,
-            container_image=APPLICATION_WITH_VOLUME_IMAGE,
-            activation_state=u'active'
-        )
-        docker = FakeDockerClient(units={unit.name: unit})
-
-        node = Node(
-            hostname=u"node1.example.com",
-            applications=frozenset({DISCOVERED_APPLICATION_WITH_VOLUME}),
-            manifestations={MANIFESTATION.dataset_id:
-                            MANIFESTATION},
-        )
-        another_node = Node(
-            hostname=u"node2.example.com",
-            applications=frozenset(),
-        )
-
-        # The discovered current configuration of the cluster reveals the
-        # application is running here.
-        current = Deployment(nodes=frozenset([node, another_node]))
-
-        volume_service = create_volume_service(self)
-        self.successResultOf(volume_service.create(
-            volume_service.get(_to_volume_name(DATASET_ID))))
-
-        api = P2PNodeDeployer(
-            node.hostname,
-            volume_service, docker_client=docker,
-            network=make_memory_network()
-        )
-
-        desired = Deployment(nodes=frozenset({
-            Node(hostname=node.hostname,
-                 applications=frozenset()),
-            Node(hostname=another_node.hostname,
-                 applications=frozenset({APPLICATION_WITH_VOLUME}),
-                 manifestations={MANIFESTATION.dataset_id:
-                                 MANIFESTATION}),
-        }))
-
-        changes = api.calculate_necessary_state_changes(
-            self.successResultOf(api.discover_local_state(
-                NodeState(hostname=api.hostname))),
-            desired_configuration=desired,
-            current_cluster_state=current,
-=======
         api = ApplicationNodeDeployer(u'example.com',
                                       docker_client=FakeDockerClient(),
                                       network=make_memory_network())
@@ -1985,7 +1108,6 @@
             image=DockerImage(repository=u'clusterhq/mysql',
                               tag=u'release-14.0'),
             ports=[port],
->>>>>>> 4815f0a2
         )
 
         nodes = [
@@ -1995,30 +1117,15 @@
             )
         ]
 
-<<<<<<< HEAD
-        expected = sequentially(changes=[
-            in_parallel(changes=[PushDataset(
-                dataset=volume.dataset, hostname=another_node.hostname)]),
-            in_parallel(changes=[StopApplication(
-                application=Application(name=APPLICATION_WITH_VOLUME_NAME,
-                                        image=DockerImage.from_string(
-                                            unit.container_image
-                                        )),)]),
-            in_parallel(changes=[HandoffDataset(
-                dataset=volume.dataset, hostname=another_node.hostname)]),
-        ])
-        self.assertEqual(expected, changes)
-=======
         desired = Deployment(nodes=nodes)
         result = api.calculate_changes(
             desired_configuration=desired, current_cluster_state=EMPTY_STATE)
-        expected = Sequentially(changes=[
+        expected = sequentially(changes=[
             OpenPorts(ports=[OpenPort(port=expected_destination_port)]),
-            InParallel(changes=[
+            in_parallel(changes=[
                 StartApplication(application=application,
                                  node_state=EMPTY_NODESTATE)])])
         self.assertEqual(expected, result)
->>>>>>> 4815f0a2
 
     def test_open_ports_empty(self):
         """
@@ -2035,7 +1142,7 @@
         desired = Deployment(nodes=[])
         result = api.calculate_changes(
             desired_configuration=desired, current_cluster_state=EMPTY)
-        expected = Sequentially(changes=[OpenPorts(ports=[])])
+        expected = sequentially(changes=[OpenPorts(ports=[])])
         self.assertEqual(expected, result)
 
     def test_application_needs_stopping(self):
@@ -2051,17 +1158,12 @@
             name=u"site-example.com", image=DockerImage.from_string(
                 u"flocker/wordpress")))
 
-<<<<<<< HEAD
-        expected = sequentially(changes=[])
-        self.assertEqual(expected, changes)
-=======
         result = api.calculate_changes(
             desired_configuration=EMPTY,
             current_cluster_state=DeploymentState(nodes=[NodeState(
                 hostname=api.hostname, applications={to_stop.application})]))
-        expected = Sequentially(changes=[InParallel(changes=[to_stop])])
+        expected = sequentially(changes=[in_parallel(changes=[to_stop])])
         self.assertEqual(expected, result)
->>>>>>> 4815f0a2
 
     def test_application_needs_starting(self):
         """
@@ -2088,33 +1190,11 @@
         desired = Deployment(nodes=nodes)
         result = api.calculate_changes(
             desired_configuration=desired,
-<<<<<<< HEAD
-            current_cluster_state=current,
-        )
-
-        expected = sequentially(changes=[
-            in_parallel(
-                changes=[ResizeDataset(
-                    dataset=APPLICATION_WITH_VOLUME_SIZE.volume.dataset,
-                    )]
-            ),
-            in_parallel(
-                changes=[sequentially(
-                    changes=[
-                        StopApplication(application=APPLICATION_WITH_VOLUME),
-                        StartApplication(
-                            application=APPLICATION_WITH_VOLUME_SIZE,
-                            hostname=u'node1.example.com')
-                    ])]
-            )])
-        self.assertEqual(expected, changes)
-=======
             current_cluster_state=EMPTY_STATE)
-        expected = Sequentially(changes=[InParallel(
+        expected = sequentially(changes=[in_parallel(
             changes=[StartApplication(application=application,
                                       node_state=EMPTY_NODESTATE)])])
         self.assertEqual(expected, result)
->>>>>>> 4815f0a2
 
     def test_only_this_node(self):
         """
@@ -2141,38 +1221,9 @@
         desired = Deployment(nodes=nodes)
         result = api.calculate_changes(
             desired_configuration=desired,
-<<<<<<< HEAD
-            current_cluster_state=current,
-        )
-
-        volume = APPLICATION_WITH_VOLUME_SIZE.volume
-
-        # expected is: resize volume, push, stop application, handoff
-        expected = sequentially(changes=[
-            in_parallel(
-                changes=[ResizeDataset(dataset=volume.dataset)],
-            ),
-            in_parallel(
-                changes=[PushDataset(
-                    dataset=volume.dataset,
-                    hostname=u'node2.example.com')]
-            ),
-            in_parallel(
-                changes=[
-                    StopApplication(application=APPLICATION_WITH_VOLUME)
-                ]
-            ),
-            in_parallel(
-                changes=[HandoffDataset(
-                    dataset=volume.dataset,
-                    hostname=u'node2.example.com')]
-            )])
-        self.assertEqual(expected, changes)
-=======
             current_cluster_state=EMPTY_STATE)
-        expected = Sequentially(changes=[])
+        expected = sequentially(changes=[])
         self.assertEqual(expected, result)
->>>>>>> 4815f0a2
 
     def test_no_change_needed(self):
         """
@@ -2201,17 +1252,11 @@
         desired = Deployment(nodes=nodes)
         result = api.calculate_changes(
             desired_configuration=desired,
-<<<<<<< HEAD
-            current_cluster_state=current,
-        )
-        self.assertEqual(changes, sequentially(changes=[]))
-=======
             current_cluster_state=DeploymentState(nodes=[
                 NodeState(hostname=api.hostname,
                           applications=[application])]))
-        expected = Sequentially(changes=[])
+        expected = sequentially(changes=[])
         self.assertEqual(expected, result)
->>>>>>> 4815f0a2
 
     def test_node_not_described(self):
         """
@@ -2235,21 +1280,8 @@
         to_stop = StopApplication(
             application=application,
         )
-<<<<<<< HEAD
-
-        volume = APPLICATION_WITH_VOLUME_SIZE.volume
-
-        expected = sequentially(changes=[
-            in_parallel(changes=[WaitForDataset(dataset=volume.dataset)]),
-            in_parallel(changes=[ResizeDataset(dataset=volume.dataset)]),
-            in_parallel(changes=[StartApplication(
-                application=APPLICATION_WITH_VOLUME_SIZE,
-                hostname="node1.example.com")])])
-        self.assertEqual(expected, changes)
-=======
-        expected = Sequentially(changes=[InParallel(changes=[to_stop])])
+        expected = sequentially(changes=[in_parallel(changes=[to_stop])])
         self.assertEqual(expected, result)
->>>>>>> 4815f0a2
 
     def test_local_not_running_applications_restarted(self):
         """
@@ -2299,121 +1331,15 @@
             image=DockerImage.from_string(u"postgres"),
             running=False,
         )
-<<<<<<< HEAD
-        expected = sequentially(changes=[in_parallel(changes=[
-            StopApplication(application=to_stop)])])
-        self.assertEqual(expected, result)
-
-    def test_handoff_precedes_wait(self):
-        """
-        Volume handoffs happen before volume waits, to prevent deadlocks
-        between two nodes that are swapping volumes.
-        """
-        # The application is running here.
-        unit = Unit(
-            name=APPLICATION_WITH_VOLUME_NAME,
-            container_name=APPLICATION_WITH_VOLUME_NAME,
-            activation_state=u'active',
-            container_image=APPLICATION_WITH_VOLUME_IMAGE,
-        )
-        docker = FakeDockerClient(units={unit.name: unit})
-        volume = APPLICATION_WITH_VOLUME.volume
-        volume2 = AttachedVolume(
-            manifestation=Manifestation(
-                dataset=Dataset(
-                    dataset_id=unicode(uuid4()),
-                    metadata=pmap({"name": "another"})),
-                primary=True),
-            mountpoint=FilePath(b"/blah"))
-
-        another_application = Application(
-            name=u"another",
-            image=DockerImage(repository=u'clusterhq/postgresql',
-                              tag=u'9.1'),
-            volume=volume2,
-            links=frozenset(),
-        )
-        discovered_another_application = Application(
-            name=u"another",
-            image=DockerImage.from_string(u'clusterhq/postgresql:9.1'),
-            volume=volume2,
-        )
-
-        node = Node(
-            hostname=u"node1.example.com",
-            applications=frozenset({DISCOVERED_APPLICATION_WITH_VOLUME}),
-            manifestations={MANIFESTATION.dataset_id: MANIFESTATION},
-        )
-        another_node = Node(
-            hostname=u"node2.example.com",
-            applications=frozenset({discovered_another_application}),
-            manifestations={volume2.manifestation.dataset_id:
-                            volume2.manifestation},
-        )
-
-        # The discovered current configuration of the cluster reveals the
-        # application is running here, and another application is running
-        # at the other node.
-        current = Deployment(nodes=frozenset([node, another_node]))
-
-        volume_service = create_volume_service(self)
-        self.successResultOf(volume_service.create(
-            volume_service.get(_to_volume_name(DATASET_ID))))
-
-        api = P2PNodeDeployer(
-            node.hostname,
-            volume_service, docker_client=docker,
-            network=make_memory_network()
-        )
-
-        # We're swapping the location of applications:
-        desired = Deployment(nodes=frozenset({
-            Node(hostname=node.hostname,
-                 applications=frozenset({another_application}),
-                 manifestations={volume2.manifestation.dataset_id:
-                                 volume2.manifestation}),
-            Node(hostname=another_node.hostname,
-                 applications=frozenset({APPLICATION_WITH_VOLUME}),
-                 manifestations={MANIFESTATION.dataset_id:
-                                 MANIFESTATION}),
-        }))
-
-        changes = api.calculate_necessary_state_changes(
-            self.successResultOf(api.discover_local_state(
-                NodeState(hostname=api.hostname))),
-            desired_configuration=desired,
-            current_cluster_state=current,
-        )
-
-        expected = sequentially(changes=[
-            in_parallel(changes=[PushDataset(
-                dataset=volume.dataset, hostname=another_node.hostname)]),
-            in_parallel(changes=[StopApplication(
-                application=Application(name=APPLICATION_WITH_VOLUME_NAME,
-                                        image=DockerImage.from_string(
-                                            u'clusterhq/postgresql:9.1'),),)]),
-            in_parallel(changes=[HandoffDataset(
-                dataset=volume.dataset, hostname=another_node.hostname)]),
-            in_parallel(changes=[WaitForDataset(dataset=volume2.dataset)]),
-            in_parallel(changes=[ResizeDataset(dataset=volume2.dataset)]),
-            in_parallel(changes=[
-                StartApplication(application=another_application,
-                                 hostname="node1.example.com")]),
-        ])
-        self.assertEqual(expected, changes)
-
-=======
-
         result = api.calculate_changes(
             desired_configuration=EMPTY,
             current_cluster_state=DeploymentState(nodes=[
                 NodeState(hostname=api.hostname,
                           applications={to_stop})]))
-        expected = Sequentially(changes=[InParallel(changes=[
+        expected = sequentially(changes=[in_parallel(changes=[
             StopApplication(application=to_stop)])])
         self.assertEqual(expected, result)
 
->>>>>>> 4815f0a2
     def test_restart_application_once_only(self):
         """
         An ``Application`` will only be added once to the list of applications
@@ -2454,17 +1380,9 @@
             desired_configuration=desired,
             current_cluster_state=DeploymentState(nodes=[node_state]))
 
-<<<<<<< HEAD
         expected = sequentially(changes=[
             in_parallel(changes=[
-                CreateDataset(dataset=new_postgres_app.volume.dataset)]),
-            in_parallel(changes=[
                 sequentially(changes=[
-=======
-        expected = Sequentially(changes=[
-            InParallel(changes=[
-                Sequentially(changes=[
->>>>>>> 4815f0a2
                     StopApplication(application=new_postgres_app),
                     StartApplication(application=new_postgres_app,
                                      node_state=node_state)
@@ -2667,7 +1585,7 @@
 
         result = api.calculate_changes(desired, DeploymentState(nodes=[
             NodeState(hostname=api.hostname, applications=None)]))
-        self.assertEqual(result, Sequentially(changes=[]))
+        self.assertEqual(result, sequentially(changes=[]))
 
     def test_missing_volume(self):
         """
@@ -2704,7 +1622,7 @@
             desired_configuration=desired,
             # No manifestations available!
             current_cluster_state=EMPTY_STATE)
-        expected = Sequentially(changes=[])
+        expected = sequentially(changes=[])
         self.assertEqual(expected, result)
 
 
@@ -2740,8 +1658,8 @@
                      (DATASET_ID, "dataset", "deleted"), True))])
 
         changes = api.calculate_changes(desired, current)
-        expected = Sequentially(changes=[
-            InParallel(changes=[DeleteDataset(dataset=DATASET.set(
+        expected = sequentially(changes=[
+            in_parallel(changes=[DeleteDataset(dataset=DATASET.set(
                 "deleted", True))])
             ])
         self.assertEqual(expected, changes)
@@ -2771,20 +1689,13 @@
             node.hostname, create_volume_service(self),
         )
         changes = api.calculate_changes(desired, current)
-        self.assertEqual(Sequentially(changes=[]), changes)
-
-<<<<<<< HEAD
-        expected = sequentially(changes=[
-            in_parallel(changes=[CreateDataset(
-                dataset=MANIFESTATION.dataset)])])
-        self.assertEqual(expected, changes)
-=======
+        self.assertEqual(sequentially(changes=[]), changes)
+
     def test_no_resize_if_in_use(self):
         """
         ``P2PManifestationDeployer.calculate_changes`` ensures dataset
         deletion happens only if there is no application using the deleted
         dataset.
->>>>>>> 4815f0a2
 
         This will eventually be switched to use a lease system, rather
         than inspecting application configuration.
@@ -2807,7 +1718,7 @@
 
         changes = api.calculate_changes(desired, current)
 
-        expected = Sequentially(changes=[])
+        expected = sequentially(changes=[])
         self.assertEqual(expected, changes)
 
     def test_no_handoff_if_in_use(self):
@@ -2841,7 +1752,7 @@
         )
 
         changes = api.calculate_changes(desired, current)
-        self.assertEqual(Sequentially(changes=[]), changes)
+        self.assertEqual(sequentially(changes=[]), changes)
 
     def test_volume_handoff(self):
         """
@@ -2869,22 +1780,14 @@
             node_state.hostname, create_volume_service(self),
         )
 
-<<<<<<< HEAD
-        expected = sequentially(changes=[
-            in_parallel(changes=[
-                WaitForDataset(dataset=MANIFESTATION.dataset)]),
-            in_parallel(changes=[
-                ResizeDataset(dataset=MANIFESTATION.dataset)])])
-=======
         changes = api.calculate_changes(desired, current)
         volume = APPLICATION_WITH_VOLUME.volume
 
-        expected = Sequentially(changes=[
-            InParallel(changes=[HandoffDataset(
+        expected = sequentially(changes=[
+            in_parallel(changes=[HandoffDataset(
                 dataset=volume.dataset,
                 hostname=another_node_state.hostname)]),
         ])
->>>>>>> 4815f0a2
         self.assertEqual(expected, changes)
 
     def test_no_volume_changes(self):
@@ -2912,7 +1815,7 @@
         )
 
         changes = api.calculate_changes(desired, current)
-        expected = Sequentially(changes=[])
+        expected = sequentially(changes=[])
         self.assertEqual(expected, changes)
 
     def test_metadata_does_not_cause_changes(self):
@@ -2954,20 +1857,8 @@
             create_volume_service(self),
         )
 
-<<<<<<< HEAD
-        dataset = MANIFESTATION.dataset
-
-        expected = sequentially(changes=[
-            in_parallel(changes=[PushDataset(
-                dataset=dataset, hostname=another_node.hostname)]),
-            in_parallel(changes=[HandoffDataset(
-                dataset=dataset, hostname=another_node.hostname)]),
-        ])
-        self.assertEqual(expected, changes)
-=======
         changes = api.calculate_changes(desired, current)
-        self.assertEqual(changes, Sequentially(changes=[]))
->>>>>>> 4815f0a2
+        self.assertEqual(changes, sequentially(changes=[]))
 
     def test_dataset_created(self):
         """
@@ -2995,13 +1886,9 @@
 
         changes = api.calculate_changes(desired, current)
 
-<<<<<<< HEAD
-        expected = sequentially(changes=[])
-=======
-        expected = Sequentially(changes=[
-            InParallel(changes=[CreateDataset(
+        expected = sequentially(changes=[
+            in_parallel(changes=[CreateDataset(
                 dataset=MANIFESTATION.dataset)])])
->>>>>>> 4815f0a2
         self.assertEqual(expected, changes)
 
     def test_dataset_resize(self):
@@ -3083,16 +1970,7 @@
             in_parallel(
                 changes=[ResizeDataset(dataset=dataset)],
             ),
-<<<<<<< HEAD
             in_parallel(
-                changes=[PushDataset(
-                    dataset=dataset,
-                    hostname=u'node2.example.com')]
-            ),
-            in_parallel(
-=======
-            InParallel(
->>>>>>> 4815f0a2
                 changes=[HandoffDataset(
                     dataset=dataset,
                     hostname=u'node2.example.com')]
@@ -3119,17 +1997,8 @@
                  manifestations=node_state.manifestations.transform(
                      (DATASET_ID, "dataset", "deleted"), True))])
 
-<<<<<<< HEAD
-        dataset = MANIFESTATION_WITH_SIZE.dataset
-
-        expected = sequentially(changes=[
-            in_parallel(changes=[WaitForDataset(dataset=dataset)]),
-            in_parallel(changes=[ResizeDataset(dataset=dataset)]),
-        ])
-=======
         changes = api.calculate_changes(desired, current)
-        expected = Sequentially(changes=[])
->>>>>>> 4815f0a2
+        expected = sequentially(changes=[])
         self.assertEqual(expected, changes)
 
 
