# Copyright ClusterHQ Inc.  See LICENSE file for details.
# -*- test-case-name: flocker.node.test.test_loop -*-

"""
Convergence loop for a node-specific dataset agent.

In practice most of the code is generic, but a few bits assume this agent
is node-specific.

The convergence agent runs a loop that attempts to converge the local
state with the desired configuration as transmitted by the control
service. This involves two state machines: ClusterStatus and ConvergenceLoop.
The ClusterStatus state machine receives inputs from the connection to the
control service, and sends inputs to the ConvergenceLoop state machine.

:var TransitionTable _CLUSTER_STATUS_FSM_TABLE: See
    ``_build_cluster_status_fsm_table``.
:var TransitionTable _CONVERGENCE_LOOP_FSM_TABLE: See
    ``_build_cluster_status_fsm_table``.
"""

from random import uniform

from zope.interface import implementer

from eliot import (
    ActionType, Field, writeFailure, MessageType, write_traceback,
)
from eliot.twisted import DeferredContext

from pyrsistent import field, PClass

from characteristic import attributes

from machinist import (
    trivialInput, TransitionTable, constructFiniteStateMachine,
    MethodSuffixOutputer,
)

from twisted.application.service import MultiService
from twisted.python.constants import Names, NamedConstant
from twisted.internet.defer import succeed, maybeDeferred
from twisted.internet.protocol import ReconnectingClientFactory
from twisted.protocols.tls import TLSMemoryBIOFactory
from twisted.python.reflect import safe_repr

from . import run_state_change, NoOp

from ..common import gather_deferreds
from ..control import (
    NodeStateCommand, IConvergenceAgent, AgentAMP, SetNodeEraCommand,
    IStatePersister, SetBlockDeviceIdForDatasetId,
)
from ..control._persistence import to_unserialized_json


class ClusterStatusInputs(Names):
    """
    Inputs to the cluster status state machine.
    """
    # The client has connected to the control service:
    CONNECTED_TO_CONTROL_SERVICE = NamedConstant()
    # A status update has been received from the control service:
    STATUS_UPDATE = NamedConstant()
    # THe client has disconnected from the control service:
    DISCONNECTED_FROM_CONTROL_SERVICE = NamedConstant()
    # The system is shutting down:
    SHUTDOWN = NamedConstant()


@attributes(["client"])
class _ConnectedToControlService(
        trivialInput(ClusterStatusInputs.CONNECTED_TO_CONTROL_SERVICE)):
    """
    A rich input indicating the client has connected.

    :ivar AMP client: An AMP client connected to the control service.
    """


@attributes(["configuration", "state"])
class _StatusUpdate(trivialInput(ClusterStatusInputs.STATUS_UPDATE)):
    """
    A rich input indicating the cluster status has been received from the
    control service.

    :ivar Deployment configuration: Desired cluster configuration.
    :ivar Deployment state: Actual cluster state.
    """


class ClusterStatusStates(Names):
    """
    States of the cluster status state machine.
    """
    # The client is currently disconnected:
    DISCONNECTED = NamedConstant()
    # The client is connected, we don't know cluster status:
    IGNORANT = NamedConstant()
    # The client is connected and we know the cluster status:
    KNOWLEDGEABLE = NamedConstant()
    # The system is shut down:
    SHUTDOWN = NamedConstant()


class ClusterStatusOutputs(Names):
    """
    Outputs of the cluster status state machine.
    """
    # Store the AMP protocol instance connected to the server:
    STORE_CLIENT = NamedConstant()
    # Notify the convergence loop state machine of new cluster status:
    UPDATE_STATUS = NamedConstant()
    # Stop the convergence loop state machine:
    STOP = NamedConstant()
    # Disconnect the AMP client:
    DISCONNECT = NamedConstant()


class ClusterStatus(object):
    """
    World object for cluster state machine, executing the actions
    indicated by the outputs.

    :ivar AMP client: The latest AMP protocol instance to connect to the
        control service. Initially ``None``.
    """

    def __init__(self, convergence_loop_fsm):
        """
        :param convergence_loop_fsm: An convergence loop FSM as output by
            ``build_convergence_loop_fsm``.
        """
        self.convergence_loop_fsm = convergence_loop_fsm
        self.client = None

    def output_STORE_CLIENT(self, context):
        self.client = context.client

    def output_UPDATE_STATUS(self, context):
        self.convergence_loop_fsm.receive(
            _ClientStatusUpdate(client=self.client,
                                configuration=context.configuration,
                                state=context.state))

    def output_STOP(self, context):
        self.convergence_loop_fsm.receive(ConvergenceLoopInputs.STOP)

    def output_DISCONNECT(self, context):
        self.client.transport.loseConnection()
        self.client = None


def _build_cluster_status_fsm_table():
    """
    Create the ``TransitionTable`` needed by the cluster status FSM.

    :return TransitionTable: The transition table for the state machine for
        keeping track of cluster state and configuration.
    """
    S = ClusterStatusStates
    I = ClusterStatusInputs
    O = ClusterStatusOutputs
    table = TransitionTable()
    # We may be shut down in any state, in which case we disconnect if
    # necessary.
    table = table.addTransitions(
        S.DISCONNECTED, {
            # Store the client, then wait for cluster status to be sent
            # over AMP:
            I.CONNECTED_TO_CONTROL_SERVICE: ([O.STORE_CLIENT], S.IGNORANT),
            I.SHUTDOWN: ([], S.SHUTDOWN),
        })
    table = table.addTransitions(
        S.IGNORANT, {
            # We never told agent to start, so no need to tell it to stop:
            I.DISCONNECTED_FROM_CONTROL_SERVICE: ([], S.DISCONNECTED),
            # Tell agent latest cluster status, implicitly starting it:
            I.STATUS_UPDATE: ([O.UPDATE_STATUS], S.KNOWLEDGEABLE),
            I.SHUTDOWN: ([O.DISCONNECT], S.SHUTDOWN),
        })
    table = table.addTransitions(
        S.KNOWLEDGEABLE, {
            # Tell agent latest cluster status:
            I.STATUS_UPDATE: ([O.UPDATE_STATUS], S.KNOWLEDGEABLE),
            I.DISCONNECTED_FROM_CONTROL_SERVICE: ([O.STOP], S.DISCONNECTED),
            I.SHUTDOWN: ([O.STOP, O.DISCONNECT], S.SHUTDOWN),
        })
    table = table.addTransitions(
        S.SHUTDOWN, {
            I.DISCONNECTED_FROM_CONTROL_SERVICE: ([], S.SHUTDOWN),
            I.STATUS_UPDATE: ([], S.SHUTDOWN),
            })
    return table


_CLUSTER_STATUS_FSM_TABLE = _build_cluster_status_fsm_table()


def build_cluster_status_fsm(convergence_loop_fsm):
    """
    Create a new cluster status FSM.

    The automatic reconnection logic is handled by the
    ``AgentLoopService``; the world object here just gets notified of
    disconnects, it need schedule the reconnect itself.

    :param convergence_loop_fsm: A convergence loop FSM as output by
    ``build_convergence_loop_fsm``.
    """
    return constructFiniteStateMachine(
        inputs=ClusterStatusInputs,
        outputs=ClusterStatusOutputs,
        states=ClusterStatusStates,
        initial=ClusterStatusStates.DISCONNECTED,
        table=_CLUSTER_STATUS_FSM_TABLE,
        richInputs=[_ConnectedToControlService, _StatusUpdate],
        inputContext={},
        world=MethodSuffixOutputer(ClusterStatus(convergence_loop_fsm)))


class ConvergenceLoopInputs(Names):
    """
    Inputs for convergence loop FSM.
    """
    # Updated references to latest AMP client, desired configuration and
    # cluster state:
    STATUS_UPDATE = NamedConstant()
    # Stop the convergence loop:
    STOP = NamedConstant()
    # Sleep for a while (so we don't poll in a busy-loop).
    SLEEP = NamedConstant()
    # Stop sleeping:
    WAKEUP = NamedConstant()


@attributes(["client", "configuration", "state"])
class _ClientStatusUpdate(trivialInput(ConvergenceLoopInputs.STATUS_UPDATE)):
    """
    A rich input with a cluster status update - we are currently connected
    to the control service, and know latest desired configuration and
    cluster state.

    :ivar AMP client: An AMP client connected to the control service.
    :ivar Deployment configuration: Desired cluster configuration.
    :ivar Deployment state: Actual cluster state.
    """


@attributes(["delay_seconds"])
class _Sleep(trivialInput(ConvergenceLoopInputs.SLEEP)):
    """
    Sleep for given number of seconds.

    :ivar float delay_seconds: How many seconds to sleep.
    """
    @classmethod
    def with_jitter(cls, delay_seconds):
        """
        Add some noise to the delay, so sleeps aren't exactly the same across
        all processes.

        :param delay_seconds: How many seconds to sleep approximately.

        :return: ``_Sleep`` with jitter added.
        """
        jitter = 1 + uniform(-0.2, 0.2)
        return cls(delay_seconds=delay_seconds*jitter)


# How many seconds to sleep between iterations when we may yet not be
# converged so want to do another iteration again soon:
_UNCONVERGED_DELAY = _Sleep(delay_seconds=0.1)


class ConvergenceLoopStates(Names):
    """
    Convergence loop FSM states.
    """
    # The loop is stopped:
    STOPPED = NamedConstant()
    # Local state is being discovered and changes applied:
    CONVERGING = NamedConstant()
    # Local state is being converged, and once that is done we will
    # immediately stop:
    CONVERGING_STOPPING = NamedConstant()
    # The loop is sleeping until the next iteration occurs:
    SLEEPING = NamedConstant()


class ConvergenceLoopOutputs(Names):
    """
    Converence loop FSM outputs.
    """
    # Store AMP client, desired configuration and cluster state for later
    # use:
    STORE_INFO = NamedConstant()
    # Start an iteration of the covergence loop:
    CONVERGE = NamedConstant()
    # Schedule timeout for sleep so we don't sleep forever:
    SCHEDULE_WAKEUP = NamedConstant()
    # Clear/cancel the sleep wakeup timeout:
    CLEAR_WAKEUP = NamedConstant()
    # Check if we need to wakeup due to update from AMP client:
    UPDATE_MAYBE_WAKEUP = NamedConstant()


_FIELD_CONNECTION = Field(
    u"connection",
    repr,
    u"The AMP connection to control service")

_FIELD_LOCAL_CHANGES = Field(
    u"local_changes", to_unserialized_json,
    u"Changes discovered in local state.")

LOG_SEND_TO_CONTROL_SERVICE = ActionType(
    u"flocker:agent:send_to_control_service",
    [_FIELD_CONNECTION, _FIELD_LOCAL_CHANGES], [],
    u"Send the local state to the control service.")

_FIELD_CLUSTERSTATE = Field(
    u"cluster_state", to_unserialized_json,
    u"The state of the cluster, according to control service.")

_FIELD_CONFIGURATION = Field(
    u"desired_configuration", to_unserialized_json,
    u"The configuration of the cluster according to the control service.")

_FIELD_ACTIONS = Field(
    u"calculated_actions", repr,
    u"The actions we decided to take to converge with configuration.")

LOG_CONVERGE = ActionType(
    u"flocker:agent:converge",
    [_FIELD_CLUSTERSTATE, _FIELD_CONFIGURATION], [],
    u"The convergence action within the loop.")

LOG_DISCOVERY = ActionType(
    u"flocker:agent:discovery", [], [Field(u"state", safe_repr)],
    u"The deployer is doing discovery of local state.")

LOG_CALCULATED_ACTIONS = MessageType(
    u"flocker:agent:converge:actions", [_FIELD_ACTIONS],
    u"The actions we're going to attempt.")


class ConvergenceLoop(object):
    """
    World object for the convergence loop state machine, executing the actions
    indicated by the outputs from the state machine.

    :ivar AMP client: An AMP client connected to the control
        service. Initially ``None``.

    :ivar Deployment configuration: Desired cluster
        configuration. Initially ``None``.

    :ivar DeploymentState cluster_state: Actual cluster state.  Initially
        ``None``.

    :ivar fsm: The finite state machine this is part of.

    :ivar _last_acknowledged_state: The last state that was sent to and
        acknowledged by the control service over the most recent connection
        to the control service.
    :type _last_acknowledged_state: tuple of IClusterStateChange

    :ivar _last_discovered_local_state: The discovered local state from
        last iteration done.

    :ivar _sleep_timeout: Current ``IDelayedCall`` for sleep timeout, or
        ``None`` if not in SLEEPING state.
    """
    def __init__(self, reactor, deployer):
        """
        :param IReactorTime reactor: Used to schedule delays in the loop.

        :param IDeployer deployer: Used to discover local state and calculate
            necessary changes to match desired configuration.
        """
        self.reactor = reactor
        self.deployer = deployer
        self.cluster_state = None
        self.client = None
        self._last_discovered_local_state = None
        self._last_acknowledged_state = None
        self._sleep_timeout = None

    def output_STORE_INFO(self, context):
        old_client = self.client
        self.client, self.configuration, self.cluster_state = (
            context.client, context.configuration, context.state)
        if old_client is not self.client:
            # State updates are now being sent somewhere else.  At least send
            # one update using the new client.
            self._last_acknowledged_state = None

    def output_UPDATE_MAYBE_WAKEUP(self, context):
        # External configuration and state has changed. Let's pretend
        # local state hasn't changed. If when we calculate changes that
        # still indicates some action should be taken that means we should
        # wake up:
        discovered = self._last_discovered_local_state
        try:
            changes = self.deployer.calculate_changes(
                self.configuration, self.cluster_state, discovered)
        except:
            # Something went wrong in calculation due to a bug in the
            # code. We should wake up just in case in order to be more
            # responsive.
            write_traceback()
            changes = None
        if not isinstance(changes, NoOp):
            self.fsm.receive(ConvergenceLoopInputs.WAKEUP)
        else:
            # Check if the calculated NoOp suggests an earlier wakeup than
            # currently planned:
            remaining = self._sleep_timeout.getTime() - self.reactor.seconds()
            calculated = changes.sleep.total_seconds()
            if calculated < remaining:
                self._sleep_timeout.reset(calculated)

    def _send_state_to_control_service(self, state_changes):
        context = LOG_SEND_TO_CONTROL_SERVICE(
            self.fsm.logger, connection=self.client,
            local_changes=list(state_changes),
        )
        with context.context():
            d = DeferredContext(self.client.callRemote(
                NodeStateCommand,
                state_changes=state_changes,
                eliot_context=context)
            )

            def record_acknowledged_state(ignored):
                self._last_acknowledged_state = state_changes

            def clear_acknowledged_state(failure):
                # We don't know if the control service has processed the update
                # or not. So we clear the last acknowledged state so that we
                # always send the state on the next iteration.
                self._last_acknowledged_state = None
                return failure

            d.addCallbacks(record_acknowledged_state, clear_acknowledged_state)
            d.addErrback(
                writeFailure, self.fsm.logger,
                u"Failed to send local state to control node.")
            return d.addActionFinish()

    def _maybe_send_state_to_control_service(self, state_changes):
        """
        If the given ``state_changes`` differ from those last acknowledged by
        the control service, send them to the control service.

        :param state_changes: State to send to the control service.
        :type state_changes: tuple of IClusterStateChange
        """
        if self._last_acknowledged_state != state_changes:
            return self._send_state_to_control_service(state_changes)
        else:
            return succeed(None)

    def output_CONVERGE(self, context):
        with LOG_CONVERGE(self.fsm.logger, cluster_state=self.cluster_state,
                          desired_configuration=self.configuration).context():
            log_discovery = LOG_DISCOVERY(self.fsm.logger)
            with log_discovery.context():
                discover = DeferredContext(maybeDeferred(
<<<<<<< HEAD
                    self.deployer.discover_state, self.cluster_state,
                    persistent_state=self.configuration.persistent_state))
=======
                    self.deployer.discover_state, self.cluster_state))

                def got_local_state(local_state):
                    log_discovery.addSuccessFields(state=local_state)
                    return local_state
                discover.addCallback(got_local_state)
>>>>>>> 24c5aa92
                discover.addActionFinish()
            d = DeferredContext(discover.result)

        def got_local_state(local_state):
            self._last_discovered_local_state = local_state
            cluster_state_changes = local_state.shared_state_changes()
            # Current cluster state is likely out of date as regards the local
            # state, so update it accordingly.
            #
            # XXX This somewhat side-steps the whole explicit-state-machine
            # thing we're aiming for here.  It would be better for these state
            # changes to arrive as an input to the state machine.
            for state in cluster_state_changes:
                self.cluster_state = state.update_cluster_state(
                    self.cluster_state
                )

            # XXX And for this update to be the side-effect of an output
            # resulting.
            sent_state = self._maybe_send_state_to_control_service(
                cluster_state_changes)

            action = self.deployer.calculate_changes(
                self.configuration, self.cluster_state, local_state
            )
            if isinstance(action, NoOp):
                # We've converged, we can sleep for NoOp's sleep duration.
                # We add some jitter so not all agents wake up at exactly
                # the same time, to reduce load on system:
                sleep_duration = _Sleep.with_jitter(
                    action.sleep.total_seconds())
            else:
                # We're going to do some work, we should do another
                # iteration quickly in case there's followup work:
                sleep_duration = _UNCONVERGED_DELAY

            LOG_CALCULATED_ACTIONS(calculated_actions=action).write(
                self.fsm.logger)
            ran_state_change = run_state_change(
                action,
                deployer=self.deployer,
                state_persister=RemoteStatePersister(client=self.client),
            )
            DeferredContext(ran_state_change).addErrback(
                writeFailure, self.fsm.logger)

            # Wait for the control node to acknowledge the new
            # state, and for the convergence actions to run.
            result = gather_deferreds([sent_state, ran_state_change])
            result.addCallback(lambda _: sleep_duration)
            return result
        d.addCallback(got_local_state)

        # If an error occurred we just want to log it and then try
        # converging again; hopefully next time we'll have more success.
        def error(failure):
            writeFailure(failure, self.fsm.logger)
            # We should retry quickly to redo the failed work:
            return _UNCONVERGED_DELAY
        d.addErrback(error)

        # We're done with the iteration:
        d.addCallback(
            lambda delay: self.fsm.receive(delay))
        d.addActionFinish()

    def output_SCHEDULE_WAKEUP(self, context):
        self._sleep_timeout = self.reactor.callLater(
            context.delay_seconds,
            lambda: self.fsm.receive(ConvergenceLoopInputs.WAKEUP))

    def output_CLEAR_WAKEUP(self, context):
        if self._sleep_timeout.active():
            self._sleep_timeout.cancel()
        self._sleep_timeout = None


def _build_convergence_loop_table():
    """
    Create the ``TransitionTable`` needed by the convergence loop FSM.

    :return TransitionTable: The transition table for the state machine for
        converging on the cluster configuration.
    """
    I = ConvergenceLoopInputs
    O = ConvergenceLoopOutputs
    S = ConvergenceLoopStates

    table = TransitionTable()
    table = table.addTransition(
        S.STOPPED, I.STATUS_UPDATE, [O.STORE_INFO, O.CONVERGE], S.CONVERGING)
    table = table.addTransitions(
        S.CONVERGING, {
            I.STATUS_UPDATE: ([O.STORE_INFO], S.CONVERGING),
            I.STOP: ([], S.CONVERGING_STOPPING),
            I.SLEEP: ([O.SCHEDULE_WAKEUP], S.SLEEPING),
        })
    table = table.addTransitions(
        S.CONVERGING_STOPPING, {
            I.STATUS_UPDATE: ([O.STORE_INFO], S.CONVERGING),
            I.SLEEP: ([], S.STOPPED),
        })
    table = table.addTransitions(
        S.SLEEPING, {
            I.WAKEUP: ([O.CLEAR_WAKEUP, O.CONVERGE], S.CONVERGING),
            I.STOP: ([O.CLEAR_WAKEUP], S.STOPPED),
            I.STATUS_UPDATE: (
                [O.STORE_INFO, O.UPDATE_MAYBE_WAKEUP], S.SLEEPING),
            })
    return table


_CONVERGENCE_LOOP_FSM_TABLE = _build_convergence_loop_table()


def build_convergence_loop_fsm(reactor, deployer):
    """
    Create a convergence loop FSM.

    Once cluster config+cluster state updates from control service are
    received the basic loop is:

    1. Discover local state.
    2. Calculate ``IStateChanges`` based on local state and cluster
       configuration and cluster state we received from control service.
    3. Execute the change.
    4. Sleep.

    However, if an update is received during sleep then we calculate based
    on that updated config+state whether a ``IStateChange`` needs to
    happen. If it does that means this change will have impact on what we
    do, so we interrupt the sleep. If calculation suggests a no-op then we
    keep sleeping. Notably we do **not** do a discovery of local state
    when an update is received while sleeping, since that is an expensive
    operation that can involve talking to external resources. Moreover an
    external update only implies external state/config changed, so we're
    not interested in the latest local state in trying to decide if this
    update requires us to do something; a recently cached version should
    suffice.

    :param IReactorTime reactor: Used to schedule delays in the loop.

    :param IDeployer deployer: Used to discover local state and calcualte
        necessary changes to match desired configuration.
    """
    loop = ConvergenceLoop(reactor, deployer)
    fsm = constructFiniteStateMachine(
        inputs=ConvergenceLoopInputs,
        outputs=ConvergenceLoopOutputs,
        states=ConvergenceLoopStates,
        initial=ConvergenceLoopStates.STOPPED,
        table=_CONVERGENCE_LOOP_FSM_TABLE,
        richInputs=[_ClientStatusUpdate, _Sleep],
        inputContext={},
        world=MethodSuffixOutputer(loop))
    loop.fsm = fsm
    return fsm


@implementer(IStatePersister)
class RemoteStatePersister(PClass):
    """
    Persistence implementation that uses the agent connection to record state
    on the control node.

    :ivar AMP client: The client connected to the control node.
    """
    client = field(mandatory=True)

    def record_ownership(self, dataset_id, blockdevice_id):
        return self.client.callRemote(
            SetBlockDeviceIdForDatasetId,
            dataset_id=unicode(dataset_id),
            blockdevice_id=blockdevice_id,
        )


@implementer(IConvergenceAgent)
@attributes(["reactor", "deployer", "host", "port", "era"])
class AgentLoopService(MultiService, object):
    """
    Service in charge of running the convergence loop.

    :ivar reactor: The reactor.
    :ivar IDeployer deployer: Deployer for discovering local state and
            then changing it.
    :ivar host: Host to connect to.
    :ivar port: Port to connect to.
    :ivar cluster_status: A cluster status FSM.
    :ivar factory: The factory used to connect to the control service.
    :ivar reconnecting_factory: The underlying factory used to connect to
        the control service, without the TLS wrapper.
    :ivar UUID era: This node's era.
    """

    def __init__(self, context_factory):
        """
        :param context_factory: TLS context factory for the AMP client.
        """
        MultiService.__init__(self)
        convergence_loop = build_convergence_loop_fsm(
            self.reactor, self.deployer
        )
        self.logger = convergence_loop.logger
        self.cluster_status = build_cluster_status_fsm(convergence_loop)
        self.reconnecting_factory = ReconnectingClientFactory.forProtocol(
            lambda: AgentAMP(self.reactor, self)
        )
        self.factory = TLSMemoryBIOFactory(context_factory, True,
                                           self.reconnecting_factory)

    def startService(self):
        MultiService.startService(self)
        self.reactor.connectTCP(self.host, self.port, self.factory)

    def stopService(self):
        MultiService.stopService(self)
        self.reconnecting_factory.stopTrying()
        self.cluster_status.receive(ClusterStatusInputs.SHUTDOWN)

    # IConvergenceAgent methods:

    def connected(self, client):
        # Reduce reconnect delay back to normal, since we've successfully
        # connected:
        self.reconnecting_factory.resetDelay()
        d = client.callRemote(SetNodeEraCommand,
                              era=unicode(self.era),
                              node_uuid=unicode(self.deployer.node_uuid))
        d.addErrback(writeFailure)
        self.cluster_status.receive(_ConnectedToControlService(client=client))

    def disconnected(self):
        self.cluster_status.receive(
            ClusterStatusInputs.DISCONNECTED_FROM_CONTROL_SERVICE)

    def cluster_updated(self, configuration, cluster_state):
        # Filter out state for this node if the era doesn't match. Since
        # the era doesn't match ours that means it's old pre-reboot state
        # that hasn't expired yet and is likely wrong, so we don't want to
        # act based on any information in it.
        node_uuid = self.deployer.node_uuid
        if self.era != cluster_state.node_uuid_to_era.get(node_uuid):
            cluster_state = cluster_state.remove_node(node_uuid)
        self.cluster_status.receive(_StatusUpdate(configuration=configuration,
                                                  state=cluster_state))<|MERGE_RESOLUTION|>--- conflicted
+++ resolved
@@ -468,17 +468,13 @@
             log_discovery = LOG_DISCOVERY(self.fsm.logger)
             with log_discovery.context():
                 discover = DeferredContext(maybeDeferred(
-<<<<<<< HEAD
                     self.deployer.discover_state, self.cluster_state,
                     persistent_state=self.configuration.persistent_state))
-=======
-                    self.deployer.discover_state, self.cluster_state))
 
                 def got_local_state(local_state):
                     log_discovery.addSuccessFields(state=local_state)
                     return local_state
                 discover.addCallback(got_local_state)
->>>>>>> 24c5aa92
                 discover.addActionFinish()
             d = DeferredContext(discover.result)
 
