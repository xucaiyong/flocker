# Copyright ClusterHQ Inc.  See LICENSE file for details.
# -*- test-case-name: flocker.node.test.test_script,flocker.node.functional.test_script -*- # noqa

"""
The command-line ``flocker-*-agent`` tools.
"""

from socket import socket
from contextlib import closing
import sys
from time import sleep

import yaml

from jsonschema import FormatChecker, Draft4Validator

from pyrsistent import PClass, field, PMap, pmap, pvector

from eliot import ActionType, fields

from zope.interface import implementer

from twisted.python.filepath import FilePath
from twisted.python.usage import Options, UsageError
from twisted.internet.ssl import Certificate
from twisted.internet import reactor  # pylint: disable=unused-import
from twisted.internet.defer import succeed
from twisted.python.constants import Names, NamedConstant
from twisted.python.reflect import namedAny

from ..volume.filesystems import zfs
from ..volume.service import (
    VolumeService, DEFAULT_CONFIG_PATH, FLOCKER_MOUNTPOINT, FLOCKER_POOL)

from ..common.script import (
    ICommandLineScript,
    flocker_standard_options, FlockerScriptRunner, main_for_service)
from . import P2PManifestationDeployer, ApplicationNodeDeployer
from ._loop import AgentLoopService
from .exceptions import StorageInitializationError
from .diagnostics import (
    current_distribution, FlockerDebugArchive, DISTRIBUTION_BY_LABEL,
    lookup_distribution,
)
from .agents.blockdevice import (
    BlockDeviceDeployer, ProcessLifetimeCache,
)
from .agents.loopback import (
    LoopbackBlockDeviceAPI,
)
from .agents.cinder import cinder_from_configuration
from .agents.ebs import aws_from_configuration
from ..ca import ControlServicePolicy, NodeCredential
from ..common._era import get_era

__all__ = [
    "flocker_dataset_agent_main",
    "flocker_container_agent_main",
    "flocker_diagnostics_main",
]


def flocker_dataset_agent_main():
    """
    Implementation of the ``flocker-dataset-agent`` command line script.

    This starts a dataset convergence agent.  It currently supports only a
    small number of hard-coded storage drivers.  Later it will be capable of
    starting a dataset agent using any Flocker-supplied storage driver any
    third-party drivers via plugins.
    """
    service_factory = DatasetServiceFactory()
    agent_script = AgentScript(service_factory=service_factory.get_service)
    options = DatasetAgentOptions()

    return FlockerScriptRunner(
        script=agent_script,
        options=options,
    ).main()


def flocker_container_agent_main():
    """
    Implementation of the ``flocker-container-agent`` command line script.

    This starts a Docker-based container convergence agent.
    """
    def deployer_factory(cluster_uuid, **kwargs):
        return ApplicationNodeDeployer(**kwargs)
    service_factory = AgentServiceFactory(
        deployer_factory=deployer_factory
    ).get_service
    agent_script = AgentScript(service_factory=service_factory)
    return FlockerScriptRunner(
        script=agent_script,
        options=ContainerAgentOptions()
    ).main()


LOG_GET_EXTERNAL_IP = ActionType(u"flocker:node:script:get_external_ip",
                                 fields(host=unicode, port=int),
                                 fields(local_ip=unicode),
                                 "An attempt to discover the local IP.")


def _get_external_ip(host, port):
    """
    Get an external IP address for this node that can in theory connect to
    the given host and port.

    Failures are retried until a successful connect.

    See https://clusterhq.atlassian.net/browse/FLOC-1751 for a possibly
    better solution.

    :param host: A host to connect to.
    :param port: The port to connect to.

    :return unicode: IP address of external interface on this node.
    """
    while True:
        try:
            with LOG_GET_EXTERNAL_IP(host=unicode(host), port=port) as ctx:
                with closing(socket()) as sock:
                    sock.connect((host, port))
                    result = unicode(sock.getsockname()[0], "ascii")
                    ctx.addSuccessFields(local_ip=result)
                    return result
        except:
            # Error is logged by LOG_GET_EXTERNAL_IP.
            sleep(0.1)


class _TLSContext(PClass):
    """
    Information extracted from the TLS certificates for this node.

    :ivar context_factory: A TLS
        context factory will validate the control service and present
        the node's certificate to the control service.

    :ivar NodeCredential node_credential: The node's certificate information.
    """
    context_factory = field(mandatory=True)
    node_credential = field(mandatory=True)


def _context_factory_and_credential(path, host, port):
    """
    Load a TLS context factory for the AMP client from the path where
    configuration and certificates live.

    The CA certificate and node private key and certificate are expected
    to be siblings of the configuration file.

    :param FilePath path: Path to directory where configuration lives.
    :param bytes host: The host we will be connecting to.
    :param int port: The port we will be connecting to.

    :return: ``_TLSContext`` instance.
    """
    ca = Certificate.loadPEM(path.child(b"cluster.crt").getContent())
    # This is a hack; from_path should be more
    # flexible. https://clusterhq.atlassian.net/browse/FLOC-1865
    node_credential = NodeCredential.from_path(path, b"node")
    policy = ControlServicePolicy(
        ca_certificate=ca, client_credential=node_credential.credential)
    return _TLSContext(context_factory=policy.creatorForNetloc(host, port),
                       node_credential=node_credential)


def validate_configuration(configuration):
    """
    Validate a provided configuration.

    XXX: Validation of backend specific parameters was removed in
    a4d0f0eb4c38ffbfe10085a1cbc3d5ed5cae17c7 and will be re-instated
    as part of FLOC-2058.

    :param dict configuration: A desired configuration for an agent.

    :raises: jsonschema.ValidationError if the configuration is invalid.
    """
    schema = {
        "$schema": "http://json-schema.org/draft-04/schema#",
        "type": "object",
        "required": ["version", "control-service", "dataset"],
        "properties": {
            "version": {
                "type": "number",
                "maximum": 1,
                "minimum": 1,
            },
            "control-service": {
                "type": "object",
                "required": ["hostname"],
                "properties": {
                    "hostname": {
                        "type": "string",
                        "format": "hostname",
                    },
                    "port": {"type": "integer"},
                }
            },
            "dataset": {
                "type": "object",
                "properties": {
                    "backend": {
                        "type": "string",
                    },
                },
                "required": [
                    "backend",
                ],
            },
            "logging": {
                # Format described at https://www.python.org/dev/peps/pep-0391/
                "type": "object",
            },
        }
    }

    v = Draft4Validator(schema, format_checker=FormatChecker())
    v.validate(configuration)


@flocker_standard_options
class _AgentOptions(Options):
    """
    Command line options for agents.
    """
    # Use as basis for subclass' synopsis:
    synopsis = "Usage: {} [OPTIONS]"

    optParameters = [
        ["agent-config", "c", "/etc/flocker/agent.yml",
         "The configuration file to set the node service."],
    ]

    def postOptions(self):
        self['agent-config'] = FilePath(self['agent-config'])


class DatasetAgentOptions(_AgentOptions):
    """
    Command line options for ``flocker-dataset-agent``.
    """
    longdesc = """\
    flocker-dataset-agent runs a dataset convergence agent on a node.
    """

    synopsis = _AgentOptions.synopsis.format("flocker-dataset-agent")


class ContainerAgentOptions(_AgentOptions):
    """
    Command line options for ``flocker-container-agent``.
    """
    longdesc = """\
    flocker-container-agent runs a container convergence agent on a node.
    """

    synopsis = _AgentOptions.synopsis.format("flocker-container-agent")


@implementer(ICommandLineScript)
class AgentScript(PClass):
    """
    Implement top-level logic for the ``flocker-dataset-agent`` and
    ``flocker-container-agent`` scripts.

    :ivar service_factory: A two-argument callable that returns an ``IService``
        provider that will get run when this script is run.  The arguments
        passed to it are the reactor being used and a ``AgentOptions``
        instance which has parsed any command line options that were given.
    """
    service_factory = field(mandatory=True)

    def main(self, reactor, options):
        return main_for_service(
            reactor,
            self.service_factory(reactor, options)
        )


class AgentServiceFactory(PClass):
    """
    Implement general agent setup in a way that's usable by
    ``AgentScript`` but also easily testable.

    Possibly ``ICommandLineScript`` should be replaced by something that is
    inherently more easily tested so that this separation isn't required.

    :ivar deployer_factory: A two-argument callable to create an
        ``IDeployer`` provider for this script.  The arguments are a
        ``hostname`` keyword argument, a ``cluster_uuid`` keyword and a
        ``node_uuid`` keyword argument. They must be passed by keyword.
    :ivar get_external_ip: Typically ``_get_external_ip``, but
        overrideable for tests.
    """
    # This should have an explicit interface:
    # https://clusterhq.atlassian.net/browse/FLOC-1929
    deployer_factory = field(mandatory=True)
    get_external_ip = field(initial=_get_external_ip, mandatory=True)

    def get_service(self, reactor, options):
        """
        Create an ``AgentLoopService`` instance.

        :param reactor: The reactor to give to the service so it can schedule
            timed events and make network connections.

        :param AgentOptions options: The command-line options to use to
            configure the loop and the loop's deployer.

        :param context_factory: TLS context factory to pass to service.

        :param NodeCredential node_credential: The node credential.

        :return: The ``AgentLoopService`` instance.
        """
        configuration = get_configuration(options)
        host = configuration['control-service']['hostname']
        port = configuration['control-service']['port']
        ip = self.get_external_ip(host, port)

        tls_info = _context_factory_and_credential(
            options["agent-config"].parent(), host, port)

        return AgentLoopService(
            reactor=reactor,
            deployer=self.deployer_factory(
                node_uuid=tls_info.node_credential.uuid, hostname=ip,
                cluster_uuid=tls_info.node_credential.cluster_uuid),
            host=host, port=port,
            context_factory=tls_info.context_factory,
            era=get_era(),
        )


def get_configuration(options):
    """
    Load and validate the configuration in the file specified by the given
    options.

    :param DatasetAgentOptions options: The dataset agent options specifying
        the location of the configuration.

    :return: A ``dict`` representing the configuration loaded from the file.
    """
    agent_config = options[u'agent-config']
    configuration = yaml.safe_load(agent_config.getContent())

    validate_configuration(configuration=configuration)

    configuration['control-service'].setdefault('port', 4524)

    path = agent_config.parent()
    # This is a hack; from_path should be more
    # flexible. https://clusterhq.atlassian.net/browse/FLOC-1865
    configuration['ca-certificate'] = Certificate.loadPEM(
        path.child(b"cluster.crt").getContent())
    configuration['node-credential'] = NodeCredential.from_path(path, b"node")

    return configuration


def _zfs_storagepool(
        reactor, pool=FLOCKER_POOL, mount_root=None, volume_config_path=None):
    """
    Create a ``VolumeService`` with a ``zfs.StoragePool``.

    :param pool: The name of the ZFS storage pool to use.
    :param bytes mount_root: The path to the directory where ZFS filesystems
        will be mounted.
    :param bytes volume_config_path: The path to the volume service's
        configuration file.

    :return: The ``VolumeService``, started.
    """
    if mount_root is None:
        mount_root = FLOCKER_MOUNTPOINT
    else:
        mount_root = FilePath(mount_root)
    if volume_config_path is None:
        config_path = DEFAULT_CONFIG_PATH
    else:
        config_path = FilePath(volume_config_path)

    pool = zfs.StoragePool(
        reactor=reactor, name=pool, mount_root=mount_root,
    )
    api = VolumeService(
        config_path=config_path,
        pool=pool,
        reactor=reactor,
    )
    api.startService()
    return api


class DeployerType(Names):
    """
    References to the different ``IDeployer`` implementations that are
    available.

    :ivar p2p: The "peer-to-peer" deployer - suitable for use with system like
        ZFS where nodes interact directly with each other for data movement.
    :ivar block: The Infrastructure-as-a-Service deployer - suitable for use
        with system like EBS where volumes can be attached to nodes as block
        devices and then detached (and then re-attached to other nodes).
    """
    p2p = NamedConstant()
    block = NamedConstant()


class BackendDescription(PClass):
    """
    Represent one kind of storage backend we might be able to use.

    :ivar name: The human-meaningful name of this storage backend.
    :ivar needs_reactor: A flag which indicates whether this backend's API
        factory needs to have a reactor passed to it.
    :ivar needs_cluster_id: A flag which indicates whether this backend's API
        factory needs to have the cluster's unique identifier passed to it.
    :ivar api_factory: An object which can be called with some simple
        configuration data and which returns the API object implementing this
        storage backend.
    :ivar required_config: A ``set`` of the dataset configuration keys
        required to initialize this backend.
    :ivar deployer_type: A constant from ``DeployerType`` indicating which kind
        of ``IDeployer`` the API object returned by ``api_factory`` is usable
        with.
    """
    name = field(type=unicode, mandatory=True)
    needs_reactor = field(type=bool, mandatory=True)
    # XXX Eventually everyone will take cluster_id so we will throw this flag
    # out.
    needs_cluster_id = field(type=bool, mandatory=True)
    # Config "dataset" keys required to initialize this backend.
    required_config = field(type=set, mandatory=True)
    api_factory = field(mandatory=True)
    deployer_type = field(
        mandatory=True,
        invariant=lambda value: (
            value in DeployerType.iterconstants(), "Unknown deployer_type"
        ),
    )

# These structures should be created dynamically to handle plug-ins
_DEFAULT_BACKENDS = [
    # P2PManifestationDeployer doesn't currently know anything about
    # cluster_uuid.  It probably should so that it can make sure it
    # only talks to other nodes in the same cluster (maybe the
    # authentication layer would mostly handle this but maybe not if
    # you're slightly careless with credentials - also ZFS backend
    # doesn't use TLS yet).
    BackendDescription(
        name=u"zfs", needs_reactor=True, needs_cluster_id=False,
        api_factory=_zfs_storagepool, deployer_type=DeployerType.p2p,
        required_config=set(),
    ),
    BackendDescription(
        name=u"loopback", needs_reactor=False, needs_cluster_id=False,
        # XXX compute_instance_id is the wrong type
        api_factory=LoopbackBlockDeviceAPI.from_path,
        deployer_type=DeployerType.block,
        required_config=set(),
    ),
    BackendDescription(
        name=u"openstack", needs_reactor=False, needs_cluster_id=True,
        api_factory=cinder_from_configuration,
        deployer_type=DeployerType.block,
        required_config=set(["region", ]),
    ),
    BackendDescription(
        name=u"aws", needs_reactor=False, needs_cluster_id=True,
        api_factory=aws_from_configuration,
        deployer_type=DeployerType.block,
        required_config=set(
            ["region", "zone", "access_key_id", "secret_access_key", ]
        ),
    ),
]

_DEFAULT_DEPLOYERS = {
    DeployerType.p2p: lambda api, **kw:
        P2PManifestationDeployer(volume_service=api, **kw),
    DeployerType.block: lambda api, **kw:
        BlockDeviceDeployer(block_device_api=ProcessLifetimeCache(api),
                            _underlying_blockdevice_api=api,
                            **kw),
}


def get_backend(backend_name, backends=_DEFAULT_BACKENDS):
    """
    Find the backend in ``backends`` that matches the one named by
    ``backend_name``. If not found then attempt is made to load it as
    plugin.

    :param backend_name: The name of the backend.
    :param backends: Collection of `BackendDescription`` instances.

    :raise ValueError: If ``backend_name`` doesn't match any known backend.
    :return: The matching ``BackendDescription``.
    """
    for backend in backends:
        if backend.name == backend_name:
            return backend
    try:
        return namedAny(backend_name + ".FLOCKER_BACKEND")
    except (AttributeError, ValueError):
        raise ValueError(
            "'{!s}' is neither a built-in backend nor a 3rd party "
            "module.".format(backend_name),
        )


def get_api(backend, api_args, reactor, cluster_id):
    """
    Get an storage driver which can be used to create an ``IDeployer``.

    :param BackendDescription backend: Backend to use.
    :param PMap api_args: Parameters to pass the API factory.
    :param reactor: The reactor to use.
    :param cluster_id: The cluster's unique ID.

    :return: An object created by one of the factories in ``self.backends``
        using the configuration from ``self.api_args`` and other useful
        state on ``self``.
    """
    if backend.needs_cluster_id:
        api_args = api_args.set("cluster_id", cluster_id)
    if backend.needs_reactor:
        api_args = api_args.set("reactor", reactor)

<<<<<<< HEAD
    for config_key in backend.required_config:
        if config_key not in api_args:
            raise UsageError(
                u"Configuration error: Required key {} is missing.".format(
                    config_key.decode("utf-8"))
            )

=======
>>>>>>> 3a371ca0
    try:
        return backend.api_factory(**api_args)
    except StorageInitializationError as e:
        if e.code == StorageInitializationError.CONFIGURATION_ERROR:
            raise UsageError(u"Configuration error", *e.args)
        else:
            raise


class AgentService(PClass):
    """
    :ivar backends: ``BackendDescription`` instances describing how to use each
        available storage backend.
    :ivar deployers: Factories to create ``IDeployer`` providers given an API
        object and some extra keyword arguments.  Keyed on a value from
        ``DeployerType``.
    :ivar node_credential: Credentials with which to configure this agent.
    :ivar ca_certificate: The root certificate to use to validate the control
        service certificate.
    :ivar backend_name: The name of the storage driver to instantiate.  This
        must name one of the items in ``backends``.
    :ivar api_args: Extra arguments to pass to the factory from ``backends``.
    :ivar get_external_ip: Typically ``_get_external_ip``, but
        overrideable for tests.
    """
    backends = field(
        factory=pvector, initial=_DEFAULT_BACKENDS, mandatory=True,
    )
    deployers = field(factory=pmap, initial=_DEFAULT_DEPLOYERS, mandatory=True)
    reactor = field(initial=reactor, mandatory=True)

    get_external_ip = field(initial=_get_external_ip, mandatory=True)

    control_service_host = field(type=bytes, mandatory=True)
    control_service_port = field(type=int, mandatory=True)

    # Cannot use type=NodeCredential because one of the tests really wants to
    # set this to None.
    node_credential = field(mandatory=True)
    # Cannot use type=Certificate; pyrsistent rejects classic classes.
    ca_certificate = field(mandatory=True)

    backend_name = field(type=unicode, mandatory=True)
    api_args = field(type=PMap, factory=pmap, mandatory=True)

    @classmethod
    def from_configuration(cls, configuration):
        """
        Load configuration from a data structure loaded from the configuration
        file and only minimally processed.

        :param dict configuration: Agent configuration as returned by
            ``get_configuration``.

        :return: A new instance of ``cls`` with values loaded from the
            configuration.
        """
        if 'logging' in configuration:
            from logging.config import dictConfig
            dictConfig(configuration['logging'])

        host = configuration['control-service']['hostname']
        port = configuration['control-service']['port']

        node_credential = configuration['node-credential']
        ca_certificate = configuration['ca-certificate']

        api_args = configuration['dataset']
        backend_name = api_args.pop('backend')

        return cls(
            control_service_host=host,
            control_service_port=port,

            node_credential=node_credential,
            ca_certificate=ca_certificate,

            backend_name=backend_name.decode("ascii"),
            api_args=api_args,
        )

    def get_backend(self):
        """
        Find the backend in ``self.backends`` that matches the one named by
        ``self.backend_name``.

        :raise ValueError: If ``backend_name`` doesn't match any known backend.
        :return: The matching ``BackendDescription``.
        """
        return get_backend(self.backend_name, self.backends)

    # Needs tests: FLOC-1964.
    def get_tls_context(self):
        """
        Get some TLS configuration objects which will authenticate this node to
        the control service node and the reverse.
        """
        policy = ControlServicePolicy(
            ca_certificate=self.ca_certificate,
            client_credential=self.node_credential.credential,
        )
        return _TLSContext(
            context_factory=policy.creatorForNetloc(
                self.control_service_host, self.control_service_port,
            ),
            node_credential=self.node_credential,
        )

    def get_api(self):
        """
        Get an storage driver which can be used to create an ``IDeployer``.

        :return: An object created by one of the factories in ``self.backends``
            using the configuration from ``self.api_args`` and other useful
            state on ``self``.
        """
        backend = self.get_backend()
        cluster_id = None
        if backend.needs_cluster_id:
            cluster_id = self.node_credential.cluster_uuid

        return get_api(backend, self.api_args, self.reactor, cluster_id)

    def get_deployer(self, api):
        """
        Create an ``IDeployer`` provider suitable for the configured backend
        and this node.

        :param api: The storage driver which will be supplied to the
            ``IDeployer`` factory defined by the ``BackendDescription``.

        :return: The ``IDeployer`` provider.
        """
        backend = self.get_backend()
        deployer_factory = self.deployers[backend.deployer_type]

        address = self.get_external_ip(
            self.control_service_host, self.control_service_port,
        )
        node_uuid = self.node_credential.uuid
        return deployer_factory(
            api=api, hostname=address, node_uuid=node_uuid,
        )

    def get_loop_service(self, deployer):
        """
        :param IDeployer deployer: The deployer which the loop service can use
            to interact with the system.

        :return: An ``AgentLoopService`` which will use the given deployer to
            discover changes to send to the control service and to deploy
            configuration changes received from the control service.
        """
        return AgentLoopService(
            reactor=self.reactor,
            deployer=deployer,
            host=self.control_service_host, port=self.control_service_port,
            context_factory=self.get_tls_context().context_factory,
            era=get_era(),
        )


class DatasetServiceFactory(PClass):
    """
    A helper for creating most of the pieces that go into a dataset convergence
    agent.
    """
    agent_service_factory = field(initial=AgentService.from_configuration)
    configuration_factory = field(initial=get_configuration)

    def get_service(self, reactor, options):
        """
        Create an ``AgentLoopService`` instance which will run a dataset
        convergence agent.
        """
        configuration = self.configuration_factory(options)

        agent_service = self.agent_service_factory(configuration)
        agent_service = agent_service.set(reactor=reactor)

        api = agent_service.get_api()

        deployer = agent_service.get_deployer(api)

        loop_service = agent_service.get_loop_service(deployer)

        return loop_service


@flocker_standard_options
class DiagnosticsOptions(Options):
    """
    Command line options for ``flocker-diagnostics``.
    """
    longdesc = """\
    Exports Flocker log files and diagnostic data. Run this script as root, on
    an Ubuntu 14.04 or Centos 7 server where the clusterhq-flocker-node package
    has been installed.
    """

    synopsis = "Usage: flocker-diagnostics [OPTIONS]"

    optParameters = [
        ["distribution-name", "d", "auto",
         "Force the use of ``distribution`` specific tools "
         "when gathering diagnostic information. "
         "One of {}".format(
             ', '.join(['auto'] + DISTRIBUTION_BY_LABEL.keys())
         )],
    ]

    def postOptions(self):
        distribution_name = self['distribution-name']
        if distribution_name is 'auto':
            distribution_name = current_distribution()

        distribution = lookup_distribution(distribution_name)

        if distribution is None:
            raise UsageError(
                "flocker-diagnostics "
                "is not supported on this distribution ({!r}).\n"
                "See https://docs.clusterhq.com/en/latest/using/administering/debugging.html \n"  # noqa
                "for alternative ways to export Flocker logs "
                "and diagnostic data.\n".format(distribution_name)
            )
        self.distribution = distribution


@implementer(ICommandLineScript)
class DiagnosticsScript(PClass):
    """
    Implement top-level logic for the ``flocker-diagnostics``.
    """
    def main(self, reactor, options):
        archive_path = FlockerDebugArchive(
            service_manager=options.distribution.service_manager(),
            log_exporter=options.distribution.log_exporter()
        ).create()
        sys.stdout.write(archive_path + '\n')
        return succeed(None)


def flocker_diagnostics_main():
    return FlockerScriptRunner(
        script=DiagnosticsScript(),
        options=DiagnosticsOptions(),
        logging=False,
    ).main()<|MERGE_RESOLUTION|>--- conflicted
+++ resolved
@@ -426,8 +426,6 @@
     :ivar api_factory: An object which can be called with some simple
         configuration data and which returns the API object implementing this
         storage backend.
-    :ivar required_config: A ``set`` of the dataset configuration keys
-        required to initialize this backend.
     :ivar deployer_type: A constant from ``DeployerType`` indicating which kind
         of ``IDeployer`` the API object returned by ``api_factory`` is usable
         with.
@@ -437,8 +435,6 @@
     # XXX Eventually everyone will take cluster_id so we will throw this flag
     # out.
     needs_cluster_id = field(type=bool, mandatory=True)
-    # Config "dataset" keys required to initialize this backend.
-    required_config = field(type=set, mandatory=True)
     api_factory = field(mandatory=True)
     deployer_type = field(
         mandatory=True,
@@ -458,28 +454,22 @@
     BackendDescription(
         name=u"zfs", needs_reactor=True, needs_cluster_id=False,
         api_factory=_zfs_storagepool, deployer_type=DeployerType.p2p,
-        required_config=set(),
     ),
     BackendDescription(
         name=u"loopback", needs_reactor=False, needs_cluster_id=False,
         # XXX compute_instance_id is the wrong type
         api_factory=LoopbackBlockDeviceAPI.from_path,
         deployer_type=DeployerType.block,
-        required_config=set(),
     ),
     BackendDescription(
         name=u"openstack", needs_reactor=False, needs_cluster_id=True,
         api_factory=cinder_from_configuration,
         deployer_type=DeployerType.block,
-        required_config=set(["region", ]),
     ),
     BackendDescription(
         name=u"aws", needs_reactor=False, needs_cluster_id=True,
         api_factory=aws_from_configuration,
         deployer_type=DeployerType.block,
-        required_config=set(
-            ["region", "zone", "access_key_id", "secret_access_key", ]
-        ),
     ),
 ]
 
@@ -535,16 +525,6 @@
     if backend.needs_reactor:
         api_args = api_args.set("reactor", reactor)
 
-<<<<<<< HEAD
-    for config_key in backend.required_config:
-        if config_key not in api_args:
-            raise UsageError(
-                u"Configuration error: Required key {} is missing.".format(
-                    config_key.decode("utf-8"))
-            )
-
-=======
->>>>>>> 3a371ca0
     try:
         return backend.api_factory(**api_args)
     except StorageInitializationError as e:
