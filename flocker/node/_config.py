# Copyright Hybrid Logic Ltd.  See LICENSE file for details.
# -*- test-case-name: flocker.node.test.test_config -*-

"""
APIs for parsing and validating configuration.
"""

from __future__ import unicode_literals, absolute_import

import os
import types
import yaml

from twisted.python.filepath import FilePath

from ._model import (
    Application, AttachedVolume, Deployment, Link,
    DockerImage, Node, Port
)


class ConfigurationError(Exception):
    """
    Some part of the supplied configuration was wrong.

    The exception message will include some details about what.
    """


def _check_type(value, types, description, application_name):
    """
    Checks ``value`` has type in ``types``.

    :param value: Value whose type is to be checked
    :param tuple types: Tuple of types value can be.
    :param str description: Description of expected type.
    :param application_name unicode: Name of application whose config
        contains ``value``.

    :raises ConfigurationError: If ``value`` is not of type in ``types``.
    """
    if not isinstance(value, types):
        raise ConfigurationError(
            "Application '{application_name}' has a config "
            "error. {description}; got type '{type}'.".format(
                application_name=application_name,
                description=description,
                type=type(value).__name__,
            ))


class Configuration(object):
    """
    Validate and parse configurations.
    """
    def __init__(self, lenient=False):
        """
        :param bool lenient: If ``True`` don't complain about certain
            deficiencies in the output of ``flocker-reportstate``, In
            particular https://github.com/ClusterHQ/flocker/issues/289 means
            the mountpoint is unknown.
        """
        self._lenient = lenient

    def _parse_environment_config(self, application_name, config):
        """
        Validate and return an application config's environment variables.

        :param unicode application_name: The name of the application.

        :param dict config: The config of a single ``Application`` instance,
            as extracted from the ``applications`` ``dict`` in
            ``_applications_from_configuration``.

        :raises ConfigurationError: if the ``environment`` element of
            ``config`` is not a ``dict`` or ``dict``-like value.

        :returns: ``None`` if there is no ``environment`` element in the
            config, or the ``frozenset`` of environment variables if there is,
            in the form of a ``frozenset`` of ``tuple`` \s mapped to
            (key, value)

        """
        environment = config.pop('environment', None)
        if environment:
            _check_type(value=environment, types=(dict,),
                        description="'environment' must be a dictionary of "
                                    "key/value pairs",
                        application_name=application_name)
            for key, value in environment.iteritems():
                # We should normailzie strings to either bytes or unicode here
                # https://github.com/ClusterHQ/flocker/issues/636
                _check_type(value=key, types=types.StringTypes,
                            description="Environment variable name "
                                        "must be a string",
                            application_name=application_name)
                _check_type(value=value, types=types.StringTypes,
                            description="Environment variable '{key}' "
                                        "must be a string".format(key=key),
                            application_name=application_name)
            environment = frozenset(environment.items())
        return environment

    def _parse_link_configuration(self, application_name, config):
        """
        Validate and retrun an application config's links.

        :param unicode application_name: The name of the application

        :param dict config: The ``links`` configuration stanza of this
            application.

        :returns: A ``frozenset`` of ``Link``s specfied for this application.
        """
        links = []
        _check_type(value=config, types=(list,),
                    description="'links' must be a list of dictionaries",
                    application_name=application_name)
        try:
            for link in config:
                _check_type(value=link, types=(dict,),
                            description="Link must be a dictionary",
                            application_name=application_name)

                try:
                    local_port = link.pop('local_port')
                    _check_type(value=local_port, types=(int,),
                                description="Link's local port must be an int",
                                application_name=application_name)
                except KeyError:
                    raise ValueError("Missing local port.")

                try:
                    remote_port = link.pop('remote_port')
                    _check_type(value=remote_port, types=(int,),
                                description="Link's remote port "
                                            "must be an int",
                                application_name=application_name)
                except KeyError:
                    raise ValueError("Missing remote port.")

                try:
                    # We should normailzie strings to either bytes or unicode
<<<<<<< HEAD
                    # here https://github.com/ClusterHQ/flocker/issues/636
=======
                    # here. https://github.com/ClusterHQ/flocker/issues/636
>>>>>>> f4e5d7d1
                    alias = link.pop('alias')
                    _check_type(value=alias, types=types.StringTypes,
                                description="Link alias must be a string",
                                application_name=application_name)
                except KeyError:
                    raise ValueError("Missing alias.")

                if link:
                    raise ValueError(
                        "Unrecognised keys: {keys}.".format(
                            keys=', '.join(sorted(link))))
                links.append(Link(local_port=local_port,
                                  remote_port=remote_port,
                                  alias=alias))
        except ValueError as e:
            raise ConfigurationError(
                ("Application '{application_name}' has a config error. "
                 "Invalid links specification. {message}").format(
                     application_name=application_name, message=e.message))

        return frozenset(links)

    def _applications_from_configuration(self, application_configuration):
        """
        Validate and parse a given application configuration.

        :param dict application_configuration: The intermediate configuration
            representation to load into ``Application`` instances.  See
            :ref:`Configuration` for details.

        :raises ConfigurationError: if there are validation errors.

        :returns: A ``dict`` mapping application names to ``Application``
            instances.
        """
        if u'applications' not in application_configuration:
            raise ConfigurationError("Application configuration has an error. "
                                     "Missing 'applications' key.")

        if u'version' not in application_configuration:
            raise ConfigurationError("Application configuration has an error. "
                                     "Missing 'version' key.")

        if application_configuration[u'version'] != 1:
            raise ConfigurationError("Application configuration has an error. "
                                     "Incorrect version specified.")

        applications = {}
        for application_name, config in (
                application_configuration['applications'].items()):
            try:
                image_name = config.pop('image')
            except KeyError as e:
                raise ConfigurationError(
                    ("Application '{application_name}' has a config error. "
                     "Missing value for '{message}'.").format(
                        application_name=application_name, message=e.message)
                )

            try:
                image = DockerImage.from_string(image_name)
            except ValueError as e:
                raise ConfigurationError(
                    ("Application '{application_name}' has a config error. "
                     "Invalid Docker image name. {message}").format(
                        application_name=application_name, message=e.message)
                )

            ports = []
            try:
                for port in config.pop('ports', []):
                    try:
                        internal_port = port.pop('internal')
                    except KeyError:
                        raise ValueError("Missing internal port.")
                    try:
                        external_port = port.pop('external')
                    except KeyError:
                        raise ValueError("Missing external port.")

                    if port:
                        raise ValueError(
                            "Unrecognised keys: {keys}.".format(
                                keys=', '.join(sorted(port.keys()))))
                    ports.append(Port(internal_port=internal_port,
                                      external_port=external_port))
            except ValueError as e:
                raise ConfigurationError(
                    ("Application '{application_name}' has a config error. "
                     "Invalid ports specification. {message}").format(
                        application_name=application_name, message=e.message)
                )

            links = self._parse_link_configuration(
                application_name, config.pop('links', []))

            volume = None
            if "volume" in config:
                try:
                    configured_volume = config.pop('volume')
                    try:
                        mountpoint = configured_volume['mountpoint']
                    except TypeError:
                        raise ValueError(
                            "Unexpected value: " + str(configured_volume)
                        )
                    except KeyError:
                        raise ValueError("Missing mountpoint.")

                    if not (self._lenient and mountpoint is None):
                        if not isinstance(mountpoint, str):
                            raise ValueError(
                                "Mountpoint {path} contains non-ASCII "
                                "(unsupported).".format(
                                    path=mountpoint
                                )
                            )
                        if not os.path.isabs(mountpoint):
                            raise ValueError(
                                "Mountpoint {path} is not an absolute path."
                                .format(
                                    path=mountpoint
                                )
                            )
                        configured_volume.pop('mountpoint')
                        if configured_volume:
                            raise ValueError(
                                "Unrecognised keys: {keys}.".format(
                                    keys=', '.join(sorted(
                                        configured_volume.keys()))
                                ))
                        mountpoint = FilePath(mountpoint)

                    volume = AttachedVolume(
                        name=application_name,
                        mountpoint=mountpoint
                        )
                except ValueError as e:
                    raise ConfigurationError(
                        ("Application '{application_name}' has a config "
                         "error. Invalid volume specification. {message}")
                        .format(
                            application_name=application_name,
                            message=e.message
                        )
                    )

            environment = self._parse_environment_config(
                application_name, config)

            applications[application_name] = Application(
                name=application_name,
                image=image,
                volume=volume,
                ports=frozenset(ports),
                links=links,
                environment=environment)

            if config:
                raise ConfigurationError(
                    ("Application '{application_name}' has a config error. "
                     "Unrecognised keys: {keys}.").format(
                        application_name=application_name,
                        keys=', '.join(sorted(config.keys())))
                )
        return applications

    def _deployment_from_configuration(self, deployment_configuration,
                                       all_applications):
        """
        Validate and parse a given deployment configuration.

        :param dict deployment_configuration: The intermediate configuration
            representation to load into ``Node`` instances.  See
            :ref:`Configuration` for details.

        :param set all_applications: All applications which should be running
            on all nodes.

        :raises ConfigurationError: if there are validation errors.

        :returns: A ``set`` of ``Node`` instances.
        """
        if 'nodes' not in deployment_configuration:
            raise ConfigurationError("Deployment configuration has an error. "
                                     "Missing 'nodes' key.")

        if u'version' not in deployment_configuration:
            raise ConfigurationError("Deployment configuration has an error. "
                                     "Missing 'version' key.")

        if deployment_configuration[u'version'] != 1:
            raise ConfigurationError("Deployment configuration has an error. "
                                     "Incorrect version specified.")

        nodes = []
        for hostname, application_names in (
                deployment_configuration['nodes'].items()):
            if not isinstance(application_names, list):
                raise ConfigurationError(
                    "Node {node_name} has a config error. "
                    "Wrong value type: {value_type}. "
                    "Should be list.".format(
                        node_name=hostname,
                        value_type=application_names.__class__.__name__)
                )
            node_applications = []
            for name in application_names:
                application = all_applications.get(name)
                if application is None:
                    raise ConfigurationError(
                        "Node {hostname} has a config error. "
                        "Unrecognised application name: "
                        "{application_name}.".format(
                            hostname=hostname, application_name=name)
                    )
                node_applications.append(application)
            node = Node(hostname=hostname,
                        applications=frozenset(node_applications))
            nodes.append(node)
        return set(nodes)

    def model_from_configuration(self, application_configuration,
                                 deployment_configuration):
        """
        Validate and coerce the supplied application configuration and
        deployment configuration dictionaries into a ``Deployment`` instance.

        :param dict application_configuration: Map of applications to Docker
            images.

        :param dict deployment_configuration: Map of node names to application
            names.

        :raises ConfigurationError: if there are validation errors.

        :returns: A ``Deployment`` object.
        """
        applications = self._applications_from_configuration(
            application_configuration)
        nodes = self._deployment_from_configuration(
            deployment_configuration, applications)
        return Deployment(nodes=frozenset(nodes))


model_from_configuration = Configuration().model_from_configuration


def current_from_configuration(current_configuration):
    """
    Validate and coerce the supplied current cluster configuration into a
    ``Deployment`` instance.

    The passed in configuration is the aggregated output of
    ``configuration_to_yaml`` as combined by ``flocker-deploy``.

    :param dict current_configuration: Map of node names to list of
        application maps.

    :raises ConfigurationError: if there are validation errors.

    :returns: A ``Deployment`` object.
    """
    configuration = Configuration(lenient=True)
    nodes = []
    for hostname, applications in current_configuration.items():
        node_applications = configuration._applications_from_configuration(
            applications)
        nodes.append(Node(hostname=hostname,
                          applications=frozenset(node_applications.values())))
    return Deployment(nodes=frozenset(nodes))


def configuration_to_yaml(applications):
    """
    Generate YAML representation of a node's applications.

    A bunch of information is missing, but this is sufficient for the
    initial requirement of determining what to do about volumes when
    applying configuration changes.
    https://github.com/ClusterHQ/flocker/issues/289

    :param applications: ``list`` of ``Application``\ s, typically the
        current configuration on a node as determined by
        ``Deployer.discover_node_configuration()``.

    :return: YAML serialized configuration in the application
        configuration format.
    """
    result = {}
    for application in applications:
        # XXX image unknown, see
        # https://github.com/ClusterHQ/flocker/issues/207
        result[application.name] = {"image": "unknown"}

        ports = []
        for port in application.ports:
            ports.append(
                {'internal': port.internal_port,
                 'external': port.external_port}
            )
        result[application.name]["ports"] = ports

        if application.links:
            links = []
            for link in application.links:
                links.append({
                    'local_port': link.local_port,
                    'remote_port': link.remote_port,
                    'alias': link.alias,
                    })
            result[application.name]["links"] = links

        if application.volume:
            # Until multiple volumes are supported, assume volume name
            # matches application name, see:
            # https://github.com/ClusterHQ/flocker/issues/49
            result[application.name]["volume"] = {
                "mountpoint": None,
            }
    return yaml.safe_dump({"version": 1, "applications": result})<|MERGE_RESOLUTION|>--- conflicted
+++ resolved
@@ -141,11 +141,7 @@
 
                 try:
                     # We should normailzie strings to either bytes or unicode
-<<<<<<< HEAD
-                    # here https://github.com/ClusterHQ/flocker/issues/636
-=======
                     # here. https://github.com/ClusterHQ/flocker/issues/636
->>>>>>> f4e5d7d1
                     alias = link.pop('alias')
                     _check_type(value=alias, types=types.StringTypes,
                                 description="Link alias must be a string",
