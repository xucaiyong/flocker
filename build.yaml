# vim: ai ts=4 sts=4 et sw=4 ft=yaml fdm=indent et foldlevel=0
#
# build.yaml
#
# This file contains the Jenkins job defintions for the Flocker project.
#
# We add new or reconfigure existing jobs in Jenkins using the Job DSL plugin.
# https://github.com/jenkinsci/job-dsl-plugin
#
# That plugin consumes 'groovy Job DSL' code through FreeStyle Jenkins job
# types which contain a 'Process Job DSLs' step.
#
# As part of the provisioning process for the Jenkins Master, we configure a
# job called 'setup_ClusterHQ_Flocker' which is responsible for querying the
# github clusterhq/flocker respository and retrieving this build.yaml file, as
# well as the jobs.groovy.j2 jinja file.
#
# As part of the provisioning process for the Jenkins Master, we also deploy
# a small python script '/usr/local/bin/render.py', this script simply contains
# code to read a YAML file into a dictionary and expand a Jinja2 template using
# the k,v in that dict.
#
# Our job 'setup_ClusterHQ_Flocker' when running, will run the 'render.py' with
# this build.yaml file and produce a jobs.groovy file.
# We do this, because we'd rather configure our jobs with YAML than with Groovy
#
# The next step in the job is a 'Process JOB DSL's' step which consumes the
# jobs.groovy file, and generates all the jenkins folders and jobs.
#
#
# We pass the branch name as a parameter to the setup_clusterhq_flocker job,
# the parameter is shown as 'RECONFIGURE_BRANCH'.
# The setup job only produces jobs for a single branch . We don't produce jobs
# for every branch due to the large number of branches in the repository, which
# would generate over 16000 jobs and take over an hour to run.
#
# The workflow is that, when a developer is working on a feature branch and is
# happy to start testing some of his code they will execute the job
# setup_clusterhq_flocker passing his branch as the parameter.
#
# Their jobs will then be available under the path:
# /ClusterHQ-Flocker/<branch>/
#
# Inside that folder there will be a large number of jobs, where at the top
# she/he can see a job called '_main_multijob'. This job is responsible for
# executing all other jobs in parallel and collecting the produced artifacts
# from each job after its execution.
# The artifacts in this case are trial logs, coverage xml reports, subunit
# reports.
# Those artifacts are consumed by the _main_multijob to produce an overall
# coverage report, and an aggregated summary of all the executed tests and
# their failures/skips/successes.
#

# The project contains the github owner and repository to build
project: 'ClusterHQ/flocker'

# git_url, contains the full HTTPS url for the repository to build
git_url: 'https://github.com/ClusterHQ/flocker.git'


# We use a set of YAML aliases and anchors to define the different steps
# in our jobs.
# This helps us to keep some of the code DRY, we are not forced to use YAML
# operators, a different approach could be used:
#  - bash functions
#  - python functions
#  - Rust or D code
#
common_cli:

  # add_shell_functions, contains our the bash functions consumed by the
  # the build script.
  # We set the shebang to /bin/bash. Jenkins 'should' respect this.
  # Note:
  # We noticed that our Ubuntu /bin/bash call were being executed as /bin/sh.
  # So we as part of the slave image build process symlinked
  # /bin/sh -> /bin/bash.
  # TODO: https://clusterhq.atlassian.net/browse/FLOC-2986
  add_shell_functions: &add_shell_functions |
    #!/bin/bash -l
    set -x
    set -e

    # The long directory names where we build our code cause pip to fail.
    # https://gitlab.com/gitlab-org/gitlab-ci-multi-runner/issues/20
    # http://stackoverflow.com/questions/10813538/shebang-line-limit-in-bash-and-linux-kernel
    # https://github.com/spotify/dh-virtualenv/issues/10
    # so we set our virtualenv dir to live in /tmp/v. We avoid any race
    # conditions by only executing one build per jenkins_slave at any moment
    # in time, and cleaning up old virtualenvs at the begining of the build.
    #
    export venv=/tmp/v

    function os {
      # Let's figure out if this is OSX or Linux
      # and return the OS type (or the distribution for a Linux OS)
      _nix_flavour=\$(uname)
      if [ 'Darwin' == "\${_nix_flavour}" ]; then
        echo "OSX"
      else
        # Determine OS platform
        source /etc/os-release
        echo \${ID}
      fi
    }
    function is_ubuntu {
      if [ 'ubuntu' == "\$(os)" ]; then
        return 0
      else
        return 1
      fi
    }
    function is_centos {
      if [ 'centos' == "\$(os)" ]; then
        return 0
      else
        return 1
      fi
    }
    function is_osx {
      if [ 'OSX' == "\$(os)" ]; then
        return 0
      else
        return 1
      fi
    }

    # add a function that we can consume to colorise output
    # This could be better, for now it is a simple parser based on keywords
    # which will highlight 'errors, warnings' or other type of messages we
    # choose to configured.
    # The list of ASCII codes it uses can be found here.
    # https://wiki.archlinux.org/index.php/Color_Bash_Prompt
    function parse_logs {
      # ubuntu defaults to mawk, which causes some things to break
      # it seems to be related to buffering, -W interactive seems to fix it.
      if is_osx; then
        alias awk='mawk -W interactive'
      fi

      # The 'awk' parse_logs function consumes the standard output from a piped
      # command, and returns PIPESTATUS of that command (return code).
      #
      # we configure 4 groups for parsing our logs.
      # Exceptions at the top, which are always printed black.
      # Errors, which are printed in Red
      # Warnings, which are printed in Yellow
      # Successes or other messages that we print in Green
      # Everything else that doesn't match is printed in Black.
      #
      "\$@" | awk '
        # exceptions to rules below, these are always printed black
        /.*reading.sources.*error_pages.404.*/ {print "\\033[0;30m" \$0 "\\033[0;30m";  next }
        /.*writing.output.*error_pages.404.*/ {print "\\033[0;30m" \$0 "\\033[0;30m";  next }
        /.*errors.py.*/ {print "\\033[0;30m" \$0 "\\033[0;30m";  next }

        # red lines
        /.*exception.*/ {print "\\033[0;31m" \$0 "\\033[0;30m";  next }
        /.*Exception.*/ {print "\\033[0;31m" \$0 "\\033[0;30m";  next }
        /.*fail.*/      {print "\\033[0;31m" \$0 "\\033[0;30m";  next }
        /.* ERROR.*/     {print "\\033[0;31m" \$0 "\\033[0;30m";  next }
        /.* error.*/     {print "\\033[0;31m" \$0 "\\033[0;30m";  next }
        /build finished with problems./     {print "\\033[0;31m" \$0 "\\033[0;30m";  next }
        /return 1/     {print "\\033[0;31m" \$0 "\\033[0;30m";  next }
        /Could not find valid repo at/     {print "\\033[0;31m" \$0 "\\033[0;30m";  next }

        # yellow lines
        /.*Warning.*/   {print "\\033[0;33m" \$0 "\\033[0;30m";  next }
        /.*warning.*/   {print "\\033[0;33m" \$0 "\\033[0;30m";  next }
        /.*skip.*/      {print "\\033[0;33m" \$0 "\\033[0;30m";  next }

        # green lines
        /.*succeeded.*/  {print "\\033[0;32m" \$0 "\\033[0;30m";  next }
        /.*Succeeded.*/  {print "\\033[0;32m" \$0 "\\033[0;30m";  next }
        /PASSED.*/  {print "\\033[0;32m" \$0 "\\033[0;30m";  next }
        /.*[OK]/  {print "\\033[0;32m" \$0 "\\033[0;30m";  next }

        # everything else, print in black
        /.*/            {print "\\033[0;30m" \$0 "\\033[0;30m" ; }
      '
      return \${PIPESTATUS[0]}
    }
    # fix the docker permission issue, the base image doesn't have the correct
    # permissions/owners.
    # This is to be tackled as part of:
    # https://clusterhq.atlassian.net/browse/FLOC-2689
    sudo chmod 777 /var/run/docker.sock


  cleanup: &cleanup |
    export PATH=/usr/local/bin:\${PATH}
    # clean up the stuff from previous runs
    # due to the length of the jobname workspace, we are hitting limits in
    # our sheebang path name in pip.
    # https://github.com/spotify/dh-virtualenv/issues/10
    # http://stackoverflow.com/questions/10813538/shebang-line-limit-in-bash-and-linux-kernel
    # https://gitlab.com/gitlab-org/gitlab-ci-multi-runner/issues/20
    # So we will place the virtualenv in /tmp/v instead
    #
    if is_osx; then
      # OSX doesn't allow us to sudo (no tty)
      rm -f results.xml
      rm -f trial.log
      rm -rf _trial_temp/
      rm -rf \${venv}
      rm -f "Flocker*.rb"
      rm -f "dist/Flocker-*.tar.gz"
    fi
    if is_centos || is_ubuntu; then
      # some of our tests (which run as root), leave some files behind when
      # they abort or fail to complete.
      # We use 'sudo' so that we can remove those files before a next job run.
      sudo rm -rf \${venv}
      sudo rm -f results.xml
      sudo rm -f trial.log
      sudo rm -rf _trial_temp/
    fi

  setup_venv: &setup_venv |
    # setup the new venv
    virtualenv -p python2.7 --clear \${venv}
    . \${venv}/bin/activate

  setup_pip_cache: &setup_pip_cache |
    # exports the PIP_INDEX_URL, TRUSTED_HOST variables to the environment.
    # The /tmp/pip.sh file is copied to the Jenkins Slave by the Jenkins Master
    # during the bootstrapping of the slave.
    # This file is located in /etc/jenkins_slave on the Master box.
    # These variables contain the PIP URL and IP address of our caching server.
    . /tmp/pip.sh

  setup_flocker_modules: &setup_flocker_modules |
    # installs all the required python modules as well as the flocker code.
    # But first, we need to upgrade pip to 7.1.
    # We have a devpi cache in AWS which we will consume instead of going
    # upstream to the PyPi servers.
    # We specify that devpi caching server using -i \$PIP_INDEX_URL
    # which requires as to include --trusted_host as we are not (yet) using
    # SSL on our caching box.
    # The --trusted-host option is only available with pip 7.
    #
    if is_ubuntu || is_centos; then
        PIP_ADDITIONAL_OPTIONS=" -i \${PIP_INDEX_URL} --trusted-host \${TRUSTED_HOST}"
        PARSE_LOGS="parse_logs "
    fi
    if is_osx; then
      # we can't use our pip caching layer on our OSX cloudbees boxes
      # as we're unable run the slave_setup plugin that injects the environment
      # variables to the slave.
      # So we just go upstream for the python modules.
      PIP_ADDITIONAL_OPTIONS=""
      PARSE_LOGS=""
    fi

    # using the caching-layer, install all the dependencies
    \${PARSE_LOGS} pip install --upgrade pip \${PIP_ADDITIONAL_OPTIONS}
    \${PARSE_LOGS} pip install . \${PIP_ADDITIONAL_OPTIONS}
    # install Flocker
    \${PARSE_LOGS} pip install  "Flocker[dev]" \${PIP_ADDITIONAL_OPTIONS}
    # install junix for our coverage report
    \${PARSE_LOGS} pip install python-subunit junitxml \${PIP_ADDITIONAL_OPTIONS}

  setup_aws_env_vars: &setup_aws_env_vars |
    # set vars and run tests
    export FLOCKER_FUNCTIONAL_TEST_CLOUD_CONFIG_FILE=/tmp/acceptance.yaml
    FLOCKER_FUNCTIONAL_TEST_AWS_AVAILABILITY_ZONE="`wget -q -O - \
        http://169.254.169.254/latest/meta-data/placement/availability-zone`"
    export FLOCKER_FUNCTIONAL_TEST_AWS_AVAILABILITY_ZONE
    export FLOCKER_FUNCTIONAL_TEST_CLOUD_PROVIDER=aws

  setup_rackspace_env_vars: &setup_rackspace_env_vars |
    # set vars and run tests
    # The /tmp/acceptance.yaml file is deployed to the jenkins slave during
    # bootstrapping. These are copied from the Jenkins Master /etc/slave_config
    # directory.
    export FLOCKER_FUNCTIONAL_TEST_CLOUD_CONFIG_FILE=/tmp/acceptance.yaml
    export FLOCKER_FUNCTIONAL_TEST_CLOUD_PROVIDER=openstack
    export FLOCKER_FUNCTIONAL_TEST_OPENSTACK_REGION=dfw

  setup_coverage: &setup_coverage |
    # we install the python coverage module so generate coverage.xml files
    # which Jenkins will process through the Jenkins Cobertura plugin.
    # https://wiki.jenkins-ci.org/display/JENKINS/Cobertura+Plugin
    # This plugin allows for producing coverage reports over time for a
    # particular job, or aggregated reports across a set of related jobs.
    # This is achieved by downloading the coverage.xml artifacts from the
    # downstream child jobs to the parent job and processing those files
    # one last time through the cobertura plugin.
    # The resulting report wil contain stats from every single job.
    parse_logs pip install coverage  \${PIP_ADDITIONAL_OPTIONS}

  run_coverage: &run_coverage |
    # run coverage and produce a report
    parse_logs coverage xml --include=flocker*

  convert_results_to_junit: &convert_results_to_junit |
    # pip the trial.log results through subunit and export them as junit in xml
    cat trial.log | subunit-1to2 | subunit2junitxml \
      --no-passthrough --output-to=results.xml

  run_sphinx: &run_sphinx |
    parse_logs python setup.py --version
    cd docs
    set +e #dont abort at the first failure
    let status=0
    # check spelling
    parse_logs sphinx-build -d _build/doctree -b spelling . _build/spelling
    let status=status+\${?}
    # check links
    parse_logs sphinx-build -d _build/doctree -b linkcheck . _build/linkcheck
    let status=status+\${?}
    # build html pages
    parse_logs sphinx-build -d _build/doctree -b html . _build/html
    exit \${status}
    # TODO:
    # upload html
    #link-release-documentation
    #upload-release-documentation
    cd -

  # flocker artifacts contains the list of files we want to collect from our
  # _main_multijob. These are used to produce the coverage, test reports.
  flocker_artifacts: &flocker_artifacts
    - results.xml
    - _trial_temp/test.log
    - coverage.xml

  run_trial_with_coverage: &run_trial_with_coverage |
    # The jobs.groovy.j2 file produces jobs that contain a parameterized job
    # type. These type of jobs always require a parameter to be passed on in
    # order for they to be executed.
    # We grab the value from the 'with_modules:' dictionary in the yaml job
    # defintion, and feed it to the job configuration as the default value for
    # the 'MODULE' parameter.
    # This is how we tell trial which flocker module to call.
    coverage run \${venv}/bin/trial \
      --reporter=subunit \${MODULE} 2>&1 | parse_logs tee trial.log

  run_trial_with_coverage_as_root: &run_trial_with_coverage_as_root |
    # The jobs.groovy.j2 file produces jobs that contain a parameterized job
    # type. These type of jobs always require a parameter to be passed on in
    # order for they to be executed.
    # We grab the value from the 'with_modules:' dictionary in the yaml job
    # defintion, and feed it to the job configuration as the default value for
    # the 'MODULE' parameter.
    # This is how we tell trial which flocker module to call.
    sudo \${venv}/bin/coverage run \${venv}/bin/trial \
      --reporter=subunit \${MODULE} 2>&1 | parse_logs tee trial.log

  run_trial_for_storage_drivers_with_coverage: &run_trial_for_storage_drivers_with_coverage |
    # The jobs.groovy.j2 file produces jobs that contain a parameterized job
    # type. These type of jobs always require a parameter to be passed on in
    # order for they to be executed.
    # We grab the value from the 'with_modules:' dictionary in the yaml job
    # defintion, and feed it to the job configuration as the default value for
    # Consume the MODULE parameter set in the job configuration
    sudo -E \${venv}/bin/coverage run \${venv}/bin/trial \
      --reporter=subunit --testmodule \${MODULE} 2>&1 | parse_logs tee trial.log

  setup_authentication: &setup_authentication |
    # acceptance tests rely on this file existing
    touch \${HOME}/.ssh/known_hosts
    # remove existing keys
    rm -f \${HOME}/.ssh/id_rsa*
    cp /tmp/id_rsa \${HOME}/.ssh/id_rsa
    chmod -R 0700 \${HOME}/.ssh
    ssh-keygen -N '' -f \${HOME}/.ssh/id_rsa_flocker
    eval `ssh-agent -s`
    ssh-add \${HOME}/.ssh/id_rsa

  run_acceptance_aws_tests: &run_acceptance_aws_tests |
    # We gather the return code but make sure we come out of these tests with 0
    # we store that code into RC and pass it to the end of the job execution.
    #
    # The admin/run-acceptance-tests will provision a flocker cluster of
    # several nodes. These nodes will install the flocker packages (RPM/DEB)
    # during the provisioning process by that tool. These packages are fetched
    # from a repository on the network through a common apt-get/yum install.
    # The jenkins slave will be the repository host containing those packages
    # which are made available through a webserver running on port 80.
    # We pass the URL of our Jenkins Slave to the acceptance test nodes
    # through the --build-server parameter below.
    parse_logs \$venv/bin/python admin/run-acceptance-tests \
    --distribution \${DISTRIBUTION_NAME} \
    --provider aws --dataset-backend aws --branch \${TRIGGERED_BRANCH} \
    --build-server  \
    http://\$(wget -qO- http://instance-data/latest/meta-data/public-ipv4)  \
    --config-file /tmp/acceptance.yaml \
    \${ACCEPTANCE_TEST_MODULE} ; RC=\$?

  run_acceptance_rackspace_tests: &run_acceptance_rackspace_tests |
    # We gather the return code but make sure we come out of these tests with 0
    # we store that code into RC and pass it to the end of the job execution.
    #
    # The admin/run-acceptance-tests will provision a flocker cluster of
    # several nodes. These nodes will install the flocker packages (RPM/DEB)
    # during the provisioning process by that tool. These packages are fetched
    # from a repository on the network through a common apt-get/yum install.
    # The jenkins slave will be the repository host containing those packages
    # which are made available through a webserver running on port 80.
    # We pass the URL of our Jenkins Slave to the acceptance test nodes
    # through the --build-server parameter below.
    parse_logs \$venv/bin/python admin/run-acceptance-tests \
    --distribution \${DISTRIBUTION_NAME} \
    --provider rackspace --dataset-backend rackspace \
    --branch \${TRIGGERED_BRANCH} \
    --build-server  \
    http://\$(wget -qO- http://instance-data/latest/meta-data/public-ipv4)  \
    --config-file /tmp/acceptance.yaml \
    \${ACCEPTANCE_TEST_MODULE} ; RC=\$?

  run_client_tests: &run_client_tests |
    # We gather the return code but make sure we come out of these tests with 0
    # we store that code into RC and pass it to the end of the job execution.
    parse_logs \$venv/bin/python admin/run-client-tests \
    --distribution \${DISTRIBUTION_NAME} \
    --branch \${TRIGGERED_BRANCH} \
    --build-server  \
    http://\$(wget -qO- http://instance-data/latest/meta-data/public-ipv4) \
    ; RC=\$?

  disable_selinux: &disable_selinux |
    sudo /usr/sbin/setenforce 0

  check_version: &check_version |
    export FLOCKER_VERSION=\$(/tmp/v/bin/python setup.py --version)

  build_sdist: &build_sdist  |
    # package the goodies
    parse_logs \${venv}/bin/python setup.py sdist

  build_package: &build_package  |
    # and build a rpm/deb package using docker
    parse_logs \${venv}/bin/python admin/build-package \
    --destination-path repo \
    --distribution \${DISTRIBUTION_NAME} \
    /flocker/dist/Flocker-\${FLOCKER_VERSION}.tar.gz

  build_homebrew_package: &build_homebrew_package  |
    # and build a homebrew
    SDIST_URL=file://\${PWD}/dist/Flocker-\${FLOCKER_VERSION}.tar.gz
    RECIPE_FILE=\${PWD}/Flocker\${GIT_COMMIT}.rb
    \${venv}/bin/python -m admin.homebrew --flocker-version \${GIT_COMMIT} \
      --sdist \${SDIST_URL} --output-file \${RECIPE_FILE}
    \${venv}/bin/python admin/build-package --destination-path repo \
      --distribution \${DISTRIBUTION_NAME} \
      /flocker/dist/Flocker-\${FLOCKER_VERSION}.tar.gz

  install_homebrew_package: &install_homebrew_package
    # install the new freshly baked package
    brew update
    brew tap ClusterHQ/tap
    brew install \${RECIPE_FILE}
    brew test \${RECIPE_FILE}

  build_repo_metadata: &build_repo_metadata |
    # the acceptance tests look for a package in a yum repository,
    # we provide one by starting a webserver and pointing the tests
    # to look over there
    REPO_PATH=/results/omnibus/\${TRIGGERED_BRANCH}/\${DISTRIBUTION_NAME}
    DOC_ROOT=/usr/share/nginx/html
    sudo rm -rf \${DOC_ROOT}/\${REPO_PATH}
    sudo mkdir -p \${DOC_ROOT}/\${REPO_PATH}
    sudo cp repo/* \${DOC_ROOT}/\${REPO_PATH}
    cd \${DOC_ROOT}/\${REPO_PATH}
    # create a repo on either centos or ubuntu
    if is_ubuntu; then
      sudo sh -c 'dpkg-scanpackages --multiversion . | gzip > Packages.gz'
    fi
    if is_centos; then
      sudo createrepo .
    fi
    cd -

  clean_packages: &clean_packages |
    # jenkins is unable to clean the git repository as some files are owned
    # by root, so we make sure we delete the repo files we created
    sudo rm -rf repo/

  exit_with_return_code_from_test: &exit_with_return_code_from_test |
    # this is where we make sure we exit with the correct return code
    # from the tests we executed above.
    exit \$RC

  push_image_to_dockerhub: &push_image_to_dockerhub |
    # the /tmp/dockerhub_creds is copied from the Jenkins Master on
    # /etc/slave_config to the slave during the bootstrap process of the slave.
    # This contains the login details for our dockerhub instance, which is
    # deployed as part of our caching platform.
    #
    export D_USER=\$( cat /tmp/dockerhub_creds | cut -f 1 -d ":" )
    export D_PASSWORD=\$( cat /tmp/dockerhub_creds | cut -f 2 -d ":" )
    export D_EMAIL=\$( cat /tmp/dockerhub_creds | cut -f 3 -d ":" )
    docker login -u \${D_USER} -p \${D_PASSWORD} -e \${D_EMAIL}
    echo y | docker push \${DOCKER_IMAGE}

  build_docker_image: &build_docker_image |
<<<<<<< HEAD
    docker build -t \${DOCKER_IMAGE} .
=======
    # we want to make sure we are fetching the latest OS updates every time
    # so we build the docker image using --no-cache, this way apt-get updates
    # are actually executed.
    # See: https://github.com/docker/docker/issues/3313
    docker build --no-cache -t \$DOCKER_IMAGE .
>>>>>>> 236c97cc

  # These are the docker images we will be using during our tests.
  # We build them every 24 hours, making sure we have the latest OS updates
  # installed on those images.
  # By doing this we speed up the bootstrapping of our client/acceptance tests.
  #
  build_dockerfile_centos7: &build_dockerfile_centos7 |
    # Download the latest pip requirements file from master branch of flocker
    wget -c \
    https://raw.githubusercontent.com/ClusterHQ/flocker/master/requirements.txt
    # don't waste time installing ruby or fpm, use an image containing fpm
    # https://github.com/alanfranz/fpm-within-docker
    echo "FROM alanfranz/fwd-centos-7:latest" > Dockerfile
    echo "MAINTAINER ClusterHQ <contact@clusterhq.com>" >> Dockerfile
    echo "# URLGRABBER_DEBUG=1 to log low-level network info \
          - see FLOC-2640" >> Dockerfile
    echo "RUN env URLGRABBER_DEBUG=1 yum groupinstall \
          --assumeyes 'Development Tools'" >> Dockerfile
    echo "RUN env URLGRABBER_DEBUG=1 yum install \
          --assumeyes epel-release" >> Dockerfile
    echo "RUN env URLGRABBER_DEBUG=1 yum install --assumeyes \
          git ruby-devel python-devel libffi-devel openssl-devel \
          python-pip rpmlint" >> Dockerfile
    echo "RUN env URLGRABBER_DEBUG=1 yum update --assumeyes" >> Dockerfile
    echo "COPY requirements.txt /tmp/" >> Dockerfile
    echo "RUN pip install -r /tmp/requirements.txt" >> Dockerfile

  build_dockerfile_ubuntu_trusty: &build_dockerfile_ubuntu_trusty |
    # Download the latest pip requirements file from master branch of flocker
    wget -c \
    https://raw.githubusercontent.com/ClusterHQ/flocker/master/requirements.txt
    # don't waste time installing ruby or fpm, use an image containing fpm
    # https://github.com/alanfranz/fpm-within-docker
    echo "FROM alanfranz/fwd-ubuntu-trusty:latest" > Dockerfile
    echo "MAINTAINER ClusterHQ <contact@clusterhq.com>" >> Dockerfile
    echo "RUN apt-get update" >> Dockerfile
    echo "RUN apt-get install --no-install-recommends -y git ruby-dev \
          libffi-dev libssl-dev build-essential python-pip \
          python2.7-dev lintian" >> Dockerfile
    echo "COPY requirements.txt /tmp/" >> Dockerfile
    echo "RUN pip install -r /tmp/requirements.txt" >> Dockerfile

  build_dockerfile_ubuntu_vivid: &build_dockerfile_ubuntu_vivid |
    # Download the latest pip requirements file from master branch of flocker
    wget -c \
    https://raw.githubusercontent.com/ClusterHQ/flocker/master/requirements.txt
    # don't waste time installing ruby or fpm, use an image containing fpm
    # https://github.com/alanfranz/fpm-within-docker
    echo "FROM alanfranz/fwd-ubuntu-vivid:latest" > Dockerfile
    echo "MAINTAINER ClusterHQ <contact@clusterhq.com>" >> Dockerfile
    echo "RUN apt-get update" >> Dockerfile
    echo "RUN apt-get install --no-install-recommends -y \
          git ruby-dev libffi-dev libssl-dev build-essential python-pip \
          python2.7-dev lintian" >> Dockerfile
    echo "COPY requirements.txt /tmp/" >> Dockerfile
    echo "RUN pip install -r /tmp/requirements.txt" >> Dockerfile


#-----------------------------------------------------------------------------#
# Job Definitions below this point
#-----------------------------------------------------------------------------#
# Job Types:
#
# * run_trial
# * run_trial_for_storage_driver (ebs/cinder)
# * run_sphinx (old docs job)
# * run_acceptance (tests)
# * cronly_jobs (builds docker images every 24 hours)
#
# Toggles:
#   * archive_artifacts: ( define if there are files to be archived)
#   * coverage_report: ( enable if this job produces a coverage report file)
#   * clean_repo: (enable if we need to clean old files owned by root)
#

# run_trial_modules contains a list of all the modules we want to execute
# through trial.
run_trial_modules: &run_trial_modules
  - admin
  - flocker.acceptance
  - flocker.apiclient
  - flocker.ca.functional
  - flocker.ca.test
  - flocker.cli
  - flocker.common
  - flocker.control
  - flocker.dockerplugin
  - flocker.node.agents
  - flocker.node.test
  # TODO:
  # one of the functional tests is hanging, so we split the functional
  # tests and comment out the subset that is hanging
  # - flocker.node.functional
  # - flocker.node.functional.test_docker
  - flocker.node.functional.test_script
  - flocker.node.functional.test_deploy
  - flocker.provision
  - flocker.restapi
  - flocker.route
  - flocker.test
  - flocker.testtools
  # flocker.volume needs to run as root due to ZFS calls
  # - flocker.volume

# run_trial_cli contains a list of all the CLI yaml anchors we want to
# execute as part of our run_trial_tasks
run_trial_cli: &run_trial_cli [
  *add_shell_functions,
  *setup_pip_cache,
  *cleanup,
  *setup_venv,
  *setup_flocker_modules,
  *setup_coverage,
  *setup_aws_env_vars,
  *run_trial_with_coverage,
  *run_coverage,
  *convert_results_to_junit ]

run_trial_cli_as_root: &run_trial_cli_as_root [
  *add_shell_functions,
  *setup_pip_cache,
  *cleanup,
  *setup_venv,
  *setup_flocker_modules,
  *setup_coverage,
  *setup_aws_env_vars,
  *run_trial_with_coverage_as_root,
  *run_coverage,
  *convert_results_to_junit ]

# run_acceptance_modules contains the list of Flocker modules to be executed
# during the acceptance tests
run_acceptance_modules: &run_acceptance_modules
  - flocker.acceptance.endtoend.test_dataset
  - flocker.acceptance.integration.test_mongodb
  - flocker.acceptance.integration.test_postgres
  - flocker.acceptance.obsolete.test_cli
  - flocker.acceptance.obsolete.test_containers

# flocker.node.functional is hanging, so we don't run it
job_type:
  run_trial:
    # http://build.clusterhq.com/builders/flocker-centos-7
    run_trial_on_AWS_CentOS_7:
      on_nodes_with_labels: 'aws-centos-7-SELinux-T2Small'
      with_modules: *run_trial_modules
      with_steps:
        - { type: 'shell', cli: *run_trial_cli }
      archive_artifacts: *flocker_artifacts
      coverage_report: true
      clean_repo: true

    run_trial_on_AWS_CentOS_7_as_root:
      on_nodes_with_labels: 'aws-centos-7-SELinux-T2Small'
      with_modules:
        - flocker.volume
      with_steps:
        - { type: 'shell', cli: *run_trial_cli_as_root }
      archive_artifacts: *flocker_artifacts
      coverage_report: true
      clean_repo: true

    # http://build.clusterhq.com/builders/flocker-admin
    # http://build.clusterhq.com/builders/flocker-ubuntu-14.04
    run_trial_on_AWS_Ubuntu_Trusty:
      on_nodes_with_labels: 'aws-ubuntu-trusty-T2Small'
      with_modules: *run_trial_modules
      with_steps:
        - { type: 'shell', cli: *run_trial_cli }
      archive_artifacts: *flocker_artifacts
      coverage_report: true
      clean_repo: true

    run_trial_on_AWS_Ubuntu_Trusty_as_root:
      on_nodes_with_labels: 'aws-ubuntu-trusty-T2Small'
      with_modules:
        - flocker.volume
      with_steps:
        - { type: 'shell', cli: *run_trial_cli_as_root }
      archive_artifacts: *flocker_artifacts
      coverage_report: true
      clean_repo: true


  run_trial_for_storage_driver:
    run_trial_for_ebs_storage_driver_on_CentOS_7:
      on_nodes_with_labels: 'aws-centos-7-SELinux-T2Small'
      with_modules:
        - flocker/node/agents/ebs.py
      with_steps:
        - { type: 'shell',
            cli: [ *add_shell_functions,  *setup_pip_cache,
                   *cleanup, *setup_venv, *setup_flocker_modules,
                   *setup_coverage, *setup_aws_env_vars,
                   'export FLOCKER_FUNCTIONAL_TEST=TRUE',
                   *run_trial_for_storage_drivers_with_coverage, *run_coverage,
                   *convert_results_to_junit ]
          }
      archive_artifacts: *flocker_artifacts
      coverage_report: true
      clean_repo: true

    run_trial_for_ebs_storage_driver_on_Ubuntu_trusty:
      on_nodes_with_labels: 'aws-ubuntu-trusty-T2Small'
      with_modules:
        - flocker/node/agents/ebs.py
      with_steps:
        - { type: 'shell',
            cli: [ *add_shell_functions,  *setup_pip_cache,
                   *cleanup, *setup_venv, *setup_flocker_modules,
                   *setup_coverage, *setup_aws_env_vars,
                   'export FLOCKER_FUNCTIONAL_TEST=TRUE',
                   *run_trial_for_storage_drivers_with_coverage, *run_coverage,
                   *convert_results_to_junit ]
          }
      archive_artifacts: *flocker_artifacts
      coverage_report: true
      clean_repo: true


    run_trial_for_cinder_storage_driver_on_CentOS_7:
      on_nodes_with_labels: 'rackspace-jenkins-slave-centos7-selinux-standard-4-dfw'
      with_modules:
        - flocker/node/agents/cinder.py
      with_steps:
        - { type: 'shell',
            cli: [ *add_shell_functions,  *setup_pip_cache,
                   *cleanup, *setup_venv, *setup_flocker_modules,
                   *setup_coverage, *setup_rackspace_env_vars,
                   'export FLOCKER_FUNCTIONAL_TEST=TRUE',
                   *run_trial_for_storage_drivers_with_coverage, *run_coverage,
                   *convert_results_to_junit ]
          }
      archive_artifacts: *flocker_artifacts
      coverage_report: true
      clean_repo: true

    run_trial_for_cinder_storage_driver_on_Ubuntu_trusty:
      on_nodes_with_labels: 'rackspace-jenkins-slave-ubuntu14-standard-4-dfw'
      with_modules:
        - flocker/node/agents/cinder.py
      with_steps:
        - { type: 'shell',
            cli: [ *add_shell_functions,  *setup_pip_cache,
                   *cleanup, *setup_venv, *setup_flocker_modules,
                   *setup_coverage, *setup_rackspace_env_vars,
                   'export FLOCKER_FUNCTIONAL_TEST=TRUE',
                   *run_trial_for_storage_drivers_with_coverage, *run_coverage,
                   *convert_results_to_junit ]
          }
      archive_artifacts: *flocker_artifacts
      coverage_report: true
      clean_repo: true


  # http://build.clusterhq.com/builders/flocker-docs
  run_sphinx:
    run_sphinx:
      on_nodes_with_labels: 'aws-centos-7-T2Small'
      with_steps:
        - { type: 'shell',
            cli: [ *add_shell_functions,  *setup_pip_cache,
                   *cleanup, *setup_venv, *setup_flocker_modules,
                   *setup_aws_env_vars, *run_sphinx ]
          }


  # http://build.clusterhq.com/builders/flocker%2Facceptance%2Faws%2Fcentos-7%2Faws
  run_acceptance:
    run_acceptance_on_AWS_CentOS_7_for:
      on_nodes_with_labels: 'aws-centos-7-SELinux-T2Medium'
      with_modules: *run_acceptance_modules
      with_steps:
        - { type: 'shell',
            cli: [ *add_shell_functions,  *setup_pip_cache,
                   *cleanup, *setup_venv, *setup_flocker_modules,
                   'export DISTRIBUTION_NAME=centos-7',
                   *setup_aws_env_vars, *check_version,
                   *build_sdist, *build_package,
                   *build_repo_metadata,
                   *setup_authentication,
                   'export ACCEPTANCE_TEST_MODULE=\${MODULE}',
                   *run_acceptance_aws_tests,
                   *clean_packages,
                   *exit_with_return_code_from_test ]
          }
      clean_repo: true
    run_acceptance_on_AWS_Ubuntu_Trusty_for:
      on_nodes_with_labels: 'aws-ubuntu-trusty-T2Medium'
      with_modules: *run_acceptance_modules
      with_steps:
        - { type: 'shell',
            cli: [ *add_shell_functions, *setup_pip_cache,
                   *cleanup, *setup_venv, *setup_flocker_modules,
                   *setup_aws_env_vars, *check_version,
                   'export DISTRIBUTION_NAME=ubuntu-14.04',
                   *build_sdist, *build_package,
                   *build_repo_metadata,
                   *setup_authentication,
                   'export ACCEPTANCE_TEST_MODULE=\${MODULE}',
                   *run_acceptance_aws_tests,
                   *clean_packages,
                   *exit_with_return_code_from_test ]
          }
      clean_repo: true
    run_acceptance_on_Rackspace_CentOS_7_for:
      # flocker.provision is responsible for creating the test nodes on
      # Rackspace, so we can actually run run-acceptance-tests from AWS
      on_nodes_with_labels: 'aws-centos-7-SELinux-T2Medium'
      with_modules: *run_acceptance_modules
      with_steps:
        - { type: 'shell',
            cli: [ *add_shell_functions,  *setup_pip_cache,
                   *cleanup, *setup_venv, *setup_flocker_modules,
                   'export DISTRIBUTION_NAME=centos-7',
                   *setup_aws_env_vars, *check_version,
                   *build_sdist, *build_package,
                   *build_repo_metadata,
                   *setup_authentication,
                   'export ACCEPTANCE_TEST_MODULE=\${MODULE}',
                   *run_acceptance_rackspace_tests,
                   *clean_packages,
                   *exit_with_return_code_from_test ]
          }
      clean_repo: true
    run_acceptance_on_Rackspace_Ubuntu_Trusty_for:
      # flocker.provision is responsible for creating the test nodes on
      # Rackspace, so we can actually run run-acceptance-tests from AWS
      on_nodes_with_labels: 'aws-ubuntu-trusty-T2Medium'
      with_modules: *run_acceptance_modules
      with_steps:
        - { type: 'shell',
            cli: [ *add_shell_functions, *setup_pip_cache,
                   *cleanup, *setup_venv, *setup_flocker_modules,
                   *setup_aws_env_vars, *check_version,
                   'export DISTRIBUTION_NAME=ubuntu-14.04',
                   *build_sdist, *build_package,
                   *build_repo_metadata,
                   *setup_authentication,
                   'export ACCEPTANCE_TEST_MODULE=\${MODULE}',
                   *run_acceptance_rackspace_tests,
                   *clean_packages,
                   *exit_with_return_code_from_test ]
          }
      clean_repo: true

  run_client:
    run_client_installation_on_Ubuntu_Trusty:
      on_nodes_with_labels: 'aws-ubuntu-trusty-T2Medium'
      with_steps:
        - { type: 'shell',
            cli: [ *add_shell_functions,  *setup_pip_cache,
                   *cleanup, *setup_venv, *setup_flocker_modules,
                   'export DISTRIBUTION_NAME=ubuntu-14.04',
                   *setup_aws_env_vars, *check_version,
                   *build_sdist, *build_package,
                   *build_repo_metadata,
                   *run_client_tests,
                   *clean_packages,
                   *exit_with_return_code_from_test ]
          }
      clean_repo: true
    run_client_installation_on_Ubuntu_Vivid:
      on_nodes_with_labels: 'aws-ubuntu-trusty-T2Medium'
      with_steps:
        - { type: 'shell',
            cli: [ *add_shell_functions,  *setup_pip_cache,
                   *cleanup, *setup_venv, *setup_flocker_modules,
                   'export DISTRIBUTION_NAME=ubuntu-15.04',
                   *setup_aws_env_vars, *check_version,
                   *build_sdist, *build_package,
                   *build_repo_metadata,
                   *run_client_tests,
                   *clean_packages,
                   *exit_with_return_code_from_test ]
          }
      clean_repo: true
    run_client_installation_on_OSX:
      on_nodes_with_labels: 'osx'
      with_steps:
        - { type: 'shell',
            cli: [ *add_shell_functions,
                   *cleanup, *setup_venv, *setup_flocker_modules,
                   'export DISTRIBUTION_NAME=OSX',
                   *check_version,
                   *build_sdist, *build_homebrew_package,
                   *install_homebrew_package ]
          }
      clean_repo: false

  cronly_jobs:
    run_docker_build_centos7_fpm:
      at: '0 0 * * *'
      on_nodes_with_labels: 'aws-centos-7-T2Medium'
      with_steps:
        - { type: 'shell',
            cli: [ *add_shell_functions,
                   'export DOCKER_IMAGE=clusterhqci/fpm-centos-7',
                   *build_dockerfile_centos7,
                   *build_docker_image,
                   *push_image_to_dockerhub ]
          }
    run_docker_build_ubuntu_trusty_fpm:
      at: '0 1 * * *'
      on_nodes_with_labels: 'aws-centos-7-T2Medium'
      with_steps:
        - { type: 'shell',
            cli: [ *add_shell_functions,
                   'export DOCKER_IMAGE=clusterhqci/fpm-ubuntu-trusty',
                   *build_dockerfile_ubuntu_trusty,
                   *build_docker_image,
                   *push_image_to_dockerhub ]
          }
    run_docker_build_ubuntu_vivid_fpm:
      at: '0 2 * * *'
      on_nodes_with_labels: 'aws-centos-7-T2Medium'
      with_steps:
        - { type: 'shell',
            cli: [ *add_shell_functions,
                   'export DOCKER_IMAGE=clusterhqci/fpm-ubuntu-vivid',
                   *build_dockerfile_ubuntu_vivid,
                   *build_docker_image,
                   *push_image_to_dockerhub ]
          }<|MERGE_RESOLUTION|>--- conflicted
+++ resolved
@@ -496,15 +496,11 @@
     echo y | docker push \${DOCKER_IMAGE}
 
   build_docker_image: &build_docker_image |
-<<<<<<< HEAD
-    docker build -t \${DOCKER_IMAGE} .
-=======
     # we want to make sure we are fetching the latest OS updates every time
     # so we build the docker image using --no-cache, this way apt-get updates
     # are actually executed.
     # See: https://github.com/docker/docker/issues/3313
     docker build --no-cache -t \$DOCKER_IMAGE .
->>>>>>> 236c97cc
 
   # These are the docker images we will be using during our tests.
   # We build them every 24 hours, making sure we have the latest OS updates
